---
wsId: gorilaInvest
title: 'Gorila: gestão de investimento'
altTitle: 
authors:
- danny
appId: br.com.gorilainvest.mobileapp
appCountry: us
idd: '1447950043'
released: '2019-01-27T14:35:53Z'
updated: 2023-03-03
version: 4.3.0
stars: 4.7
<<<<<<< HEAD
reviews: 204
=======
reviews: 202
>>>>>>> 019397c3
size: '33080320'
website: https://gorila.com.br/
repository: 
issue: 
icon: br.com.gorilainvest.mobileapp.jpg
bugbounty: 
meta: ok
verdict: nosendreceive
date: 2022-06-24
signer: 
reviewArchive: 
twitter: gorilainvest
social:
- https://www.facebook.com/GorilaInvest
- https://www.instagram.com/gorilainvest
- https://www.youtube.com/channel/UCYJiIU0DqDLiPcq8tWecjdw
- https://www.linkedin.com/company/gorila
features: 
developerName: GORILA DESENVOLVIMENTO CUSTOMIZACAO SOFTWARES INVESTIMENTO LTDA

---

{% include copyFromAndroid.html %}<|MERGE_RESOLUTION|>--- conflicted
+++ resolved
@@ -11,11 +11,7 @@
 updated: 2023-03-03
 version: 4.3.0
 stars: 4.7
-<<<<<<< HEAD
-reviews: 204
-=======
 reviews: 202
->>>>>>> 019397c3
 size: '33080320'
 website: https://gorila.com.br/
 repository: 
