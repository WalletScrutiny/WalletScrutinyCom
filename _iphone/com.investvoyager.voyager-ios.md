--- conflicted
+++ resolved
@@ -11,11 +11,7 @@
 updated: 2023-03-01
 version: 3.2.23
 stars: 4.7
-<<<<<<< HEAD
-reviews: 102736
-=======
 reviews: 102739
->>>>>>> 019397c3
 size: '115113984'
 website: https://www.investvoyager.com/
 repository: 
