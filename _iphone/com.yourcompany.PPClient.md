--- conflicted
+++ resolved
@@ -11,11 +11,7 @@
 updated: 2023-03-06
 version: 8.35.0
 stars: 4.8
-<<<<<<< HEAD
-reviews: 6157588
-=======
 reviews: 6157604
->>>>>>> 019397c3
 size: '459386880'
 website: https://www.paypal.com/mobile
 repository: 
