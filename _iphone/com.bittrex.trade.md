---
wsId: bittrex
title: "Bittrex"
altTitle: 
authors:
- leo
appId: com.bittrex.trade
appCountry: 
idd: 1465314783
released: 2019-12-19
updated: 2021-08-17
version: "1.15.0"
<<<<<<< HEAD
stars: 2.33582
reviews: 402
=======
stars: 2.86873
reviews: 518
>>>>>>> dcffacc2
size: 81533952
website: https://global.bittrex.com
repository: 
issue: 
icon: com.bittrex.trade.jpg
bugbounty: 
verdict: custodial
date: 2021-02-09
signer: 
reviewArchive:


providerTwitter: BittrexGlobal
providerLinkedIn: 
providerFacebook: BittrexGlobal
providerReddit: 

redirect_from:

---

This app is an interface to a trading platform:

> The Bittrex Global mobile app allows you to take the premiere crypto trading
  platform with you wherever you go.

As such, it lets you access your account with them but not custody your own
coins and therefore is **not verifiable**.<|MERGE_RESOLUTION|>--- conflicted
+++ resolved
@@ -10,13 +10,8 @@
 released: 2019-12-19
 updated: 2021-08-17
 version: "1.15.0"
-<<<<<<< HEAD
-stars: 2.33582
-reviews: 402
-=======
 stars: 2.86873
 reviews: 518
->>>>>>> dcffacc2
 size: 81533952
 website: https://global.bittrex.com
 repository: 
