---
wsId: edge
title: "Edge - Crypto & Bitcoin Wallet"
altTitle: 
authors:
- leo
appId: co.edgesecure.app
appCountry: 
idd: 1344400091
released: 2018-02-09
<<<<<<< HEAD
updated: 2021-08-13
version: "2.0.17"
stars: 4.46631
reviews: 965
size: 71094272
=======
updated: 2021-08-19
version: "2.0.18"
stars: 4.46763
reviews: 973
size: 71102464
>>>>>>> dcffacc2
website: https://edge.app
repository: https://github.com/EdgeApp/edge-react-gui
issue: 
icon: co.edgesecure.app.jpg
bugbounty: 
verdict: nonverifiable
date: 2020-12-20
signer: 
reviewArchive:


providerTwitter: edgewallet
providerLinkedIn: 3609678
providerFacebook: 
providerReddit: 

redirect_from:

---

On the App Store the provider claims:

> Edge is a powerful and easy to use cryptocurrency wallet that allows users to
  easily control their own private keys with the familiarity and ease of mobile banking. 

and

> The Edge app has open-source code to ensure the highest level of security and
  privacy.

and indeed on their website we find a link to GitHub and assume
[this](https://github.com/EdgeApp/edge-react-gui) is the app's repository.

Unfortunately apps on iPhone can't be reproduced so far, so the app is
**not verifiable**.<|MERGE_RESOLUTION|>--- conflicted
+++ resolved
@@ -8,19 +8,11 @@
 appCountry: 
 idd: 1344400091
 released: 2018-02-09
-<<<<<<< HEAD
-updated: 2021-08-13
-version: "2.0.17"
-stars: 4.46631
-reviews: 965
-size: 71094272
-=======
 updated: 2021-08-19
 version: "2.0.18"
 stars: 4.46763
 reviews: 973
 size: 71102464
->>>>>>> dcffacc2
 website: https://edge.app
 repository: https://github.com/EdgeApp/edge-react-gui
 issue: 
