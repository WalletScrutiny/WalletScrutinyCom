--- conflicted
+++ resolved
@@ -10,13 +10,8 @@
 released: 2017-09-27
 updated: 2021-08-17
 version: "6.4"
-<<<<<<< HEAD
-stars: 4.66798
-reviews: 115987
-=======
 stars: 4.66816
 reviews: 116467
->>>>>>> dcffacc2
 size: 36593664
 website: https://trustwallet.com
 repository: 
