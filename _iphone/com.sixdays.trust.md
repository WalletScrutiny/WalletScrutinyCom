---
wsId: sixdays
title: 'Trust: Crypto & Bitcoin Wallet'
altTitle: 
authors:
- leo
appId: com.sixdays.trust
appCountry: 
idd: 1288339409
released: 2017-09-27
updated: 2023-03-08
version: '8.3'
stars: 4.7
<<<<<<< HEAD
reviews: 192552
=======
reviews: 192540
>>>>>>> 019397c3
size: '56511488'
website: https://trustwallet.com
repository: 
issue: 
icon: com.sixdays.trust.jpg
bugbounty: 
meta: ok
verdict: nosource
date: 2020-12-23
signer: 
reviewArchive: 
twitter: trustwalletapp
social:
- https://www.facebook.com/trustwalletapp
- https://www.reddit.com/r/trustapp
features: 
developerName: SIX DAYS LLC

---

On the App Store they claim:

> Best digital wallet to securely store private keys on your device

While this is not an explicit claim of them not having a copy of those keys, it
is at least strongly implied.

On their website they are more specific:

> **Private & Secure**<br>
  Only you can access your wallet. We don’t collect any personal data.

but as with their Android app {% include walletLink.html wallet='android/com.wallet.crypto.trustapp' %} there is
no public source of the iPhone app neither.

Without public code the verdict is: **not verifiable**.<|MERGE_RESOLUTION|>--- conflicted
+++ resolved
@@ -11,11 +11,7 @@
 updated: 2023-03-08
 version: '8.3'
 stars: 4.7
-<<<<<<< HEAD
-reviews: 192552
-=======
 reviews: 192540
->>>>>>> 019397c3
 size: '56511488'
 website: https://trustwallet.com
 repository: 
