---
wsId: gate.io
title: Gate.io - Buy Bitcoin & Crypto
altTitle: 
authors:
- danny
appId: com.gateio.app.gateio-app
appCountry: id
idd: 1294998195
released: 2017-11-03
updated: 2022-10-30
version: 3.10.1
stars: 4.3
<<<<<<< HEAD
reviews: 415
=======
reviews: 413
>>>>>>> 019397c3
size: '417817600'
website: https://www.gate.io
repository: 
issue: 
icon: com.gateio.app.gateio-app.jpg
bugbounty: 
meta: ok
verdict: custodial
date: 2021-10-05
signer: 
reviewArchive: 
twitter: gate_io
social:
- https://www.facebook.com/gateioglobal
- https://www.reddit.com/r/GateioExchange
features: 
developerName: GATE GLOBAL UAB

---

{% include copyFromAndroid.html %}<|MERGE_RESOLUTION|>--- conflicted
+++ resolved
@@ -11,11 +11,7 @@
 updated: 2022-10-30
 version: 3.10.1
 stars: 4.3
-<<<<<<< HEAD
-reviews: 415
-=======
 reviews: 413
->>>>>>> 019397c3
 size: '417817600'
 website: https://www.gate.io
 repository: 
