--- conflicted
+++ resolved
@@ -28,11 +28,7 @@
 - https://t.me/simplehold_io
 - https://www.reddit.com/r/SH_Cryptowallet/
 features: 
-<<<<<<< HEAD
-developerName: 
-=======
 developerName: Simple Swap LTD
->>>>>>> 57f6cd1d
 
 ---
 
