--- conflicted
+++ resolved
@@ -11,11 +11,7 @@
 updated: 2023-02-20
 version: 7.1.0
 stars: 4.3
-<<<<<<< HEAD
-reviews: 111373
-=======
 reviews: 111307
->>>>>>> 019397c3
 size: '29886464'
 website: https://bitflyer.com/
 repository: 
