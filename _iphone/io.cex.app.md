---
wsId: cex
title: CEX.IO Cryptocurrency Exchange
altTitle: 
authors:
- kiwilamb
- leo
appId: io.cex.app
appCountry: 
idd: 1047225016
released: 2015-12-22
updated: 2023-02-20
version: 8.0.5
stars: 4.6
<<<<<<< HEAD
reviews: 5483
=======
reviews: 5481
>>>>>>> 019397c3
size: '92384256'
website: https://cex.io
repository: 
issue: 
icon: io.cex.app.jpg
bugbounty: 
meta: ok
verdict: custodial
date: 2021-04-19
signer: 
reviewArchive: 
twitter: cex_io
social:
- https://www.linkedin.com/company/cex-io
- https://www.facebook.com/CEX.IO
features: 
developerName: CEX.IO LTD

---

The CEX.io mobile app claims on the website to manage bitcoins...

> Stay in control of your funds anywhere. Deposit and withdraw crypto and fiat, add your debit or credit card in a few clicks, and store your funds securely.

however their is no evidence of the wallet being non-custodial, with no source code repository listed or found...

Our verdict: This 'wallet' is probably custodial but does not provide public source and therefore is **not verifiable**.<|MERGE_RESOLUTION|>--- conflicted
+++ resolved
@@ -12,11 +12,7 @@
 updated: 2023-02-20
 version: 8.0.5
 stars: 4.6
-<<<<<<< HEAD
-reviews: 5483
-=======
 reviews: 5481
->>>>>>> 019397c3
 size: '92384256'
 website: https://cex.io
 repository: 
