---
wsId: cex
title: "CEX.IO Cryptocurrency Exchange"
altTitle: 
authors:
- kiwilamb
- leo
appId: io.cex.app
appCountry: 
idd: 1047225016
released: 2015-12-22
updated: 2021-08-12
version: "7.2.0"
<<<<<<< HEAD
stars: 4.59848
reviews: 4224
=======
stars: 4.59787
reviews: 4235
>>>>>>> dcffacc2
size: 82635776
website: https://cex.io
repository: 
issue: 
icon: io.cex.app.jpg
bugbounty: 
verdict: custodial
date: 2021-04-19
signer: 
reviewArchive:


providerTwitter: cex_io
providerLinkedIn: cex-io
providerFacebook: CEX.IO
providerReddit: 

redirect_from:

---

The CEX.io mobile app claims on the website to manage bitcoins...

> Stay in control of your funds anywhere. Deposit and withdraw crypto and fiat, add your debit or credit card in a few clicks, and store your funds securely.

however their is no evidence of the wallet being non-custodial, with no source code repository listed or found...

Our verdict: This 'wallet' is probably custodial but does not provide public source and therefore is **not verifiable**.<|MERGE_RESOLUTION|>--- conflicted
+++ resolved
@@ -11,13 +11,8 @@
 released: 2015-12-22
 updated: 2021-08-12
 version: "7.2.0"
-<<<<<<< HEAD
-stars: 4.59848
-reviews: 4224
-=======
 stars: 4.59787
 reviews: 4235
->>>>>>> dcffacc2
 size: 82635776
 website: https://cex.io
 repository: 
