--- conflicted
+++ resolved
@@ -10,13 +10,8 @@
 released: 2017-08-31
 updated: 2021-08-09
 version: "3.108"
-<<<<<<< HEAD
-stars: 3.92084
-reviews: 24395
-=======
 stars: 3.96755
 reviews: 25763
->>>>>>> dcffacc2
 size: 278082560
 website: https://crypto.com/
 repository: 
