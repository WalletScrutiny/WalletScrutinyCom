--- conflicted
+++ resolved
@@ -11,11 +11,7 @@
 updated: 2023-03-06
 version: 2023.9.0
 stars: 4.2
-<<<<<<< HEAD
-reviews: 4115852
-=======
 reviews: 4115589
->>>>>>> 019397c3
 size: '369734656'
 website: https://robinhood.com/
 repository: 
