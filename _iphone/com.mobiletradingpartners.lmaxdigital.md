---
wsId: LMAXDigital
title: LMAX Digital Trading
altTitle: 
authors:
- danny
appId: com.mobiletradingpartners.lmaxdigital
appCountry: us
idd: '1375900638'
released: 2018-06-11
updated: 2023-03-29
version: 4.4.120
stars: 0
reviews: 0
size: '134691840'
website: https://www.lmax.com/mobile
repository: 
issue: 
icon: com.mobiletradingpartners.lmaxdigital.jpg
bugbounty: 
meta: ok
verdict: custodial
date: 2023-04-04
signer: 
reviewArchive: 
twitter: LMAX
social:
- https://www.linkedin.com/company/lmax-group
features: 
<<<<<<< HEAD
developerName: 
=======
developerName: LMAX DIGITAL EXCHANGE LIMITED
>>>>>>> 57f6cd1d

---

{% include copyFromAndroid.html %}<|MERGE_RESOLUTION|>--- conflicted
+++ resolved
@@ -27,11 +27,7 @@
 social:
 - https://www.linkedin.com/company/lmax-group
 features: 
-<<<<<<< HEAD
-developerName: 
-=======
 developerName: LMAX DIGITAL EXCHANGE LIMITED
->>>>>>> 57f6cd1d
 
 ---
 
