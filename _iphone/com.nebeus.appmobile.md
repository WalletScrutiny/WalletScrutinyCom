---
wsId: nebeus
title: 'Nebeus: IBANs for Crypto'
altTitle: 
authors:
- danny
appId: com.nebeus.appmobile
appCountry: gt
idd: '1568251064'
released: 2021-05-26
updated: 2023-05-03
version: 1.3.35
stars: 0
reviews: 0
size: '106065920'
website: https://nebeus.com
repository: 
issue: 
icon: com.nebeus.appmobile.jpg
bugbounty: 
meta: ok
verdict: custodial
date: 2023-02-25
signer: 
reviewArchive: 
twitter: NebeusWorld
social:
- https://www.linkedin.com/company/nebeus/
features: 
<<<<<<< HEAD
developerName: 
=======
developerName: Nebeus
>>>>>>> 57f6cd1d

---

{% include copyFromAndroid.html %}<|MERGE_RESOLUTION|>--- conflicted
+++ resolved
@@ -27,11 +27,7 @@
 social:
 - https://www.linkedin.com/company/nebeus/
 features: 
-<<<<<<< HEAD
-developerName: 
-=======
 developerName: Nebeus
->>>>>>> 57f6cd1d
 
 ---
 
