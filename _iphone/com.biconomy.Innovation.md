---
wsId: biconomy
title: Biconomy
altTitle: 
authors:
- danny
appId: com.biconomy.Innovation
appCountry: us
idd: '1486151349'
released: 2019-11-06
updated: 2023-05-25
version: 2.1.13
stars: 4.1
reviews: 35
size: '56871936'
website: http://www.biconomy.com/
repository: 
issue: 
icon: com.biconomy.Innovation.jpg
bugbounty: 
meta: ok
verdict: custodial
date: 2023-03-29
signer: 
reviewArchive: 
twitter: BiconomyCom
social:
- https://www.facebook.com/BiconomyCom
- https://www.linkedin.com/company/biconomycom/
- https://biconomycom.medium.com/
- https://www.youtube.com/c/BiconomyGlobal
features: 
<<<<<<< HEAD
developerName: 
=======
developerName: Biconomy Ltd.
>>>>>>> 57f6cd1d

---

{% include copyFromAndroid.html %}<|MERGE_RESOLUTION|>--- conflicted
+++ resolved
@@ -30,11 +30,7 @@
 - https://biconomycom.medium.com/
 - https://www.youtube.com/c/BiconomyGlobal
 features: 
-<<<<<<< HEAD
-developerName: 
-=======
 developerName: Biconomy Ltd.
->>>>>>> 57f6cd1d
 
 ---
 
