--- conflicted
+++ resolved
@@ -26,11 +26,7 @@
 twitter: safemoon
 social: 
 features: 
-<<<<<<< HEAD
-developerName: 
-=======
 developerName: Safemoon US LLC
->>>>>>> 57f6cd1d
 
 ---
 
