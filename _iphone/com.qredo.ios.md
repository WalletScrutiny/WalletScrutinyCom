--- conflicted
+++ resolved
@@ -27,11 +27,7 @@
 social:
 - https://www.linkedin.com/company/qredo/
 features: 
-<<<<<<< HEAD
-developerName: 
-=======
 developerName: Qredo Limited
->>>>>>> 57f6cd1d
 
 ---
 
