--- conflicted
+++ resolved
@@ -13,21 +13,13 @@
 stars: 3.45161
 reviews: 31
 size: 323214336
-<<<<<<< HEAD
-website: http://bitpie.com
-=======
 website: https://bitpie.com
->>>>>>> 89959464
 repository: 
 issue: 
 icon: com.bitpie.wallet.jpg
 bugbounty: 
 verdict: nosource
-<<<<<<< HEAD
 date: 2020-12-22
-=======
-date: 2021-09-29
->>>>>>> 89959464
 signer: 
 reviewArchive:
 
@@ -40,9 +32,4 @@
 redirect_from:
 
 ---
-<<<<<<< HEAD
- {% include copyFromAndroid.html %}
-=======
-
-{% include copyFromAndroid.html %}
->>>>>>> 89959464
+ {% include copyFromAndroid.html %}