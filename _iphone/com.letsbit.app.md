---
wsId: letsBit
title: Let’sBit · Tarjeta cripto
altTitle: 
authors:
- danny
appId: com.letsbit.app
appCountry: ar
idd: '1644159531'
released: 2022-12-07
updated: 2023-05-09
version: 1.13.0
stars: 4.6
reviews: 84
size: '56295424'
website: https://www.letsbit.io
repository: 
issue: 
icon: com.letsbit.app.jpg
bugbounty: 
meta: ok
verdict: custodial
date: 2023-04-07
signer: 
reviewArchive: 
twitter: LetsBit_ok
social:
- https://www.youtube.com/channel/UCTxHaohwsq9x9mhqW7XBnzw
- https://www.linkedin.com/company/letsbit/
- https://www.facebook.com/LetsBit
- https://www.instagram.com/letsbit/
features: 
<<<<<<< HEAD
developerName: 
=======
developerName: Let'sBit
>>>>>>> 57f6cd1d

---

{% include copyFromAndroid.html %}
<|MERGE_RESOLUTION|>--- conflicted
+++ resolved
@@ -30,11 +30,7 @@
 - https://www.facebook.com/LetsBit
 - https://www.instagram.com/letsbit/
 features: 
-<<<<<<< HEAD
-developerName: 
-=======
 developerName: Let'sBit
->>>>>>> 57f6cd1d
 
 ---
 
