--- conflicted
+++ resolved
@@ -1,24 +1,16 @@
 ---
-<<<<<<< HEAD
-wsId: kamix
+wsId: kamixApp
 title: Kamix
 altTitle: 
 authors: 
-- danny
-=======
-wsId: kamixApp
-title: Kamix
-altTitle: 
-authors:
 - danny 
->>>>>>> b7ba1d37
 appId: io.kamix.app
 appCountry: fr
 idd: '1496578894'
 released: 2020-06-05
 updated: 2023-08-07
 version: 2.2.16
-stars: 3.125
+stars: 3.1
 reviews: 8
 size: '63354880'
 website: http://kamix.fr
@@ -28,15 +20,11 @@
 bugbounty: 
 meta: ok
 verdict: custodial
-<<<<<<< HEAD
-date: 2023-11-03
-=======
 date: 2023-11-17
->>>>>>> b7ba1d37
 signer: 
 reviewArchive: 
 twitter: KamixApp
-social:
+social: 
 - https://www.linkedin.com/company/kamixapp
 - https://www.facebook.com/Kamixapp
 - https://www.instagram.com/kamixapp
