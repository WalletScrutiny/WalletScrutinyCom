---
wsId: fizenWallet
title: Fizen Super App
altTitle: 
authors:
- danny
appId: fizen.io.wallet
appCountry: us
idd: '1621269508'
released: 2022-04-28
updated: 2023-05-24
version: 1.9.4
stars: 5
reviews: 1
size: '98401280'
website: https://fizen.io
repository: 
issue: 
icon: fizen.io.wallet.jpg
bugbounty: 
meta: ok
verdict: nobtc
date: 2023-03-31
signer: 
reviewArchive: 
twitter: fizenwallet
social:
- https://www.linkedin.com/company/fizen-io/
- https://www.facebook.com/web3fizen
- https://www.instagram.com/fizen.io/
- https://t.me/fizen_io
features: 
<<<<<<< HEAD
developerName: 
=======
developerName: Fizen GmbH
>>>>>>> 57f6cd1d

---

{% include copyFromAndroid.html %}<|MERGE_RESOLUTION|>--- conflicted
+++ resolved
@@ -30,11 +30,7 @@
 - https://www.instagram.com/fizen.io/
 - https://t.me/fizen_io
 features: 
-<<<<<<< HEAD
-developerName: 
-=======
 developerName: Fizen GmbH
->>>>>>> 57f6cd1d
 
 ---
 
