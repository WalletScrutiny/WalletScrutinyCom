--- conflicted
+++ resolved
@@ -26,11 +26,7 @@
 twitter: gosatsapp
 social: 
 features: 
-<<<<<<< HEAD
-developerName: 
-=======
 developerName: Saffron Technologies Pte Ltd
->>>>>>> 57f6cd1d
 
 ---
 
