--- conflicted
+++ resolved
@@ -11,13 +11,8 @@
 updated: 2023-03-05
 version: 1.4.67
 stars: 4.9
-<<<<<<< HEAD
-reviews: 715
-size: '169455616'
-=======
 reviews: 691
 size: '146089984'
->>>>>>> 019397c3
 website: https://www.amarkets.com/
 repository: 
 issue: 
