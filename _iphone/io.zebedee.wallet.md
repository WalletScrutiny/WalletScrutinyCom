---
wsId: zebedee
title: 'ZEBEDEE: Play. Earn. Shop.'
altTitle: 
authors:
- leo
appId: io.zebedee.wallet
appCountry: 
idd: 1484394401
released: 2020-11-28
updated: 2023-03-07
version: 2.87.0
stars: 4.1
<<<<<<< HEAD
reviews: 410
=======
reviews: 409
>>>>>>> 019397c3
size: '146048000'
website: https://zebedee.io
repository: 
issue: 
icon: io.zebedee.wallet.jpg
bugbounty: 
meta: ok
verdict: custodial
date: 2021-04-12
signer: 
reviewArchive: 
twitter: zebedeeio
social: 
features:
- ln
developerName: Zebedee Inc.

---

This app is very gamer focused and does no mention at all security aspects or
who's the custodian to your coins:

> The ZEBEDEE Wallet is basically everything you need to start playing games for
  Bitcoin, participating in Bitcoin-powered esports events or collecting Bitcoin
  tips on your live streams.

It is lightning network focused and apparently the counterpart for an sdk the
company is promoting for Bitcoin integration in games.

For lack of a better source I went on [their discord](https://zeb.gg/zebedeeiodiscord)
and asked, so ... according to JC on Discord, this app is custodial. As such it
is **not verifiable**.<|MERGE_RESOLUTION|>--- conflicted
+++ resolved
@@ -11,11 +11,7 @@
 updated: 2023-03-07
 version: 2.87.0
 stars: 4.1
-<<<<<<< HEAD
-reviews: 410
-=======
 reviews: 409
->>>>>>> 019397c3
 size: '146048000'
 website: https://zebedee.io
 repository: 
