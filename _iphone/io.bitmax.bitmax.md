---
wsId: ascendex
title: "AscendEX - Cryptocurrency App"
altTitle: 
authors:
- kiwilamb
- leo
appId: io.bitmax.bitmax
appCountry: 
idd: 1463917147
released: 2019-06-13
updated: 2021-08-18
version: "2.5.9"
<<<<<<< HEAD
stars: 4.97614
reviews: 2766
=======
stars: 4.97603
reviews: 2753
>>>>>>> dcffacc2
size: 144058368
website: 
repository: 
issue: 
icon: io.bitmax.bitmax.jpg
bugbounty: 
verdict: custodial
date: 2021-04-20
signer: 
reviewArchive:


providerTwitter: AscendEX_Global
providerLinkedIn: 
providerFacebook: AscendEXOfficial
providerReddit: AscendEX_Official

redirect_from:

---

The AscendEx mobile app claims on the website help section to manage bitcoins...

> You can withdraw your digital assets to external platforms or wallets via
  their address. Copy the address from the external platform or wallet, and
  paste it into the withdrawal address field on AscendEX to complete the
  withdrawal. 

however their is no evidence of the wallet being non-custodial, this leads us to
conclude the wallet funds are in control of the provider and hence custodial.

Our verdict: This 'wallet' is custodial and therefore is **not verifiable**.<|MERGE_RESOLUTION|>--- conflicted
+++ resolved
@@ -11,13 +11,8 @@
 released: 2019-06-13
 updated: 2021-08-18
 version: "2.5.9"
-<<<<<<< HEAD
-stars: 4.97614
-reviews: 2766
-=======
 stars: 4.97603
 reviews: 2753
->>>>>>> dcffacc2
 size: 144058368
 website: 
 repository: 
