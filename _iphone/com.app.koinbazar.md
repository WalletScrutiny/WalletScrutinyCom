--- conflicted
+++ resolved
@@ -8,19 +8,11 @@
 appCountry: in
 idd: 1567360326
 released: 2021-06-02
-<<<<<<< HEAD
-updated: 2023-03-13
-version: 2.0.1
-stars: 2.6
-reviews: 76
-size: '64844800'
-=======
 updated: 2023-02-19
 version: '2.0'
 stars: 2.7
 reviews: 75
 size: '64775168'
->>>>>>> 019397c3
 website: https://www.koinbx.com/
 repository: 
 issue: 
