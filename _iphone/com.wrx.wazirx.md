--- conflicted
+++ resolved
@@ -10,11 +10,7 @@
 updated: 2023-01-10
 version: 1.26.1
 stars: 4.2
-<<<<<<< HEAD
-reviews: 48027
-=======
 reviews: 48024
->>>>>>> 019397c3
 size: '53696512'
 website: https://wazirx.com
 repository: 
