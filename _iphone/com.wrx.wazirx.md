---
wsId: wazirx
title: "WazirX -  Bitcoin Exchange"
altTitle: 
authors:

appId: com.wrx.wazirx
appCountry: in
idd: 1349082789
released: 2018-03-07
<<<<<<< HEAD
updated: 2021-08-10
version: "1.6"
stars: 4.1929
reviews: 24749
size: 54159360
=======
updated: 2021-08-19
version: "1.7"
stars: 4.19878
reviews: 25073
size: 54166528
>>>>>>> dcffacc2
website: https://support.wazirx.com
repository: 
issue: 
icon: com.wrx.wazirx.jpg
bugbounty: 
verdict: custodial
date: 2021-08-09
signer: 
reviewArchive:


providerTwitter: WazirxIndia
providerLinkedIn: wazirx
providerFacebook: wazirx
providerReddit: 

redirect_from:

---

As this exchange allows holding your BTC in the app such
as sending and receiving them, it is usable as a wallet. A custodial wallet. As
such it is **not verifiable**.<|MERGE_RESOLUTION|>--- conflicted
+++ resolved
@@ -8,19 +8,11 @@
 appCountry: in
 idd: 1349082789
 released: 2018-03-07
-<<<<<<< HEAD
-updated: 2021-08-10
-version: "1.6"
-stars: 4.1929
-reviews: 24749
-size: 54159360
-=======
 updated: 2021-08-19
 version: "1.7"
 stars: 4.19878
 reviews: 25073
 size: 54166528
->>>>>>> dcffacc2
 website: https://support.wazirx.com
 repository: 
 issue: 
