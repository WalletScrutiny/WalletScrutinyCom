---
wsId: bithumbko
title: Bithumb
altTitle: 
authors:
- leo
appId: com.btckorea.bithumb
appCountry: 
idd: 1299421592
released: 2017-12-05
updated: 2023-03-13
version: 2.0.5
stars: 1.9
reviews: 35
<<<<<<< HEAD
size: '146383872'
=======
size: '146309120'
>>>>>>> 019397c3
website: https://en.bithumb.com
repository: 
issue: 
icon: com.btckorea.bithumb.jpg
bugbounty: 
meta: ok
verdict: custodial
date: 2021-05-25
signer: 
reviewArchive: 
twitter: BithumbOfficial
social:
- https://www.facebook.com/bithumb
features: 
developerName: Bithumb Korea Co., Ltd.

---

This app is an interface to an exchange and to our knowledge only features
custodial accounts and therefore is **not verifiable**.<|MERGE_RESOLUTION|>--- conflicted
+++ resolved
@@ -12,11 +12,7 @@
 version: 2.0.5
 stars: 1.9
 reviews: 35
-<<<<<<< HEAD
-size: '146383872'
-=======
 size: '146309120'
->>>>>>> 019397c3
 website: https://en.bithumb.com
 repository: 
 issue: 
