---
wsId: BitWallet
title: BitWallet - Buy & Sell Bitcoin
altTitle: 
authors:
- leo
appId: Tissatech.Bit-Wallet
appCountry: 
idd: 1331439005
released: 2019-02-09
updated: 2022-12-27
version: 4.3.9
stars: 4.8
<<<<<<< HEAD
reviews: 1203
=======
reviews: 1194
>>>>>>> 019397c3
size: '19835904'
website: 
repository: 
issue: 
icon: Tissatech.Bit-Wallet.jpg
bugbounty: 
meta: ok
verdict: custodial
date: 2021-05-20
signer: 
reviewArchive: 
twitter: bitwalletinc
social:
- https://www.facebook.com/BitWalletInc
features: 
developerName: BitWallet, Inc.

---

This appears to be primarily an exchange and as there are no claims of you being
in sole control of your funds, we have to assume it is a custodial service and
therefore **not verifiable**.<|MERGE_RESOLUTION|>--- conflicted
+++ resolved
@@ -11,11 +11,7 @@
 updated: 2022-12-27
 version: 4.3.9
 stars: 4.8
-<<<<<<< HEAD
-reviews: 1203
-=======
 reviews: 1194
->>>>>>> 019397c3
 size: '19835904'
 website: 
 repository: 
