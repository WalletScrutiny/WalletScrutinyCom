---
wsId: BitWallet
title: "BitWallet - Buy & Sell Bitcoin"
altTitle: 
authors:
- leo
appId: Tissatech.Bit-Wallet
appCountry: 
idd: 1331439005
released: 2019-02-09
updated: 2021-07-31
version: "1.6.3"
<<<<<<< HEAD
stars: 4.84382
reviews: 1159
=======
stars: 4.84353
reviews: 1112
>>>>>>> dcffacc2
size: 15966208
website: 
repository: 
issue: 
icon: Tissatech.Bit-Wallet.jpg
bugbounty: 
verdict: custodial
date: 2021-05-20
signer: 
reviewArchive:


providerTwitter: bitwalletinc
providerLinkedIn: 
providerFacebook: BitWalletInc
providerReddit: 

redirect_from:

---

This appears to be primarily an exchange and as there are no claims of you being
in sole control of your funds, we have to assume it is a custodial service and
therefore **not verifiable**.<|MERGE_RESOLUTION|>--- conflicted
+++ resolved
@@ -10,13 +10,8 @@
 released: 2019-02-09
 updated: 2021-07-31
 version: "1.6.3"
-<<<<<<< HEAD
-stars: 4.84382
-reviews: 1159
-=======
 stars: 4.84353
 reviews: 1112
->>>>>>> dcffacc2
 size: 15966208
 website: 
 repository: 
