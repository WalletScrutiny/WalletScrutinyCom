--- conflicted
+++ resolved
@@ -30,11 +30,7 @@
 - https://t.me/BTCMkts
 - https://www.instagram.com/btcmarkets_
 features: 
-<<<<<<< HEAD
-developerName: 
-=======
 developerName: BTC Markets
->>>>>>> 57f6cd1d
 
 ---
 
