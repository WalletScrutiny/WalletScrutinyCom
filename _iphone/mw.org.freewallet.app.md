---
wsId: mw.org.freewallet
title: "Multi Crypto Wallet－Freewallet"
altTitle: 
authors:
- leo
appId: mw.org.freewallet.app
appCountry: 
idd: 1274003898
released: 2017-09-01
updated: 2021-05-27
version: "1.15.5"
<<<<<<< HEAD
stars: 4.08815
reviews: 1418
=======
stars: 4.093
reviews: 1430
>>>>>>> dcffacc2
size: 45112320
website: https://freewallet.org
repository: 
issue: 
icon: mw.org.freewallet.app.jpg
bugbounty: 
verdict: custodial
date: 2021-04-26
signer: 
reviewArchive:


providerTwitter: freewalletorg
providerLinkedIn: 
providerFacebook: freewallet.org
providerReddit: 

redirect_from:

---

According to the description

> In addition, the majority of cryptocurrency assets on the platform are stored
  in an offline vault. Your coins will be kept in cold storage with state of the
  art security protecting them.

This is a custodial app.

Our verdict: **not verifiable**.<|MERGE_RESOLUTION|>--- conflicted
+++ resolved
@@ -10,13 +10,8 @@
 released: 2017-09-01
 updated: 2021-05-27
 version: "1.15.5"
-<<<<<<< HEAD
-stars: 4.08815
-reviews: 1418
-=======
 stars: 4.093
 reviews: 1430
->>>>>>> dcffacc2
 size: 45112320
 website: https://freewallet.org
 repository: 
