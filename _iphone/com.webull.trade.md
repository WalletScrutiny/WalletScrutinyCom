---
wsId: webull
title: 'Webull: Investing & Trading'
altTitle: 
authors:
- danny
- leo
appId: com.webull.trade
appCountry: 
idd: 1179213067
released: 2017-01-18
updated: 2023-03-09
version: 8.4.6
stars: 4.7
<<<<<<< HEAD
reviews: 283882
=======
reviews: 283846
>>>>>>> 019397c3
size: '292262912'
website: https://www.webull.com
repository: 
issue: 
icon: com.webull.trade.jpg
bugbounty: 
meta: ok
verdict: nosendreceive
date: 2021-08-10
signer: 
reviewArchive: 
twitter: WebullGlobal
social:
- https://www.linkedin.com/company/webullfinancialllc
features: 
developerName: Webull Technologies Pte. Ltd.

---

The app allows you to trade BTC but it is only an exchange and not a wallet.

From their website:
> We provide our customers with access to cryptocurrency trading through Apex Crypto. Apex Crypto is not a registered broker-dealer or FINRA member and your cryptocurrency holdings are not FDIC or SIPC insured.

> You can buy and sell cryptocurrency on Webull. However, we do not support transferring crypto into or out of your Webull account at this time.<|MERGE_RESOLUTION|>--- conflicted
+++ resolved
@@ -12,11 +12,7 @@
 updated: 2023-03-09
 version: 8.4.6
 stars: 4.7
-<<<<<<< HEAD
-reviews: 283882
-=======
 reviews: 283846
->>>>>>> 019397c3
 size: '292262912'
 website: https://www.webull.com
 repository: 
