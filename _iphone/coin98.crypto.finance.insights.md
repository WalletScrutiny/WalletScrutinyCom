---
wsId: coin98
title: Coin98 Super App
altTitle: 
authors:
- danny
appId: coin98.crypto.finance.insights
appCountry: us
idd: 1561969966
released: 2021-05-14
<<<<<<< HEAD
updated: 2023-03-08
version: 12.10.2
stars: 4.5
reviews: 591
size: '129448960'
=======
updated: 2023-03-01
version: 12.10.1
stars: 4.5
reviews: 591
size: '129399808'
>>>>>>> 019397c3
website: https://coin98.com
repository: 
issue: 
icon: coin98.crypto.finance.insights.jpg
bugbounty: 
meta: ok
verdict: nosource
date: 2022-01-10
signer: 
reviewArchive: 
twitter: coin98_wallet
social:
- https://www.facebook.com/Coin98Wallet
features: 
developerName: Coin98 Finance

---

{% include copyFromAndroid.html %}<|MERGE_RESOLUTION|>--- conflicted
+++ resolved
@@ -8,19 +8,11 @@
 appCountry: us
 idd: 1561969966
 released: 2021-05-14
-<<<<<<< HEAD
-updated: 2023-03-08
-version: 12.10.2
-stars: 4.5
-reviews: 591
-size: '129448960'
-=======
 updated: 2023-03-01
 version: 12.10.1
 stars: 4.5
 reviews: 591
 size: '129399808'
->>>>>>> 019397c3
 website: https://coin98.com
 repository: 
 issue: 
