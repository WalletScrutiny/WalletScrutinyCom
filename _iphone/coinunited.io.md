---
wsId: CoinUnited
title: CoinUnited.io - Crypto Wallet
altTitle: 
authors:
- danny
appId: coinunited.io
appCountry: hk
idd: 1565764339
released: 2021-05-14
<<<<<<< HEAD
updated: 2023-03-05
version: 3.8.0
=======
updated: 2023-02-28
version: 3.7.8
>>>>>>> 019397c3
stars: 4.9
reviews: 281
size: '106778624'
website: https://www.coinunited.io/
repository: 
issue: 
icon: coinunited.io.jpg
bugbounty: 
meta: ok
verdict: custodial
date: 2021-11-15
signer: 
reviewArchive: 
twitter: realcoinunited
social: 
features: 
developerName: CoinUnited Limited

---

{% include copyFromAndroid.html %}<|MERGE_RESOLUTION|>--- conflicted
+++ resolved
@@ -8,13 +8,8 @@
 appCountry: hk
 idd: 1565764339
 released: 2021-05-14
-<<<<<<< HEAD
-updated: 2023-03-05
-version: 3.8.0
-=======
 updated: 2023-02-28
 version: 3.7.8
->>>>>>> 019397c3
 stars: 4.9
 reviews: 281
 size: '106778624'
