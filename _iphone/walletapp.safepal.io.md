---
wsId: safepal
title: "SafePal Wallet"
altTitle: 
authors:
- leo
appId: walletapp.safepal.io
appCountry: 
idd: 1548297139
released: 2021-01-11
updated: 2021-07-05
version: "2.7.1"
<<<<<<< HEAD
stars: 3.67403
reviews: 181
=======
stars: 3.68108
reviews: 185
>>>>>>> dcffacc2
size: 64165888
website: https://www.safepal.io/
repository: 
issue: 
icon: walletapp.safepal.io.jpg
bugbounty: 
verdict: nosource
date: 2021-04-26
signer: 
reviewArchive:


providerTwitter: iSafePal
providerLinkedIn: 
providerFacebook: 
providerReddit: 

redirect_from:

---

**Update 2021-04-26**: Now some months after the original review, Google finds
some things that confirms the claims of Binance "investing" in SafePal. The best
link is probably
[this article on SafePal by Binance](https://research.binance.com/en/projects/safepal).

The app being closed source remains an issue:

> SafePal cryptocurrency wallet application is a decentralized application.
  The mnemonic phrase is stored by users. SafePal does not read or store
  sensitive account information including private key and mnemonic phrase.

So they do claim to be non-custodial but there is no source code anywhere to be
found which makes the app **not verifiable**.<|MERGE_RESOLUTION|>--- conflicted
+++ resolved
@@ -10,13 +10,8 @@
 released: 2021-01-11
 updated: 2021-07-05
 version: "2.7.1"
-<<<<<<< HEAD
-stars: 3.67403
-reviews: 181
-=======
 stars: 3.68108
 reviews: 185
->>>>>>> dcffacc2
 size: 64165888
 website: https://www.safepal.io/
 repository: 
