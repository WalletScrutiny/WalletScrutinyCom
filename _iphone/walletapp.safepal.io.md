--- conflicted
+++ resolved
@@ -11,11 +11,7 @@
 updated: 2023-02-27
 version: 3.8.3
 stars: 4.7
-<<<<<<< HEAD
-reviews: 3507
-=======
 reviews: 3461
->>>>>>> 019397c3
 size: '97776640'
 website: https://www.safepal.com
 repository: 
