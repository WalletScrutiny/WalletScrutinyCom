---
wsId: hkd
title: HKD.com
altTitle: 
authors:
- danny
appId: com.hkd.hkdex
appCountry: us
idd: '1522416988'
released: 2020-07-13
updated: 2023-05-18
version: 2.5.8
stars: 2.7
reviews: 33
size: '120650752'
website: http://hkd.com
repository: 
issue: 
icon: com.hkd.hkdex.jpg
bugbounty: 
meta: ok
verdict: custodial
date: 2023-02-13
signer: 
reviewArchive: 
twitter: HKD_exchange
social:
- https://www.facebook.com/hkdexchange/
- https://www.youtube.com/c/hkdexchange
- https://www.instagram.com/hkdexchange/?hl=en
features: 
<<<<<<< HEAD
developerName: 
=======
developerName: Hong Kong Digital Asset Exchange Limited
>>>>>>> 57f6cd1d

---

{% include copyFromAndroid.html %}<|MERGE_RESOLUTION|>--- conflicted
+++ resolved
@@ -29,11 +29,7 @@
 - https://www.youtube.com/c/hkdexchange
 - https://www.instagram.com/hkdexchange/?hl=en
 features: 
-<<<<<<< HEAD
-developerName: 
-=======
 developerName: Hong Kong Digital Asset Exchange Limited
->>>>>>> 57f6cd1d
 
 ---
 
