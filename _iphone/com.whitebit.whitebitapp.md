--- conflicted
+++ resolved
@@ -8,19 +8,11 @@
 appCountry: ua
 idd: 1463405025
 released: 2019-05-21
-<<<<<<< HEAD
-updated: 2023-03-13
-version: 2.23.11
-stars: 4.4
-reviews: 391
-size: '257697792'
-=======
 updated: 2023-03-10
 version: 2.23.10
 stars: 4.4
 reviews: 391
 size: '257742848'
->>>>>>> 019397c3
 website: https://whitebit.com
 repository: 
 issue: 
