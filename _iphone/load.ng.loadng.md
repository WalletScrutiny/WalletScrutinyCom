---
wsId: loadNG
title: "LoadNG"
altTitle:
authors:
- danny
appId: load.ng.loadng
appCountry: ng
idd: 1537865343
released: 2020-11-02
updated: 2021-10-16
version: "2.1"
stars: 4.11111
reviews: 9
size: 42493952
website: https://app.load.ng/
repository:
issue:
icon: load.ng.loadng.jpg
<<<<<<< HEAD
bugbounty:
=======
bugbounty: 
>>>>>>> d0004cad
verdict: nowallet
date: 2021-11-03
signer:
reviewArchive:


providerTwitter: loadngautomated
providerLinkedIn:
providerFacebook:
providerReddit:

redirect_from:

---

{% include copyFromAndroid.html %}<|MERGE_RESOLUTION|>--- conflicted
+++ resolved
@@ -1,7 +1,7 @@
 ---
 wsId: loadNG
 title: "LoadNG"
-altTitle:
+altTitle: 
 authors:
 - danny
 appId: load.ng.loadng
@@ -14,24 +14,20 @@
 reviews: 9
 size: 42493952
 website: https://app.load.ng/
-repository:
-issue:
+repository: 
+issue: 
 icon: load.ng.loadng.jpg
-<<<<<<< HEAD
 bugbounty:
-=======
-bugbounty: 
->>>>>>> d0004cad
 verdict: nowallet
 date: 2021-11-03
-signer:
+signer: 
 reviewArchive:
 
 
 providerTwitter: loadngautomated
-providerLinkedIn:
-providerFacebook:
-providerReddit:
+providerLinkedIn: 
+providerFacebook: 
+providerReddit: 
 
 redirect_from:
 
