--- conflicted
+++ resolved
@@ -11,11 +11,7 @@
 updated: 2021-12-28
 version: '2.3'
 stars: 3.8
-<<<<<<< HEAD
-reviews: 43
-=======
 reviews: 42
->>>>>>> b63de6a7
 size: '42514432'
 website: https://app.load.ng/
 repository: 
