--- conflicted
+++ resolved
@@ -26,11 +26,7 @@
 twitter: devinbileck
 social: 
 features: 
-<<<<<<< HEAD
-developerName: 
-=======
 developerName: Devin Bileck
->>>>>>> 57f6cd1d
 
 ---
 
