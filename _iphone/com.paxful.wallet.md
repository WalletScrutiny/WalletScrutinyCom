--- conflicted
+++ resolved
@@ -11,11 +11,7 @@
 updated: 2023-03-09
 version: 2.8.5
 stars: 3.5
-<<<<<<< HEAD
-reviews: 2714
-=======
 reviews: 2715
->>>>>>> 019397c3
 size: '61501440'
 website: https://paxful.com
 repository: 
