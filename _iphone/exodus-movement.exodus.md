---
wsId: ExodusCryptoBitcoinWallet
title: 'Exodus: Crypto Bitcoin Wallet'
altTitle: 
authors:
- leo
appId: exodus-movement.exodus
appCountry: 
idd: 1414384820
released: 2019-03-23
<<<<<<< HEAD
updated: 2023-03-13
version: 23.3.13
stars: 4.6
reviews: 18400
size: '71425024'
=======
updated: 2023-02-27
version: 23.2.27
stars: 4.6
reviews: 18391
size: '70627328'
>>>>>>> 019397c3
website: https://exodus.com/mobile
repository: 
issue: 
icon: exodus-movement.exodus.jpg
bugbounty: 
meta: ok
verdict: nosource
date: 2021-01-23
signer: 
reviewArchive: 
twitter: exodus_io
social:
- https://www.facebook.com/exodus.io
features: 
developerName: Exodus Movement, Inc.

---

Just like {% include walletLink.html wallet='android/exodusmovement.exodus' %} on Android, this app is
closed source and thus **not verifiable**.<|MERGE_RESOLUTION|>--- conflicted
+++ resolved
@@ -8,19 +8,11 @@
 appCountry: 
 idd: 1414384820
 released: 2019-03-23
-<<<<<<< HEAD
-updated: 2023-03-13
-version: 23.3.13
-stars: 4.6
-reviews: 18400
-size: '71425024'
-=======
 updated: 2023-02-27
 version: 23.2.27
 stars: 4.6
 reviews: 18391
 size: '70627328'
->>>>>>> 019397c3
 website: https://exodus.com/mobile
 repository: 
 issue: 
