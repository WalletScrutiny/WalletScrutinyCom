---
wsId: bitcoindepot
title: Bitcoin Depot
altTitle: 
authors:
- danny
appId: com.cashtocrypto.wallet
appCountry: us
idd: 1554808338
released: 2021-03-30
updated: 2023-02-23
version: 2.2.4
stars: 3.9
<<<<<<< HEAD
reviews: 106
=======
reviews: 105
>>>>>>> 019397c3
size: '77957120'
website: https://bitcoindepot.com/
repository: 
issue: 
icon: com.cashtocrypto.wallet.jpg
bugbounty: 
meta: ok
verdict: custodial
date: 2021-11-08
signer: 
reviewArchive: 
twitter: bitcoin_depot
social:
- https://www.facebook.com/BitcoinDepot
features: 
developerName: Bitcoin Depot

---

{% include copyFromAndroid.html %}<|MERGE_RESOLUTION|>--- conflicted
+++ resolved
@@ -11,11 +11,7 @@
 updated: 2023-02-23
 version: 2.2.4
 stars: 3.9
-<<<<<<< HEAD
-reviews: 106
-=======
 reviews: 105
->>>>>>> 019397c3
 size: '77957120'
 website: https://bitcoindepot.com/
 repository: 
