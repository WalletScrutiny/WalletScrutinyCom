--- conflicted
+++ resolved
@@ -11,11 +11,7 @@
 updated: 2023-03-07
 version: '3.86'
 stars: 4.8
-<<<<<<< HEAD
-reviews: 4441061
-=======
 reviews: 4428423
->>>>>>> 019397c3
 size: '444675072'
 website: https://cash.app
 repository: 
