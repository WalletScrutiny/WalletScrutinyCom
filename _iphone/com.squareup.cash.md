---
wsId: CashApp
title: "Cash App"
altTitle: 
authors:
- leo
appId: com.squareup.cash
appCountry: 
idd: 711923939
released: 2013-10-16
updated: 2021-08-17
version: "3.46.1"
<<<<<<< HEAD
stars: 4.74823
reviews: 1989406
=======
stars: 4.74806
reviews: 1990748
>>>>>>> dcffacc2
size: 208025600
website: https://cash.app
repository: 
issue: 
icon: com.squareup.cash.jpg
bugbounty: 
verdict: custodial
date: 2020-12-22
signer: 
reviewArchive:


providerTwitter: cashapp
providerLinkedIn: 
providerFacebook: 
providerReddit: 

redirect_from:

---

On their website the provider claims:

> **Coin Storage**<br>
  Your Bitcoin balance is securely stored in our offline system

which means it is custodial.<|MERGE_RESOLUTION|>--- conflicted
+++ resolved
@@ -10,13 +10,8 @@
 released: 2013-10-16
 updated: 2021-08-17
 version: "3.46.1"
-<<<<<<< HEAD
-stars: 4.74823
-reviews: 1989406
-=======
 stars: 4.74806
 reviews: 1990748
->>>>>>> dcffacc2
 size: 208025600
 website: https://cash.app
 repository: 
