--- conflicted
+++ resolved
@@ -11,11 +11,7 @@
 updated: 2023-03-06
 version: 2.0.8
 stars: 4.6
-<<<<<<< HEAD
-reviews: 3078
-=======
 reviews: 3067
->>>>>>> 019397c3
 size: '110151680'
 website: https://coinme.com/
 repository: 
