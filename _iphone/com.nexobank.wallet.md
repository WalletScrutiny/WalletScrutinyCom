--- conflicted
+++ resolved
@@ -8,19 +8,11 @@
 appCountry: 
 idd: 1455341917
 released: 2019-06-30
-<<<<<<< HEAD
-updated: 2023-03-13
-version: 3.0.1
-stars: 3.8
-reviews: 1087
-size: '79463424'
-=======
 updated: 2023-03-09
 version: 3.0.0
 stars: 3.8
 reviews: 1087
 size: '78026752'
->>>>>>> 019397c3
 website: https://nexo.io
 repository: 
 issue: 
