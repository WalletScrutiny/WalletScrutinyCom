---
wsId: coinlibIO
title: Coinlib
altTitle: 
authors:
- danny
appId: com.coinlib.coinlib
appCountry: us
idd: '1413265839'
released: 2018-07-30
updated: 2018-07-30
version: '1.0'
stars: 3.7
reviews: 11
size: '70871040'
website: https://coinlib.io
repository: 
issue: 
icon: com.coinlib.coinlib.jpg
bugbounty: 
meta: obsolete
verdict: nowallet
date: 2023-03-30
signer: 
reviewArchive: 
twitter: coinlibio
social:
- https://www.facebook.com/coinlib/
features: 
<<<<<<< HEAD
developerName: 
=======
developerName: Eran Mei Tal
>>>>>>> 57f6cd1d

---

{% include copyFromAndroid.html %}<|MERGE_RESOLUTION|>--- conflicted
+++ resolved
@@ -27,11 +27,7 @@
 social:
 - https://www.facebook.com/coinlib/
 features: 
-<<<<<<< HEAD
-developerName: 
-=======
 developerName: Eran Mei Tal
->>>>>>> 57f6cd1d
 
 ---
 
