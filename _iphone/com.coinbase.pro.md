---
wsId: coinbasepro
title: "Coinbase Pro"
altTitle: 
authors:
- leo
appId: com.coinbase.pro
appCountry: 
idd: 1446636681
released: 2019-10-10
updated: 2021-07-26
version: "1.0.79"
<<<<<<< HEAD
stars: 4.72349
reviews: 103536
=======
stars: 4.72346
reviews: 104321
>>>>>>> dcffacc2
size: 46657536
website: https://pro.coinbase.com
repository: 
issue: 
icon: com.coinbase.pro.jpg
bugbounty: 
verdict: custodial
date: 2020-12-22
signer: 
reviewArchive:


providerTwitter: CoinbasePro
providerLinkedIn: 
providerFacebook: coinbase
providerReddit: 

redirect_from:

---

On the website we read:

> **Insurance protection**<br>
  All digital assets held in online storage are fully insured. All USD balances
  are covered by FDIC insurance, up to a maximum of $250,000 per customer.

which look purely custodial. This app is **not verifiable**.<|MERGE_RESOLUTION|>--- conflicted
+++ resolved
@@ -10,13 +10,8 @@
 released: 2019-10-10
 updated: 2021-07-26
 version: "1.0.79"
-<<<<<<< HEAD
-stars: 4.72349
-reviews: 103536
-=======
 stars: 4.72346
 reviews: 104321
->>>>>>> dcffacc2
 size: 46657536
 website: https://pro.coinbase.com
 repository: 
