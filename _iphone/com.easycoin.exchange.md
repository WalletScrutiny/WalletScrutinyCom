--- conflicted
+++ resolved
@@ -29,11 +29,7 @@
 - https://www.reddit.com/r/EasyCoins/
 - https://t.me/easycoins888
 features: 
-<<<<<<< HEAD
-developerName: 
-=======
 developerName: Easycoin Labs Private Limited
->>>>>>> 57f6cd1d
 
 ---
 
