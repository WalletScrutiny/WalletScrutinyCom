---
wsId: ECOS
title: 'ECOS: Bitcoin & Crypto Mining'
altTitle: 
authors:
- danny
appId: am.ecos.ios.production
appCountry: us
idd: 1528964374
released: 2020-11-25
updated: 2023-03-08
version: 1.31.4
stars: 3.8
<<<<<<< HEAD
reviews: 148
size: '83386368'
=======
reviews: 138
size: '83339264'
>>>>>>> 019397c3
website: https://ecos.am/
repository: 
issue: 
icon: am.ecos.ios.production.jpg
bugbounty: 
meta: ok
verdict: custodial
date: 2021-10-07
signer: 
reviewArchive: 
twitter: ecosmining
social:
- https://www.facebook.com/ecosdefi
features: 
developerName: Ecos am

---

{% include copyFromAndroid.html %}<|MERGE_RESOLUTION|>--- conflicted
+++ resolved
@@ -11,13 +11,8 @@
 updated: 2023-03-08
 version: 1.31.4
 stars: 3.8
-<<<<<<< HEAD
-reviews: 148
-size: '83386368'
-=======
 reviews: 138
 size: '83339264'
->>>>>>> 019397c3
 website: https://ecos.am/
 repository: 
 issue: 
