---
wsId: BinanceTR
title: 'Binance TR: BTC | SHIB | DOGE'
altTitle: 
authors:
- danny
appId: com.binanceCloudTR.binance
appCountry: tr
idd: 1548636153
released: 2021-02-18
updated: 2023-02-16
version: 1.17.1
stars: 4.6
<<<<<<< HEAD
reviews: 38445
=======
reviews: 38207
>>>>>>> 019397c3
size: '146085888'
website: https://www.trbinance.com/
repository: 
issue: 
icon: com.binanceCloudTR.binance.jpg
bugbounty: 
meta: ok
verdict: custodial
date: 2021-10-21
signer: 
reviewArchive: 
twitter: BinanceTR
social:
- https://www.facebook.com/TRBinanceTR
features: 
developerName: BN TEKNOLOJİ ANONİM ŞİRKETİ

---

{% include copyFromAndroid.html %}<|MERGE_RESOLUTION|>--- conflicted
+++ resolved
@@ -11,11 +11,7 @@
 updated: 2023-02-16
 version: 1.17.1
 stars: 4.6
-<<<<<<< HEAD
-reviews: 38445
-=======
 reviews: 38207
->>>>>>> 019397c3
 size: '146085888'
 website: https://www.trbinance.com/
 repository: 
