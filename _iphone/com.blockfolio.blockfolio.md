---
wsId: blockfolio
title: "FTX (formerly Blockfolio)"
altTitle: 
authors:
- leo
appId: com.blockfolio.blockfolio
appCountry: us
idd: 1095564685
released: 2017-01-05
updated: 2021-08-16
version: "4.0.2"
<<<<<<< HEAD
stars: 4.81981
reviews: 45169
=======
stars: 4.8197
reviews: 45302
>>>>>>> dcffacc2
size: 60625920
website: https://blockfolio.com
repository: 
issue: 
icon: com.blockfolio.blockfolio.jpg
bugbounty: 
verdict: custodial
date: 2021-08-09
signer: 
reviewArchive:


providerTwitter: Blockfolio
providerLinkedIn: 
providerFacebook: Blockfolio
providerReddit: 

redirect_from:

---

**Update 2021-08-09**: There are a total of 6 related apps that all appear to belong to the same "FTX":

* {% include walletLink.html wallet='android/com.blockfolio.blockfolio' %}
* {% include walletLink.html wallet='iphone/com.blockfolio.blockfolio' %}
* {% include walletLink.html wallet='android/com.ftxmobile.ftx' %}
* {% include walletLink.html wallet='iphone/org.reactjs.native.example.FTXMobile.FTX' %}
* {% include walletLink.html wallet='android/com.ftxmobile.ftxus' %}
* {% include walletLink.html wallet='iphone/com.ftx.FTXMobile.FTXUS' %}

This app clearly sounds like an exchange that lets
you buy, hold, send and receive BTC but as an exchange it's certainly custodial
and thus **not verifiable**.<|MERGE_RESOLUTION|>--- conflicted
+++ resolved
@@ -10,13 +10,8 @@
 released: 2017-01-05
 updated: 2021-08-16
 version: "4.0.2"
-<<<<<<< HEAD
-stars: 4.81981
-reviews: 45169
-=======
 stars: 4.8197
 reviews: 45302
->>>>>>> dcffacc2
 size: 60625920
 website: https://blockfolio.com
 repository: 
