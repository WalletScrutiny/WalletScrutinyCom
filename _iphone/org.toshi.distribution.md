--- conflicted
+++ resolved
@@ -10,13 +10,8 @@
 released: 2017-09-27
 updated: 2021-08-18
 version: "24.11"
-<<<<<<< HEAD
-stars: 4.64898
-reviews: 48105
-=======
 stars: 4.6495
 reviews: 48342
->>>>>>> dcffacc2
 size: 138165248
 website: https://wallet.coinbase.com
 repository: 
