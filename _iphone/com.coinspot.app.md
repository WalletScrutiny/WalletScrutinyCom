--- conflicted
+++ resolved
@@ -11,11 +11,7 @@
 updated: 2023-01-17
 version: 2.2.25
 stars: 4.8
-<<<<<<< HEAD
-reviews: 15078
-=======
 reviews: 15067
->>>>>>> 019397c3
 size: '40084480'
 website: https://www.coinspot.com.au/
 repository: 
