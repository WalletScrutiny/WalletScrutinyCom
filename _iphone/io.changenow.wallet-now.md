---
wsId: nowWallet
title: 'NOW Wallet: Crypto & Bitcoin'
altTitle: 
authors:
- danny
appId: io.changenow.wallet-now
appCountry: us
idd: '1591216386'
released: 2021-10-23
updated: 2023-04-30
version: 3.5.6
stars: 4.5
reviews: 275
size: '103446528'
website: https://walletnow.app
repository: 
issue: 
icon: io.changenow.wallet-now.jpg
bugbounty: 
meta: ok
verdict: nosource
date: 2023-04-08
signer: 
reviewArchive: 
twitter: NOW_Wallet
social:
- https://www.facebook.com/ChangeNOW.io/
- https://t.me/NOWWallet_channel
- https://www.reddit.com/r/ChangeNOW_io/
features: 
<<<<<<< HEAD
developerName: 
=======
developerName: CHN Group Limited
>>>>>>> 57f6cd1d

---

{% include copyFromAndroid.html %}
<|MERGE_RESOLUTION|>--- conflicted
+++ resolved
@@ -29,11 +29,7 @@
 - https://t.me/NOWWallet_channel
 - https://www.reddit.com/r/ChangeNOW_io/
 features: 
-<<<<<<< HEAD
-developerName: 
-=======
 developerName: CHN Group Limited
->>>>>>> 57f6cd1d
 
 ---
 
