--- conflicted
+++ resolved
@@ -11,11 +11,7 @@
 updated: 2022-03-21
 version: 1.14.0
 stars: 4.6
-<<<<<<< HEAD
-reviews: 1687
-=======
 reviews: 1686
->>>>>>> 019397c3
 size: '140368896'
 website: https://www.coinomi.com
 repository: 
