---
wsId: coinomi
title: "Coinomi Wallet"
altTitle: 
authors:
- leo
appId: com.coinomi.wallet
appCountry: 
idd: 1333588809
released: 2018-03-22
updated: 2021-08-15
version: "1.11.0"
<<<<<<< HEAD
stars: 4.54538
reviews: 1256
=======
stars: 4.54718
reviews: 1261
>>>>>>> dcffacc2
size: 128095232
website: https://www.coinomi.com
repository: 
issue: 
icon: com.coinomi.wallet.jpg
bugbounty: 
verdict: nosource
date: 2021-05-20
signer: 
reviewArchive:


providerTwitter: CoinomiWallet
providerLinkedIn: coinomi
providerFacebook: coinomi
providerReddit: COINOMI

redirect_from:

---

This wallet claims to be non-custodial but
[went closed-source](https://github.com/bitcoin-dot-org/bitcoin.org/issues/1622)
in early 2016
[according to them](https://twitter.com/CoinomiWallet/status/945048682927394817)

> **coinomi**<br>
  @CoinomiWallet<br>
  No, we moved to closed source to protect the users from getting ripped off by
  scammers. Our website is open source and there are at least 10 clones at the
  time of the writing stealing users' funds (by stealing their private keys).<br>
  6:48 PM · Dec 24, 2017

Our verdict: This app is **not verifiable**.<|MERGE_RESOLUTION|>--- conflicted
+++ resolved
@@ -10,13 +10,8 @@
 released: 2018-03-22
 updated: 2021-08-15
 version: "1.11.0"
-<<<<<<< HEAD
-stars: 4.54538
-reviews: 1256
-=======
 stars: 4.54718
 reviews: 1261
->>>>>>> dcffacc2
 size: 128095232
 website: https://www.coinomi.com
 repository: 
