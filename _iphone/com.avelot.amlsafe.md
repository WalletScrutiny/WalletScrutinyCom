---
wsId: amlsafe
title: "AMLSafe - DeFi Crypto Wallet"
altTitle: 
authors:
- leo
appId: com.avelot.amlsafe
appCountry: 
idd: 1519145333
released: 2020-07-28
updated: 2021-08-19
version: "1.30.49.110"
stars: 5
<<<<<<< HEAD
reviews: 352
size: 80155648
=======
reviews: 330
size: 80159744
>>>>>>> dcffacc2
website: https://amlsafe.io/
repository: 
issue: 
icon: com.avelot.amlsafe.jpg
bugbounty: 
verdict: custodial
date: 2021-04-12
signer: 
reviewArchive:


providerTwitter: 
providerLinkedIn: 
providerFacebook: 
providerReddit: 

redirect_from:

---

> AMLSafe is a cutting edge crypto wallet with fiat pairs and an instant
  Anti-Money Laundering (AML) checking. Our wallet gives you the ability to buy
  and sell many cryptocurrencies with fiat.

Seriously?

It is non-custodial! And also not for terrorists.

> Our non-custodial crypto wallet helps ensure that your crypto assets are not
  related to money laundering or terrorist financing.

But ... is it reall non-custodial? On the website we read:

> **Security**<br>
  Your private key is stored on-premise and secured with a multilevel security
  system.

Their [documentation](https://amlsafe.io/en/documentation/) is "under
construction".

With the conflicting claims about where the keys are stored, we have to assume
they retain access to the users' keys. Either way this app is **not verifiable**.<|MERGE_RESOLUTION|>--- conflicted
+++ resolved
@@ -11,13 +11,8 @@
 updated: 2021-08-19
 version: "1.30.49.110"
 stars: 5
-<<<<<<< HEAD
-reviews: 352
-size: 80155648
-=======
 reviews: 330
 size: 80159744
->>>>>>> dcffacc2
 website: https://amlsafe.io/
 repository: 
 issue: 
