---
wsId: bitkubNext
title: Bitkub NEXT
altTitle: 
authors:
- danny
appId: com.bbt.bitkubnext.app
appCountry: th
idd: '6444399387'
released: 2022-12-07
updated: 2023-05-18
version: 1.5.2
stars: 5
reviews: 190
size: '117414912'
website: https://www.bitkubchain.com
repository: 
issue: 
icon: com.bbt.bitkubnext.app.jpg
bugbounty: 
meta: ok
verdict: nobtc
date: 2023-03-29
signer: 
reviewArchive: 
twitter: bitkubchain
social:
- https://www.facebook.com/bitkubchainofficial
features: 
<<<<<<< HEAD
developerName: 
=======
developerName: Bitkub Blockchain Technology Co., Ltd.
>>>>>>> 57f6cd1d

---

{% include copyFromAndroid.html %}<|MERGE_RESOLUTION|>--- conflicted
+++ resolved
@@ -27,11 +27,7 @@
 social:
 - https://www.facebook.com/bitkubchainofficial
 features: 
-<<<<<<< HEAD
-developerName: 
-=======
 developerName: Bitkub Blockchain Technology Co., Ltd.
->>>>>>> 57f6cd1d
 
 ---
 
