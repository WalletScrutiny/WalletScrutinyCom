---
wsId: xInfinity
title: X Infinity
altTitle: 
authors:
- danny
appId: app.xif.com
appCountry: us
idd: '1401101777'
released: 2018-07-28
updated: 2021-06-15
version: 5.2.2b270
stars: 5
reviews: 1
size: '75549696'
website: http://www.xinfinity.io/
repository: 
issue: 
icon: app.xif.com.jpg
bugbounty: 
meta: stale
verdict: custodial
date: 2023-04-11
signer: 
reviewArchive: 
twitter: 
social:
- https://www.linkedin.com/company/xinfinityholding/
features: 
<<<<<<< HEAD
developerName: 
=======
developerName: X-Inifinity
>>>>>>> 57f6cd1d

---

{% include copyFromAndroid.html %}
<|MERGE_RESOLUTION|>--- conflicted
+++ resolved
@@ -27,11 +27,7 @@
 social:
 - https://www.linkedin.com/company/xinfinityholding/
 features: 
-<<<<<<< HEAD
-developerName: 
-=======
 developerName: X-Inifinity
->>>>>>> 57f6cd1d
 
 ---
 
