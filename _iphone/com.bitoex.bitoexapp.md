---
wsId: bitoEXOld
title: BitoEX幣託-虛擬通貨錢包
altTitle: 
authors: 
appId: com.bitoex.bitoexapp
appCountry: tw
idd: '1461042737'
released: 2019-11-18
updated: 2020-03-12
version: 1.0.1
stars: 2.5
reviews: 85
size: '41635840'
website: https://www.bitoex.com/?locale=en
repository: 
issue: 
icon: com.bitoex.bitoexapp.jpg
bugbounty: 
meta: obsolete
verdict: wip
date: 2023-03-29
signer: 
reviewArchive: 
twitter: BitoEX_Official
social:
- https://www.facebook.com/bitoex
features: 
<<<<<<< HEAD
developerName: 
=======
developerName: BitoEX
>>>>>>> 57f6cd1d

---

{% include copyFromAndroid.html %}<|MERGE_RESOLUTION|>--- conflicted
+++ resolved
@@ -26,11 +26,7 @@
 social:
 - https://www.facebook.com/bitoex
 features: 
-<<<<<<< HEAD
-developerName: 
-=======
 developerName: BitoEX
->>>>>>> 57f6cd1d
 
 ---
 
