---
wsId: bancrypV2
title: Bancryp
altTitle: 
authors:
- danny
appId: com.bancryp.bancrypApp
appCountry: us
idd: '1467221603'
released: 2019-06-21
updated: 2023-04-14
version: 1.6.0
stars: 5
reviews: 2
size: '103768064'
website: https://bancryp.com/
repository: 
issue: 
icon: com.bancryp.bancrypApp.jpg
bugbounty: 
meta: ok
verdict: custodial
date: 2023-05-04
signer: 
reviewArchive: 
twitter: 
social: 
features: 
<<<<<<< HEAD
developerName: 
=======
developerName: Bancryp
>>>>>>> 57f6cd1d

---

{% include copyFromAndroid.html %}<|MERGE_RESOLUTION|>--- conflicted
+++ resolved
@@ -26,11 +26,7 @@
 twitter: 
 social: 
 features: 
-<<<<<<< HEAD
-developerName: 
-=======
 developerName: Bancryp
->>>>>>> 57f6cd1d
 
 ---
 
