---
wsId: bitmart
title: "BitMart - Crypto Exchange"
altTitle: 
authors:
- leo
appId: com.bitmart.exchange
appCountry: 
idd: 1396382871
released: 2018-08-02
updated: 2021-08-19
version: "2.6.4"
<<<<<<< HEAD
stars: 4.69053
reviews: 11355
=======
stars: 4.68777
reviews: 11293
>>>>>>> dcffacc2
size: 101911552
website: https://www.bitmart.com/
repository: 
issue: 
icon: com.bitmart.exchange.jpg
bugbounty: 
verdict: custodial
date: 2021-05-20
signer: 
reviewArchive:


providerTwitter: BitMartExchange
providerLinkedIn: bitmart
providerFacebook: bitmartexchange
providerReddit: BitMartExchange

redirect_from:

---

On their website we read:

> **Secure**<br>
  Advanced risk control system in the market. Hybrid hot/cold wallet systems and
  multi-signature technologies. 100% secure for trading and digital asset
  management

A "hot" wallet is online, a "cold" wallet is offline. Your phone is certainly
not "cold", so it's them who hold the keys. As a custodial service the app is
**not verifiable**.<|MERGE_RESOLUTION|>--- conflicted
+++ resolved
@@ -10,13 +10,8 @@
 released: 2018-08-02
 updated: 2021-08-19
 version: "2.6.4"
-<<<<<<< HEAD
-stars: 4.69053
-reviews: 11355
-=======
 stars: 4.68777
 reviews: 11293
->>>>>>> dcffacc2
 size: 101911552
 website: https://www.bitmart.com/
 repository: 
