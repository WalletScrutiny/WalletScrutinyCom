--- conflicted
+++ resolved
@@ -11,11 +11,7 @@
 updated: 2023-01-18
 version: 3.8.0
 stars: 4.8
-<<<<<<< HEAD
-reviews: 2060
-=======
 reviews: 2061
->>>>>>> 019397c3
 size: '75015168'
 website: http://www.ellipal.com/
 repository: 
