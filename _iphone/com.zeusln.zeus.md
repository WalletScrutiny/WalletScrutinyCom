--- conflicted
+++ resolved
@@ -10,11 +10,7 @@
 updated: 2023-03-09
 version: v0.7.3
 stars: 4.6
-<<<<<<< HEAD
-reviews: 27
-=======
 reviews: 26
->>>>>>> 019397c3
 size: '61840384'
 website: https://ZeusLN.app
 repository: https://github.com/ZeusLN/zeus
