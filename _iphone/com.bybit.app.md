---
wsId: bybit
title: Bybit:Buy Bitcoin,Trade Crypto
altTitle: 
authors:
- leo
appId: com.bybit.app
appCountry: 
idd: 1488296980
released: 2020-01-06
<<<<<<< HEAD
updated: 2023-03-12
version: 4.13.1
stars: 3.9
reviews: 768
=======
updated: 2023-03-11
version: 4.13.0
stars: 3.9
reviews: 766
>>>>>>> 019397c3
size: '310653952'
website: https://www.bybit.com
repository: 
issue: 
icon: com.bybit.app.jpg
bugbounty: 
meta: ok
verdict: custodial
date: 2021-02-09
signer: 
reviewArchive: 
twitter: Bybit_Official
social:
- https://www.linkedin.com/company/bybitexchange
- https://www.facebook.com/Bybit
- https://www.reddit.com/r/Bybit
features: 
developerName: Bybit Fintech Limited

---

> "Bybit is the World's fastest-growing and one of the largest crypto
  derivatives exchanges to trade Bitcoin and crypto.

and as such, funds are in cold storage with them:

> YOUR SAFETY IS OUR PRIORITY<br>
  We safeguard your cryptocurrencies with a multi-signature cold-wallet
  solution. Your funds are 100% protected from the prying eyes. All traders'
  deposited assets are segregated from Bybit's operating budget to increase our
  financial accountability and transparency.

As a custodial app it is **not verifiable**.<|MERGE_RESOLUTION|>--- conflicted
+++ resolved
@@ -8,17 +8,10 @@
 appCountry: 
 idd: 1488296980
 released: 2020-01-06
-<<<<<<< HEAD
-updated: 2023-03-12
-version: 4.13.1
-stars: 3.9
-reviews: 768
-=======
 updated: 2023-03-11
 version: 4.13.0
 stars: 3.9
 reviews: 766
->>>>>>> 019397c3
 size: '310653952'
 website: https://www.bybit.com
 repository: 
