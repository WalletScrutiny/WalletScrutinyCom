---
wsId: bybit
title: "Bybit: Crypto Trading Platform"
altTitle: 
authors:
- leo
appId: com.bybit.app
appCountry: 
idd: 1488296980
released: 2020-01-06
<<<<<<< HEAD
updated: 2021-08-05
version: "3.1.2"
stars: 3.80292
reviews: 274
size: 137843712
=======
updated: 2021-08-20
version: "3.2.0"
stars: 3.80935
reviews: 278
size: 140803072
>>>>>>> dcffacc2
website: https://www.bybit.com
repository: 
issue: 
icon: com.bybit.app.jpg
bugbounty: 
verdict: custodial
date: 2021-02-09
signer: 
reviewArchive:


providerTwitter: Bybit_Official
providerLinkedIn: bybitexchange
providerFacebook: Bybit
providerReddit: Bybit

redirect_from:

---

> "Bybit is the World's fastest-growing and one of the largest crypto
  derivatives exchanges to trade Bitcoin and crypto.

and as such, funds are in cold storage with them:

> YOUR SAFETY IS OUR PRIORITY<br>
  We safeguard your cryptocurrencies with a multi-signature cold-wallet
  solution. Your funds are 100% protected from the prying eyes. All traders'
  deposited assets are segregated from Bybit's operating budget to increase our
  financial accountability and transparency.

As a custodial app it is **not verifiable**.<|MERGE_RESOLUTION|>--- conflicted
+++ resolved
@@ -8,19 +8,11 @@
 appCountry: 
 idd: 1488296980
 released: 2020-01-06
-<<<<<<< HEAD
-updated: 2021-08-05
-version: "3.1.2"
-stars: 3.80292
-reviews: 274
-size: 137843712
-=======
 updated: 2021-08-20
 version: "3.2.0"
 stars: 3.80935
 reviews: 278
 size: 140803072
->>>>>>> dcffacc2
 website: https://www.bybit.com
 repository: 
 issue: 
