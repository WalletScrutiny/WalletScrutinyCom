---
wsId: coinbaseBSB
title: "Coinbase – Buy & sell Bitcoin"
altTitle: 
authors:
- leo
appId: com.vilcsak.bitcoin2
appCountry: 
idd: 886427730
released: 2014-06-22
updated: 2021-08-17
version: "9.37.2"
<<<<<<< HEAD
stars: 4.69136
reviews: 1397562
=======
stars: 4.69147
reviews: 1399824
>>>>>>> dcffacc2
size: 102391808
website: http://www.coinbase.com
repository: 
issue: 
icon: com.vilcsak.bitcoin2.jpg
bugbounty: 
verdict: custodial
date: 2020-12-22
signer: 
reviewArchive:


providerTwitter: coinbase
providerLinkedIn: 
providerFacebook: coinbase
providerReddit: 

redirect_from:

---

This app's provider claims:

> Over 98% of cryptocurrency is stored securely offline and the rest is
  protected by industry-leading online security.

which clearly means it is a custodial offering.<|MERGE_RESOLUTION|>--- conflicted
+++ resolved
@@ -10,13 +10,8 @@
 released: 2014-06-22
 updated: 2021-08-17
 version: "9.37.2"
-<<<<<<< HEAD
-stars: 4.69136
-reviews: 1397562
-=======
 stars: 4.69147
 reviews: 1399824
->>>>>>> dcffacc2
 size: 102391808
 website: http://www.coinbase.com
 repository: 
