--- conflicted
+++ resolved
@@ -26,11 +26,7 @@
 twitter: catecoin
 social: 
 features: 
-<<<<<<< HEAD
-developerName: 
-=======
 developerName: CateCoin
->>>>>>> 57f6cd1d
 
 ---
 
