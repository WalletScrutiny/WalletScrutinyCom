--- conflicted
+++ resolved
@@ -11,11 +11,7 @@
 updated: 2023-02-28
 version: 5.2.4
 stars: 4.4
-<<<<<<< HEAD
-reviews: 1561
-=======
 reviews: 1555
->>>>>>> 019397c3
 size: '93717504'
 website: https://www.nicehash.com/
 repository: 
