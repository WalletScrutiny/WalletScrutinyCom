---
wsId: pexpaypeaceful
title: 'Pexpay: 0 Fee BTC trading'
altTitle: 
authors:
- danny
appId: com.peaceful.pexpay.app.ios
appCountry: us
idd: '1618178873'
released: 2022-04-11
updated: 2023-05-16
version: 1.17.1
stars: 3.6
reviews: 10
size: '338866176'
website: https://www.pexpay.com
repository: 
issue: 
icon: com.peaceful.pexpay.app.ios.jpg
bugbounty: 
meta: ok
verdict: custodial
date: 2023-04-11
signer: 
reviewArchive: 
twitter: Pexpay_official
social:
- https://www.facebook.com/pexpay.official/
- https://www.linkedin.com/company/pexpay/
- https://www.youtube.com/@pexpay
- https://vk.com/pexpayofficial
features: 
<<<<<<< HEAD
developerName: 
=======
developerName: PEACEFUL INTERNATIONAL LIMITED
>>>>>>> 57f6cd1d

---

{% include copyFromAndroid.html %}
<|MERGE_RESOLUTION|>--- conflicted
+++ resolved
@@ -30,11 +30,7 @@
 - https://www.youtube.com/@pexpay
 - https://vk.com/pexpayofficial
 features: 
-<<<<<<< HEAD
-developerName: 
-=======
 developerName: PEACEFUL INTERNATIONAL LIMITED
->>>>>>> 57f6cd1d
 
 ---
 
