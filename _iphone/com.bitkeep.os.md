--- conflicted
+++ resolved
@@ -8,13 +8,8 @@
 appCountry: 
 idd: 1395301115
 released: 2018-09-26
-<<<<<<< HEAD
-updated: 2021-08-18
-version: "6.3.1"
-=======
 updated: 2021-08-22
 version: "6.3.2"
->>>>>>> dcffacc2
 stars: 3.18182
 reviews: 11
 size: 70828032
