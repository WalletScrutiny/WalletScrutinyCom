--- conflicted
+++ resolved
@@ -19,11 +19,7 @@
 icon: com.bitkeep.os.jpg
 bugbounty: 
 verdict: nosource
-<<<<<<< HEAD
 date: 2020-12-22
-=======
-date: 2021-09-29
->>>>>>> 89959464
 signer: 
 reviewArchive:
 
@@ -36,9 +32,4 @@
 redirect_from:
 
 ---
-<<<<<<< HEAD
- {% include copyFromAndroid.html %}
-=======
-
-{% include copyFromAndroid.html %}
->>>>>>> 89959464
+ {% include copyFromAndroid.html %}