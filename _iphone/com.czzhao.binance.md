---
wsId: binance
title: "Binance: Buy Bitcoin & Crypto"
altTitle: 
authors:
- leo
appId: com.czzhao.binance
appCountry: 
idd: 1436799971
released: 2018-10-06
<<<<<<< HEAD
updated: 2021-08-11
version: "2.33.4"
stars: 4.73266
reviews: 70467
size: 359308288
=======
updated: 2021-08-20
version: "2.34.1"
stars: 4.73224
reviews: 70904
size: 380882944
>>>>>>> dcffacc2
website: https://www.binance.com
repository: 
issue: 
icon: com.czzhao.binance.jpg
bugbounty: 
verdict: custodial
date: 2020-12-22
signer: 
reviewArchive:


providerTwitter: binance
providerLinkedIn: 
providerFacebook: binance
providerReddit: binance

redirect_from:

---

In the description the provider claims:

> Your funds are protected by our Secure Asset Fund for Users (SAFU Funds) which
  means we have your back.

which sounds very custodial and as such the app is **not verifiable**.<|MERGE_RESOLUTION|>--- conflicted
+++ resolved
@@ -8,19 +8,11 @@
 appCountry: 
 idd: 1436799971
 released: 2018-10-06
-<<<<<<< HEAD
-updated: 2021-08-11
-version: "2.33.4"
-stars: 4.73266
-reviews: 70467
-size: 359308288
-=======
 updated: 2021-08-20
 version: "2.34.1"
 stars: 4.73224
 reviews: 70904
 size: 380882944
->>>>>>> dcffacc2
 website: https://www.binance.com
 repository: 
 issue: 
