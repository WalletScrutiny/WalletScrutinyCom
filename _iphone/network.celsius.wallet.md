--- conflicted
+++ resolved
@@ -10,13 +10,8 @@
 released: 2018-06-20
 updated: 2021-08-12
 version: "v4.10.0"
-<<<<<<< HEAD
-stars: 3.83808
-reviews: 1334
-=======
 stars: 3.82651
 reviews: 1343
->>>>>>> dcffacc2
 size: 44462080
 website: https://celsius.network/
 repository: 
