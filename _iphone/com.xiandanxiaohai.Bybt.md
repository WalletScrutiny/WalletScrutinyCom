---
wsId: Bybt
title: "Bybt"
altTitle: 
authors:
- danny
appId: com.xiandanxiaohai.Bybt
appCountry: us
idd: 1522250001
released: 2020-07-08
<<<<<<< HEAD
updated: 2021-10-28
version: "1.2.5"
stars: 5
reviews: 15
size: 26335232
=======
updated: 2021-10-30
version: "1.2.6"
stars: 5
reviews: 15
size: 26466304
>>>>>>> 3729299b
website: https://www.bybt.com
repository: 
issue: 
icon: com.xiandanxiaohai.Bybt.jpg
bugbounty: 
verdict: fake
date: 2021-10-19
signer: 
reviewArchive:


providerTwitter: bybt_com
providerLinkedIn: 
providerFacebook: 
providerReddit: 

redirect_from:

---

{% include copyFromAndroid.html %}<|MERGE_RESOLUTION|>--- conflicted
+++ resolved
@@ -8,19 +8,11 @@
 appCountry: us
 idd: 1522250001
 released: 2020-07-08
-<<<<<<< HEAD
-updated: 2021-10-28
-version: "1.2.5"
-stars: 5
-reviews: 15
-size: 26335232
-=======
 updated: 2021-10-30
 version: "1.2.6"
 stars: 5
 reviews: 15
 size: 26466304
->>>>>>> 3729299b
 website: https://www.bybt.com
 repository: 
 issue: 
