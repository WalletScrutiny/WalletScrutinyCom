--- conflicted
+++ resolved
@@ -10,13 +10,8 @@
 released: 2015-04-04
 updated: 2021-08-13
 version: "2.17.5"
-<<<<<<< HEAD
-stars: 4.72116
-reviews: 2973
-=======
 stars: 4.72119
 reviews: 2977
->>>>>>> dcffacc2
 size: 121068544
 website: https://coins.ph/
 repository: 
