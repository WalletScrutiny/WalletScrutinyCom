--- conflicted
+++ resolved
@@ -10,13 +10,8 @@
 released: 2018-09-09
 updated: 2021-07-27
 version: "1.9.2"
-<<<<<<< HEAD
-stars: 4.0283
-reviews: 106
-=======
 stars: 4.03738
 reviews: 107
->>>>>>> dcffacc2
 size: 80210944
 website: https://www.coin.cloud/app
 repository: 
