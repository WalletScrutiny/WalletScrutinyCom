--- conflicted
+++ resolved
@@ -10,13 +10,8 @@
 released: 2016-05-28
 updated: 2021-08-10
 version: "5.57.0"
-<<<<<<< HEAD
-stars: 4.76774
-reviews: 7991
-=======
 stars: 4.76736
 reviews: 8021
->>>>>>> dcffacc2
 size: 52062208
 website: https://remitano.com
 repository: 
