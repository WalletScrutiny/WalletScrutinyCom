---
wsId: bitso
title: Bitso - Buy bitcoin easily
altTitle: 
authors:
- leo
appId: com.bitso.wallet
appCountry: 
idd: 1292836438
released: 2018-02-19
updated: 2022-12-01
version: '3.25'
<<<<<<< HEAD
stars: 4.70259
=======
stars: 4.7
>>>>>>> 1a83aa9a
reviews: 696
size: '199983104'
website: https://bitso.com/app
repository: 
issue: 
icon: com.bitso.wallet.jpg
bugbounty: 
meta: ok
verdict: custodial
date: 2021-05-25
signer: 
reviewArchive: 
twitter: Bitso
social:
- https://www.facebook.com/bitsoex
features: 

---

Bitso appears to be an exchange and their statement on security on their website

> **Maximum security**<br>
  We work every day to keep your account protected. That's why more than 2
  million users trust us.

is saying "trust us". Their security is **not verifiable**.<|MERGE_RESOLUTION|>--- conflicted
+++ resolved
@@ -10,11 +10,7 @@
 released: 2018-02-19
 updated: 2022-12-01
 version: '3.25'
-<<<<<<< HEAD
-stars: 4.70259
-=======
 stars: 4.7
->>>>>>> 1a83aa9a
 reviews: 696
 size: '199983104'
 website: https://bitso.com/app
