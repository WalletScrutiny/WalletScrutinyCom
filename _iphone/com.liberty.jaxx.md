--- conflicted
+++ resolved
@@ -11,11 +11,7 @@
 updated: 2022-06-20
 version: 3.0.0
 stars: 4.5
-<<<<<<< HEAD
-reviews: 1559
-=======
 reviews: 1558
->>>>>>> 019397c3
 size: '54332416'
 website: https://jaxx.io
 repository: 
