--- conflicted
+++ resolved
@@ -10,13 +10,8 @@
 released: 2019-01-30
 updated: 2021-07-29
 version: "2.3.2"
-<<<<<<< HEAD
-stars: 4.79258
-reviews: 4720
-=======
 stars: 4.79255
 reviews: 4724
->>>>>>> dcffacc2
 size: 98003968
 website: https://www.bitstamp.net/
 repository: 
