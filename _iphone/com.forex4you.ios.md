--- conflicted
+++ resolved
@@ -10,13 +10,8 @@
 released: 2015-10-11
 updated: 2020-11-11
 version: "4.2"
-<<<<<<< HEAD
 stars: 4.74615
 reviews: 260
-=======
-stars: 4.74517
-reviews: 259
->>>>>>> 32ea4a39
 size: 101718016
 website: https://www.forex4you.com/en/contacts/
 repository: 
