--- conflicted
+++ resolved
@@ -11,11 +11,7 @@
 updated: 2023-02-27
 version: 4.7.1
 stars: 4.5
-<<<<<<< HEAD
-reviews: 46783
-=======
 reviews: 46780
->>>>>>> 019397c3
 size: '107342848'
 website: https://coinswitch.co/in
 repository: 
