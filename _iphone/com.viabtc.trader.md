--- conflicted
+++ resolved
@@ -10,13 +10,8 @@
 released: 2017-08-23
 updated: 2021-08-18
 version: "3.1.1"
-<<<<<<< HEAD
-stars: 4.57904
-reviews: 1183
-=======
 stars: 4.57767
 reviews: 1191
->>>>>>> dcffacc2
 size: 131442688
 website: https://www.coinex.com
 repository: 
