--- conflicted
+++ resolved
@@ -29,11 +29,7 @@
 - https://www.instagram.com/p/CTeDT7Ui0Ee
 - https://t.me/XfaciaXchange
 features: 
-<<<<<<< HEAD
-developerName: 
-=======
 developerName: Xfacia Labs Private Limited
->>>>>>> 57f6cd1d
 
 ---
 
