--- conflicted
+++ resolved
@@ -11,11 +11,7 @@
 updated: 2023-01-12
 version: 2.7.1
 stars: 4.8
-<<<<<<< HEAD
-reviews: 1073
-=======
 reviews: 1070
->>>>>>> 019397c3
 size: '70804480'
 website: https://changenow.io
 repository: 
