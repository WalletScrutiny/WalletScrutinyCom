---
wsId: plenaDefi
title: Plena:The Smartest DeFi Wallet
altTitle: 
authors:
- danny
appId: org.PlenaFinance.app
appCountry: us
idd: '1608061460'
released: 2022-07-06
updated: 2023-03-09
version: 2.0.0
stars: 5
reviews: 9
size: '44540928'
website: https://plena.finance
repository: 
issue: 
icon: org.PlenaFinance.app.jpg
bugbounty: 
meta: ok
verdict: nobtc
date: 2023-02-25
signer: 
reviewArchive: 
twitter: PlenaFinance
social: 
features: 
<<<<<<< HEAD
developerName: 
=======
developerName: Plena Finance
>>>>>>> 57f6cd1d

---

{% include copyFromAndroid.html %}<|MERGE_RESOLUTION|>--- conflicted
+++ resolved
@@ -26,11 +26,7 @@
 twitter: PlenaFinance
 social: 
 features: 
-<<<<<<< HEAD
-developerName: 
-=======
 developerName: Plena Finance
->>>>>>> 57f6cd1d
 
 ---
 
