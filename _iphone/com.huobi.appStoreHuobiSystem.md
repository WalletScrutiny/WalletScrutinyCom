--- conflicted
+++ resolved
@@ -27,11 +27,7 @@
 social:
 - https://www.facebook.com/huobiglobalofficial
 features: 
-<<<<<<< HEAD
-developerName: Huobi Global Limited
-=======
 developerName: Huobi LTD
->>>>>>> 57f6cd1d
 
 ---
 
