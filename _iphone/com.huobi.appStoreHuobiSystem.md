--- conflicted
+++ resolved
@@ -11,11 +11,7 @@
 updated: 2023-02-22
 version: 9.6.1
 stars: 4.5
-<<<<<<< HEAD
-reviews: 2418
-=======
 reviews: 2417
->>>>>>> 019397c3
 size: '255588352'
 website: https://www.huobi.com
 repository: 
