--- conflicted
+++ resolved
@@ -11,11 +11,7 @@
 updated: 2022-09-14
 version: 4.10.2
 stars: 4.7
-<<<<<<< HEAD
-reviews: 12010
-=======
 reviews: 11975
->>>>>>> 019397c3
 size: '77882368'
 website: http://www.netdania.com
 repository: 
