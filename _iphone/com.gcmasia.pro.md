--- conflicted
+++ resolved
@@ -27,11 +27,7 @@
 social:
 - https://www.facebook.com/GCMASIA.Forex.Trading.Platform
 features: 
-<<<<<<< HEAD
-developerName: 
-=======
 developerName: GCM Asia Mobile Trader
->>>>>>> 57f6cd1d
 
 ---
 
