---
wsId: Bitexen
title: Bitexen - Bitcoin and Altcoins
altTitle: 
authors: 
- danny
appId: com.Bitexen.ExchangeApp
appCountry: 
idd: 1388036461
released: 2018-06-20
updated: 2022-12-23
version: '0.68'
stars: 3.8
reviews: 5
size: '54791168'
website: https://www.bitexen.com
repository: 
issue: 
icon: com.Bitexen.ExchangeApp.jpg
bugbounty: 
meta: ok
verdict: custodial
date: 2023-02-26
signer: 
reviewArchive: 
<<<<<<< HEAD
twitter: bitexencom
social:
- https://www.linkedin.com/company/bitexen
- https://www.facebook.com/bitexen
=======
twitter: 
social: 
features: 
>>>>>>> 0f9bcb13

---

{% include copyFromAndroid.html %}<|MERGE_RESOLUTION|>--- conflicted
+++ resolved
@@ -23,16 +23,10 @@
 date: 2023-02-26
 signer: 
 reviewArchive: 
-<<<<<<< HEAD
 twitter: bitexencom
 social:
 - https://www.linkedin.com/company/bitexen
 - https://www.facebook.com/bitexen
-=======
-twitter: 
-social: 
-features: 
->>>>>>> 0f9bcb13
 
 ---
 
