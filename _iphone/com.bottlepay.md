---
wsId: bottlepay
title: 'Bottlepay: Buy & Send Bitcoin'
altTitle: 
authors:
- danny
appId: com.bottlepay
appCountry: gb
idd: '1510029326'
released: 2021-02-10
updated: 2023-05-25
version: 2.2.12
stars: 4.4
reviews: 294
size: '166460416'
website: https://bottlepay.com
repository: 
issue: 
icon: com.bottlepay.jpg
bugbounty: 
meta: ok
verdict: custodial
date: 2023-03-30
signer: 
reviewArchive: 
twitter: bottlepay
social: 
features:
- ln
<<<<<<< HEAD
developerName: 
=======
developerName: Bottlepay Limited
>>>>>>> 57f6cd1d

---

{% include copyFromAndroid.html %}<|MERGE_RESOLUTION|>--- conflicted
+++ resolved
@@ -27,11 +27,7 @@
 social: 
 features:
 - ln
-<<<<<<< HEAD
-developerName: 
-=======
 developerName: Bottlepay Limited
->>>>>>> 57f6cd1d
 
 ---
 
