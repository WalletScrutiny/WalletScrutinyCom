--- conflicted
+++ resolved
@@ -30,11 +30,7 @@
 - https://www.instagram.com/kinvoapp
 - https://www.youtube.com/kinvoapp
 features: 
-<<<<<<< HEAD
-developerName: 
-=======
 developerName: EVEREST.TI
->>>>>>> 57f6cd1d
 
 ---
 
