--- conflicted
+++ resolved
@@ -11,11 +11,7 @@
 updated: 2023-03-06
 version: 1.55.1
 stars: 4.2
-<<<<<<< HEAD
-reviews: 1014
-=======
 reviews: 1015
->>>>>>> 019397c3
 size: '100704256'
 website: https://swissborg.com
 repository: 
