--- conflicted
+++ resolved
@@ -11,11 +11,7 @@
 updated: 2023-02-13
 version: 1.4.55
 stars: 4.1
-<<<<<<< HEAD
-reviews: 38080
-=======
 reviews: 38052
->>>>>>> 019397c3
 size: '108317696'
 website: http://www.paddle-inc.jp/
 repository: 
