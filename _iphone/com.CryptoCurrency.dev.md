--- conflicted
+++ resolved
@@ -11,11 +11,7 @@
 updated: 2023-03-03
 version: 3.1.3
 stars: 4.7
-<<<<<<< HEAD
-reviews: 2239
-=======
 reviews: 2238
->>>>>>> 019397c3
 size: '253167616'
 website: https://thecrypto.app
 repository: 
