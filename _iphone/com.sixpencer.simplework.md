---
wsId: dfox
title: "Dfox - Wallet&DeFi Portfolio"
altTitle: 
authors:
- leo
appId: com.sixpencer.simplework
appCountry: 
idd: 1529717509
released: 2020-10-24
updated: 2021-08-18
version: "1.4.5"
<<<<<<< HEAD
stars: 4.58333
reviews: 12
=======
stars: 4.61538
reviews: 13
>>>>>>> dcffacc2
size: 82384896
website: https://dfox.cc
repository: 
issue: 
icon: com.sixpencer.simplework.jpg
bugbounty: 
verdict: nowallet
date: 2021-03-22
signer: 
reviewArchive:


providerTwitter: 
providerLinkedIn: 
providerFacebook: 
providerReddit: 

redirect_from:

---

This app appears not to get access to spend your Bitcoins:

> Dfox is a chain-agnostic crypto portfolio tracker.<|MERGE_RESOLUTION|>--- conflicted
+++ resolved
@@ -10,13 +10,8 @@
 released: 2020-10-24
 updated: 2021-08-18
 version: "1.4.5"
-<<<<<<< HEAD
-stars: 4.58333
-reviews: 12
-=======
 stars: 4.61538
 reviews: 13
->>>>>>> dcffacc2
 size: 82384896
 website: https://dfox.cc
 repository: 
