---
wsId: ShapeShift
title: "ShapeShift: Buy & Trade Crypto"
altTitle: 
authors:
- leo
appId: com.shapeShift.shapeShift
appCountry: 
idd: 996569075
released: 2015-06-09
updated: 2021-07-19
version: "2.19.0"
<<<<<<< HEAD
stars: 2.80645
reviews: 496
=======
stars: 2.81526
reviews: 498
>>>>>>> dcffacc2
size: 76163072
website: https://shapeshift.com
repository: 
issue: 
icon: com.shapeShift.shapeShift.jpg
bugbounty: 
verdict: nosource
date: 2021-05-23
signer: 
reviewArchive:


providerTwitter: ShapeShift_io
providerLinkedIn: 
providerFacebook: ShapeShiftPlatform
providerReddit: 

redirect_from:

---

ShapeShift is best known for their non-custodial exchange but this app appears
to be a wallet:

> **STORE YOUR CRYPTO IN A SECURE WALLET**<br>
  Setup a ShapeShift multi-chain wallet in seconds to store your crypto.

... and non-custodial:

> ShapeShift makes self-custody easy, never holding your coins, so you have
  complete control over your assets.

but is their code public? 

On the [referenced website](https://shapeshift.com/) there is no link back to
the app on App Store or Play Store but there is
[this site](https://shapeshift.com/invite) where they suggest having an
invite-only mobile app. When you provide them with your email (Seriously?) they ...
forward you to [this site](https://shapeshift.com/download) where there are
actually download links for both mobile apps.

As we couldn't find any source code we assume the app is closed source and
therefore **not verifiable**.<|MERGE_RESOLUTION|>--- conflicted
+++ resolved
@@ -10,13 +10,8 @@
 released: 2015-06-09
 updated: 2021-07-19
 version: "2.19.0"
-<<<<<<< HEAD
-stars: 2.80645
-reviews: 496
-=======
 stars: 2.81526
 reviews: 498
->>>>>>> dcffacc2
 size: 76163072
 website: https://shapeshift.com
 repository: 
