---
wsId: venmo
title: Venmo
altTitle: 
authors:
- leo
appId: net.kortina.labs.Venmo
appCountry: us
idd: '351727428'
released: '2010-04-03T05:41:47Z'
updated: 2023-03-08
version: 10.13.0
stars: 4.9
<<<<<<< HEAD
reviews: 15316562
=======
reviews: 15315420
>>>>>>> 019397c3
size: '411247616'
website: https://venmo.com/
repository: 
issue: 
icon: net.kortina.labs.Venmo.jpg
bugbounty: 
meta: ok
verdict: nosendreceive
date: 2022-04-12
signer: 
reviewArchive: 
twitter: venmo
social:
- https://www.instagram.com/venmo/
- https://www.facebook.com/venmo/
features: 
developerName: Venmo

---

{% include copyFromAndroid.html %}<|MERGE_RESOLUTION|>--- conflicted
+++ resolved
@@ -11,11 +11,7 @@
 updated: 2023-03-08
 version: 10.13.0
 stars: 4.9
-<<<<<<< HEAD
-reviews: 15316562
-=======
 reviews: 15315420
->>>>>>> 019397c3
 size: '411247616'
 website: https://venmo.com/
 repository: 
