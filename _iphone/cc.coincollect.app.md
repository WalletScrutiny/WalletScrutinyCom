--- conflicted
+++ resolved
@@ -18,15 +18,9 @@
 issue: 
 icon: cc.coincollect.app.jpg
 bugbounty: 
-<<<<<<< HEAD
-meta: obsolete
-verdict: wip
-date: 2022-01-04
-=======
 meta: stale
 verdict: nosource
 date: 2021-11-22
->>>>>>> 53dee5ea
 signer: 
 reviewArchive:
 
