--- conflicted
+++ resolved
@@ -11,11 +11,7 @@
 updated: 2023-03-08
 version: '8.72'
 stars: 4.8
-<<<<<<< HEAD
-reviews: 34446
-=======
 reviews: 34445
->>>>>>> 019397c3
 size: '62036992'
 website: https://www.hodl.mobi
 repository: 
