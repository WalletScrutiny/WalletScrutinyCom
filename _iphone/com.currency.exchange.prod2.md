---
wsId: 
title: Crypto Exchange Currency.com
altTitle: 
authors:
- danny
appId: com.currency.exchange.prod2
appCountry: by
idd: 1458917114
released: 2019-04-23
updated: 2023-02-09
version: 1.36.2
stars: 4.8
<<<<<<< HEAD
reviews: 3337
=======
reviews: 3336
>>>>>>> 019397c3
size: '97994752'
website: https://currency.com/
repository: 
issue: 
icon: com.currency.exchange.prod2.jpg
bugbounty: 
meta: ok
verdict: wip
date: 2022-01-09
signer: 
reviewArchive: 
twitter: currencycom
social:
- https://www.facebook.com/currencycom
- https://www.reddit.com/r/currencycom
features: 
developerName: Currency Com Global LLC

---

<!--
  According to the Android review, this app was falsely marked as wsId currencycominvesting and needs another close look.
--><|MERGE_RESOLUTION|>--- conflicted
+++ resolved
@@ -11,11 +11,7 @@
 updated: 2023-02-09
 version: 1.36.2
 stars: 4.8
-<<<<<<< HEAD
-reviews: 3337
-=======
 reviews: 3336
->>>>>>> 019397c3
 size: '97994752'
 website: https://currency.com/
 repository: 
