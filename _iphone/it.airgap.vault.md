---
wsId: AirGapVault
title: "AirGap Vault - Secure Secrets"
altTitle: 
authors:
- leo
appId: it.airgap.vault
appCountry: 
idd: 1417126841
released: 2018-08-24
updated: 2021-09-20
version: "3.10.0"
stars: 4.33333
reviews: 6
size: 88125440
website: 
repository: https://github.com/airgap-it/airgap-vault
issue: 
icon: it.airgap.vault.jpg
bugbounty: 
verdict: nonverifiable
<<<<<<< HEAD
date: 2020-12-19
=======
date: 2021-09-29
>>>>>>> 89959464
signer: 
reviewArchive:


providerTwitter: AirGap_it
providerLinkedIn: 
providerFacebook: 
providerReddit: AirGap

redirect_from:

---

This app for Android is reproducible but unfortunately due to limitations of the
iPhone platform, we so far were not able to reproduce any App Store app.<|MERGE_RESOLUTION|>--- conflicted
+++ resolved
@@ -19,11 +19,7 @@
 icon: it.airgap.vault.jpg
 bugbounty: 
 verdict: nonverifiable
-<<<<<<< HEAD
 date: 2020-12-19
-=======
-date: 2021-09-29
->>>>>>> 89959464
 signer: 
 reviewArchive:
 
