--- conflicted
+++ resolved
@@ -11,11 +11,7 @@
 updated: 2023-03-10
 version: 5.6.24
 stars: 4.5
-<<<<<<< HEAD
-reviews: 200
-=======
 reviews: 199
->>>>>>> 019397c3
 size: '126761984'
 website: https://monnos.com
 repository: 
