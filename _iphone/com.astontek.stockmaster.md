---
wsId: StockMaster
title: 'Stock Master: Investing Stocks'
altTitle: 
authors:
- danny
appId: com.astontek.stockmaster
appCountry: us
idd: 591644846
released: 2013-03-07
updated: 2023-02-14
version: '6.77'
stars: 4.6
<<<<<<< HEAD
reviews: 65912
=======
reviews: 65909
>>>>>>> 019397c3
size: '86948864'
website: https://www.astontek.com
repository: 
issue: 
icon: com.astontek.stockmaster.jpg
bugbounty: 
meta: ok
verdict: nowallet
date: 2021-10-10
signer: 
reviewArchive: 
twitter: 
social: 
features: 
developerName: Astontek Inc

---

{% include copyFromAndroid.html %}<|MERGE_RESOLUTION|>--- conflicted
+++ resolved
@@ -11,11 +11,7 @@
 updated: 2023-02-14
 version: '6.77'
 stars: 4.6
-<<<<<<< HEAD
-reviews: 65912
-=======
 reviews: 65909
->>>>>>> 019397c3
 size: '86948864'
 website: https://www.astontek.com
 repository: 
