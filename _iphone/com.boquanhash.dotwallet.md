--- conflicted
+++ resolved
@@ -26,11 +26,7 @@
 twitter: wallet_dot
 social: 
 features: 
-<<<<<<< HEAD
-developerName: 
-=======
 developerName: Fuzhou Boquan Network Science & Technology Co., Ltd.
->>>>>>> 57f6cd1d
 
 ---
 
