--- conflicted
+++ resolved
@@ -10,13 +10,8 @@
 released: 2018-08-25
 updated: 2021-08-19
 version: "2021.08.18"
-<<<<<<< HEAD
-stars: 2.84615
-reviews: 13
-=======
 stars: 2.93333
 reviews: 15
->>>>>>> dcffacc2
 size: 400433152
 website: https://www.digifinex.com
 repository: 
