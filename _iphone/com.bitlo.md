--- conflicted
+++ resolved
@@ -27,11 +27,7 @@
 social:
 - https://www.linkedin.com/company/bitlo/
 features: 
-<<<<<<< HEAD
-developerName: 
-=======
 developerName: Bitlo Teknoloji Anonim Şirketi
->>>>>>> 57f6cd1d
 
 ---
 
