--- conflicted
+++ resolved
@@ -10,13 +10,8 @@
 released: 2016-10-24
 updated: 2021-07-30
 version: "12.7.6"
-<<<<<<< HEAD
-stars: 4
-reviews: 1245
-=======
 stars: 4.0008
 reviews: 1246
->>>>>>> dcffacc2
 size: 90721280
 website: https://bitpay.com
 repository: 
