--- conflicted
+++ resolved
@@ -26,11 +26,7 @@
 twitter: stibits
 social: 
 features: 
-<<<<<<< HEAD
-developerName: 
-=======
 developerName: Stibits
->>>>>>> 57f6cd1d
 
 ---
 
