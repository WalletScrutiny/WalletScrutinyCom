---
wsId: yuh
title: 'Yuh: 3-in-1 Finance App'
altTitle: 
authors:
- danny
appId: com.swissquote.Yuh
appCountry: ch
idd: '1493935010'
released: 2021-05-10
updated: 2023-05-26
version: 1.14.1
stars: 4.7
reviews: 7189
size: '78759936'
website: https://www.yuh.com
repository: 
issue: 
icon: com.swissquote.Yuh.jpg
bugbounty: 
meta: ok
verdict: nosendreceive
date: 2023-03-02
signer: 
reviewArchive: 
twitter: yuh_app
social:
- https://www.facebook.com/yuhapp.en/
features: 
<<<<<<< HEAD
developerName: 
=======
developerName: Swissquote
>>>>>>> 57f6cd1d

---

{% include copyFromAndroid.html %}<|MERGE_RESOLUTION|>--- conflicted
+++ resolved
@@ -27,11 +27,7 @@
 social:
 - https://www.facebook.com/yuhapp.en/
 features: 
-<<<<<<< HEAD
-developerName: 
-=======
 developerName: Swissquote
->>>>>>> 57f6cd1d
 
 ---
 
