--- conflicted
+++ resolved
@@ -11,13 +11,8 @@
 released: 2021-03-04
 updated: 2023-03-01
 version: 2.13.1
-<<<<<<< HEAD
-stars: 3.8
-reviews: 32
-=======
 stars: 3.7
 reviews: 31
->>>>>>> 019397c3
 size: '113763328'
 website: https://yellowcard.io
 repository: 
