--- conflicted
+++ resolved
@@ -8,19 +8,11 @@
 appCountry: ca
 idd: 1403491709
 released: 2019-02-26
-<<<<<<< HEAD
-updated: 2023-03-13
-version: 2.81.0
-stars: 4.7
-reviews: 123656
-size: '185273344'
-=======
 updated: 2023-03-06
 version: 2.80.0
 stars: 4.7
 reviews: 123652
 size: '184535040'
->>>>>>> 019397c3
 website: https://www.wealthsimple.com/en-ca/
 repository: 
 issue: 
