---
wsId: etoro
title: 'eToro: Investing made social'
altTitle: 
authors:
- leo
appId: com.etoro.openbook
appCountry: 
idd: 674984916
released: 2017-06-26
updated: 2023-03-07
version: 537.0.0
stars: 4.2
<<<<<<< HEAD
reviews: 5475
=======
reviews: 5472
>>>>>>> 019397c3
size: '185682944'
website: https://www.etoro.com/en-us/
repository: 
issue: 
icon: com.etoro.openbook.jpg
bugbounty: 
meta: ok
verdict: custodial
date: 2021-04-25
signer: 
reviewArchive: 
twitter: etoro
social:
- https://www.linkedin.com/company/etoro
- https://www.facebook.com/eToro
features: 
developerName: eToro

---

Etoro is used to speculate on assets more than to actually transfer them but in
the case of Bitcoin, according to
[the Help Center](https://www.etoro.com/customer-service/help/1422157482/can-i-withdraw-my-cryptocurrencies-from-the-platform/)
you can actually send Bitcoins from this app ... if you are in the right
jurisdiction ...
[further restrictions apply](https://etoro.nanorep.co/widget/widget.html?kb=156763&account=etoro#onloadquestionid=1306615492) ...

So all in all this could pass as a custodial app.

As a custodial app it is **not verifiable**.<|MERGE_RESOLUTION|>--- conflicted
+++ resolved
@@ -11,11 +11,7 @@
 updated: 2023-03-07
 version: 537.0.0
 stars: 4.2
-<<<<<<< HEAD
-reviews: 5475
-=======
 reviews: 5472
->>>>>>> 019397c3
 size: '185682944'
 website: https://www.etoro.com/en-us/
 repository: 
