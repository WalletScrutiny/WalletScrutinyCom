--- conflicted
+++ resolved
@@ -10,13 +10,8 @@
 released: 2017-06-26
 updated: 2021-08-08
 version: "339.0.0"
-<<<<<<< HEAD
-stars: 4.14668
-reviews: 3811
-=======
 stars: 4.14811
 reviews: 3828
->>>>>>> dcffacc2
 size: 144707584
 website: http://www.etoro.com
 repository: 
