--- conflicted
+++ resolved
@@ -27,11 +27,7 @@
 social:
 - https://www.facebook.com/UnitedExchange.io
 features: 
-<<<<<<< HEAD
-developerName: 
-=======
 developerName: Avner Brokers
->>>>>>> 57f6cd1d
 
 ---
 
