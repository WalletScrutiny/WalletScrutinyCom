--- conflicted
+++ resolved
@@ -10,13 +10,8 @@
 released: 2018-05-14
 updated: 2021-07-29
 version: "3.38.0"
-<<<<<<< HEAD
-stars: 3.98997
-reviews: 1596
-=======
 stars: 3.98815
 reviews: 1604
->>>>>>> dcffacc2
 size: 171182080
 website: 
 repository: 
