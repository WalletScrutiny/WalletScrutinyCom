--- conflicted
+++ resolved
@@ -26,11 +26,7 @@
 twitter: coinlocallyclyc
 social: 
 features: 
-<<<<<<< HEAD
-developerName: 
-=======
 developerName: Coinlocally
->>>>>>> 57f6cd1d
 
 ---
 
