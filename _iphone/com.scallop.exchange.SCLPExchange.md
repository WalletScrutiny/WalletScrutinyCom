---
wsId: scallopExchange
title: Scallop Exchange
altTitle: 
authors:
- danny
appId: com.scallop.exchange.SCLPExchange
appCountry: us
idd: '1628290736'
released: 2022-06-15
updated: 2022-08-16
version: 1.0.2
stars: 4.7
reviews: 10
size: '174145536'
website: http://www.scallop.exchange
repository: 
issue: 
icon: com.scallop.exchange.SCLPExchange.jpg
bugbounty: 
meta: ok
verdict: custodial
date: 2023-03-30
signer: 
reviewArchive: 
twitter: ScallopOfficial
social:
- https://www.linkedin.com/company/scallopx/
features: 
<<<<<<< HEAD
developerName: 
=======
developerName: Scallop Group
>>>>>>> 57f6cd1d

---

{% include copyFromAndroid.html %}<|MERGE_RESOLUTION|>--- conflicted
+++ resolved
@@ -27,11 +27,7 @@
 social:
 - https://www.linkedin.com/company/scallopx/
 features: 
-<<<<<<< HEAD
-developerName: 
-=======
 developerName: Scallop Group
->>>>>>> 57f6cd1d
 
 ---
 
