--- conflicted
+++ resolved
@@ -10,13 +10,8 @@
 released: 2019-11-05
 updated: 2021-08-18
 version: "0.77.0"
-<<<<<<< HEAD
-stars: 4.30868
-reviews: 11018
-=======
 stars: 4.31165
 reviews: 11086
->>>>>>> dcffacc2
 size: 46877696
 website: https://atomicwallet.io/
 repository: 
