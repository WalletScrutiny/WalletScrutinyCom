---
wsId: UpholdbuyandsellBitcoin
title: "Uphold: buy and sell Bitcoin"
altTitle: 
authors:
- leo
appId: com.uphold.wallet.ios
appCountry: 
idd: 1101145849
released: 2016-04-19
updated: 2021-08-17
version: "4.17.6"
<<<<<<< HEAD
stars: 3.59563
reviews: 4852
=======
stars: 3.5903
reviews: 4867
>>>>>>> dcffacc2
size: 69816320
website: https://uphold.com
repository: 
issue: 
icon: com.uphold.wallet.ios.jpg
bugbounty: 
verdict: custodial
date: 2021-05-14
signer: 
reviewArchive:


providerTwitter: UpholdInc
providerLinkedIn: upholdinc
providerFacebook: UpholdInc
providerReddit: 

redirect_from:

---

This app appears to be an interface to a custodial trading platform. In the
App Store description we read:

> - Uphold is fully reserved. Unlike banks, we don’t loan out your money. To
    prove it, we publish our holdings in real-time.

If they hold your money, you don't. As a custodial service this app is **not
verifiable**.<|MERGE_RESOLUTION|>--- conflicted
+++ resolved
@@ -10,13 +10,8 @@
 released: 2016-04-19
 updated: 2021-08-17
 version: "4.17.6"
-<<<<<<< HEAD
-stars: 3.59563
-reviews: 4852
-=======
 stars: 3.5903
 reviews: 4867
->>>>>>> dcffacc2
 size: 69816320
 website: https://uphold.com
 repository: 
