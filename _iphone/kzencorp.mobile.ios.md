--- conflicted
+++ resolved
@@ -11,11 +11,7 @@
 updated: 2023-02-17
 version: 5.1.5
 stars: 4.7
-<<<<<<< HEAD
-reviews: 2616
-=======
 reviews: 2611
->>>>>>> 019397c3
 size: '91640832'
 website: https://www.zengo.com
 repository: 
