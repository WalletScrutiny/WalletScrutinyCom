--- conflicted
+++ resolved
@@ -39,12 +39,8 @@
     "webpack-shell-plugin-next": "^2.3.2"
   },
   "scripts": {
-<<<<<<< HEAD
-    "dev": "webpack --mode development --watch & bundle exec jekyll serve --profile --trace --host=localhost --config _config.yml,_config.dev.yml --incremental --livereload",
-=======
     "dev": "webpack --mode development --watch & bundle exec jekyll serve --profile --trace --host=localhost --config _config.yml,_config.dev.yml --incremental",
     "dev-live": "webpack --mode development --watch & bundle exec jekyll serve --profile --trace --host=localhost --config _config.yml,_config.dev.yml --incremental --livereload",
->>>>>>> 8080d3a7
     "build": "webpack --mode production --no-watch && bundle exec jekyll build && npm run compress",
     "compress": "npm run minifyJs && npm run minifyCss && npm run brotlifyHtml && npm run brotlifyOthers",
     "minifyJs": "npx foreach-cli -g \"_site/**/*.js\" -i \"_site/**/*.min.js\" -x \"terser #{path} -o #{path}\"",
@@ -53,13 +49,6 @@
     "brotlifyOthers": "npx brotli-cli compress -q 10 --glob \"_site/*.html\" --glob \"_site/**/*.{js,css,json,ttf,svg,eot,cast}\""
   },
   "dependencies": {
-<<<<<<< HEAD
-    "@nostr-dev-kit/ndk": "^2.10.7",
-    "dompurify": "^3.2.3",
-    "jquery": "^3.7.1",
-    "marked": "^15.0.6",
-    "ws": "^8.18.0"
-=======
     "app-info-parser": "^1.1.6",
     "assert": "^2.1.0",
     "browserify-zlib": "^0.2.0",
@@ -68,6 +57,9 @@
     "process": "^0.11.10",
     "stream-browserify": "^3.0.0",
     "util": "^0.12.5"
->>>>>>> 8080d3a7
+    "@nostr-dev-kit/ndk": "^2.10.7",
+    "dompurify": "^3.2.3",
+    "marked": "^15.0.6",
+    "ws": "^8.18.0"
   }
 }