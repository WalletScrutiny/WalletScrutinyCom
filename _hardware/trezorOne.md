--- conflicted
+++ resolved
@@ -63,9 +63,8 @@
 run on this device. It doesn't guarantee that this software is not stealing your
 keys.
 
-<<<<<<< HEAD
-To our very surprise, the wallet's [main page](https://trezor.io/) has no easy
-to find claims about the product being open source.
+To our surprise, the wallet's [main page](https://trezor.io/) does not show or link
+to claims about the product being open source.
 
 We [asked on Reddit](https://www.reddit.com/r/TREZOR/comments/oarc0b/where_can_i_find_the_most_authoritative_claim_of/)
 but somehow there really is no authoritative claim from the provider that the
@@ -305,8 +304,4 @@
 To have peace of mind, we would have to either dig into the bootloader if it
 really reads that part as signatures and not as executable code or we would have
 to verify those three signatures - it would probably be impossible to have
-something that is both a valid signature and malicious code.
-=======
-To our surprise, the wallet's [main page](https://trezor.io/) does not show or link
-to claims about the product being open source.
->>>>>>> 24cd35ef
+something that is both a valid signature and malicious code.