--- conflicted
+++ resolved
@@ -5,38 +5,34 @@
 - danny
 - mohammad
 released: 2022-03-08
-discontinued: 
+discontinued:
 updated: 2023-06-21
 version: 4.3.0
-binaries: 
+binaries:
 dimensions:
 - 88
 - 53
 - 9.2
 weight: 75
 provider: OneKey
-providerWebsite: 
+providerWebsite:
 website: https://onekey.so/
 shop: https://onekey.so/products/onekey-touch-hardware-wallet/
 country: SG
 price: 249 USD
 repository: https://github.com/OneKeyHQ/firmware
-<<<<<<< HEAD
 issue: https://github.com/OneKeyHQ/firmware/issues/404#issuecomment-1633287406
-=======
-issue: 
->>>>>>> c3f1453c
 icon: onekey.touch.png
-bugbounty: 
+bugbounty:
 meta: ok
 verdict: nonverifiable
 date: 2023-07-13
-signer: 
-reviewArchive: 
+signer:
+reviewArchive:
 twitter: OneKeyHQ
 social:
 - https://discord.com/invite/nwUJaTzjzv
-features: 
+features:
 
 ---
 
