--- conflicted
+++ resolved
@@ -23,13 +23,9 @@
 bugbounty: 
 meta: ok
 verdict: reproducible
-<<<<<<< HEAD
-date: 2024-08-06
-=======
 date: 2024-08-12
->>>>>>> 6b91de19
 signer: 
-reviewArchive:
+reviewArchive: 
 - date: 2024-05-31
   version: 1.2.1Q
   appHash: 85186d87fcf6a8334e9f4c35680a505acb1ed274ffef2913d734dfa400c1f809
@@ -41,7 +37,6 @@
 features: 
 
 ---
-
 **Updates on 2024-08-12**:
 
 As ColdcardQ1's source code is now available, we decided to check for reproducibility. Excluding a few changes to our [test script](https://gitlab.com/walletscrutiny/walletScrutinyCom/-/blob/master/scripts/test/hardware/coldCard.sh), steps to reproduce the product remain largely the same across the Coldcard series. We were able to build the binary file.
@@ -65,7 +60,6 @@
 f222c2e6374057685900e4e3313ec9ec1931a9d1b8d8a13be13e04f80ba967f9  /tmp/firmware/stm32/built/firmware-signed.dfu
 
 ```
-
 
 ## Product Description 
 
