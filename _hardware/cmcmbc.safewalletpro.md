---
title: Cheetah Mobile SafeWallet Pro
appId: cmcmbc.safewalletpro
authors:
- danny
released: 2018-01-31
discontinued: 
updated: 
version: 
binaries: 
<<<<<<< HEAD
dimensions: 
- 75
- 27 
- 10
weight: 20
=======
dimensions:
- 75
- 27
- 10
weight: 20g
>>>>>>> 810a4815
provider: Cheetah Mobile Inc.
providerWebsite: https://www.cmcm.com/en/
website: https://web.archive.org/web/20180309162424/https://www.cmcmbc.com/en-us/
shop: 
country: RU
price: 99EUR
repository: 
issue: 
icon: cmcmbc.safewalletpro.png
bugbounty: 
meta: defunct
verdict: noita
date: 2022-04-11
signer: 
reviewArchive: 
twitter: cmcmglobal
social:
- https://www.linkedin.com/company/cheetah-mobile/
- https://www.facebook.com/cmcmglobal/

---

**⚠️ Note:** Cheetah Mobile Inc. was reportedly involved in [corporate irregularities](https://finance.yahoo.com/news/prescience-point-claims-cheetah-mobile-134910547.html) and other [allegations](https://www.buzzfeednews.com/article/craigsilverman/android-apps-cheetah-mobile-kika-kochava-ad-fraud). The company has two domains associated with SafeWallet, cmcm.com and [cmcmbc.com](https://web.archive.org/web/20180309162424/https://www.cmcmbc.com/en-us/). The latter of which, is no longer available. It is Cheetah Mobile Blockchain Research Lab's website.

## Product Description

Information from FCCid.io's copy of the {{ page.title }} [User Manual](https://fccid.io/2AP8P-CMSW/User-Manual/user-manual-3902395)

> - This hardware is for storage cryptocurrency private keys. It can work with SafeWallet APP.
- SafeStore will storage your private keys, Each hardware storage a part.
- SafeWallet APP have to use any hardware’s key to send transactions. If you lose your phone or any part of the hardware, you will never lose your private key.
- Small hardware, main hardware and your Phone, lose any of them, you can recover your private key by the other two things.

<iframe width="560" height="315" src="https://www.youtube.com/embed/JAuTbccPRVc" title="YouTube video player" frameborder="0" allow="accelerometer; autoplay; clipboard-write; encrypted-media; gyroscope; picture-in-picture" allowfullscreen></iframe><br />

The SafeWallet Pro has a [companion app](https://web.archive.org/web/20180131145917/https://play.google.com/store/apps/details?id=com.cmcm.blockchain.bitcoin.ethereum.safewallet) which is no longer available on Google Play.

## Analysis

We were not able to find an online shop where we can buy the SafeWallet Pro. With the primary website and Play Store app for the wallet no longer online, the only traces for the device's existence are in the Youtube instructional material, press releases, as well as the user manuals. 

Since the Google Play app is also no longer available, and operation of the device can only proceed with the app, it is possible that either the device only had limited production or only working prototypes were released. Suffice to say, no further mention of the device was made after 2018. 

From the instructional video, we also glean that the device **does not have a display wherein users could verify and authorize transactions.** Verification of transactions is done by clicking a button on the side of the device while it is paired with the mobile app. 

 <|MERGE_RESOLUTION|>--- conflicted
+++ resolved
@@ -8,19 +8,11 @@
 updated: 
 version: 
 binaries: 
-<<<<<<< HEAD
-dimensions: 
-- 75
-- 27 
-- 10
-weight: 20
-=======
 dimensions:
 - 75
 - 27
 - 10
-weight: 20g
->>>>>>> 810a4815
+weight: 20
 provider: Cheetah Mobile Inc.
 providerWebsite: https://www.cmcm.com/en/
 website: https://web.archive.org/web/20180309162424/https://www.cmcmbc.com/en-us/
@@ -62,8 +54,11 @@
 
 We were not able to find an online shop where we can buy the SafeWallet Pro. With the primary website and Play Store app for the wallet no longer online, the only traces for the device's existence are in the Youtube instructional material, press releases, as well as the user manuals. 
 
-Since the Google Play app is also no longer available, and operation of the device can only proceed with the app, it is possible that either the device only had limited production or only working prototypes were released. Suffice to say, no further mention of the device was made after 2018. 
+Since the Google Play app is also no longer available, and **operation of the device can only proceed with the app**, it is possible that either the device only had limited production or only working prototypes were released. Suffice to say, no further mention of the device was made after 2018. 
 
-From the instructional video, we also glean that the device **does not have a display wherein users could verify and authorize transactions.** Verification of transactions is done by clicking a button on the side of the device while it is paired with the mobile app. 
+From the instructional video, we also glean that the device does not have a display wherein users could verify and authorize transactions. Verification of transactions is done by clicking a button on the side of the device while it is paired with the mobile app. 
 
- +In conclusion, we determine that the {{ page.title }} is heavily reliant on the mobile phone app and thus prone to threats on the other system.
+
+ 
+
