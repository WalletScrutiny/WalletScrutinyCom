--- conflicted
+++ resolved
@@ -442,33 +442,6 @@
 h2.section-label>a {
   opacity: .4;
   margin-left: 5px
-<<<<<<< HEAD
-}
-
-h2.section-label>a:hover {
-  opacity: 1
-}
-
-.press::before {
-  position: absolute;
-  font-size: 0.5rem;
-  background: var(--accent-text, rgb(97, 200, 97));
-  padding: .1rem .5rem;
-  text-transform: uppercase;
-  font-weight: 600;
-  margin: 4px;
-  border-radius: 100px;
-  color: var(--white);
-}
-
-.press.EN::before {
-  content: "English";
-}
-
-.press.DE::before {
-  content: "Deutsch";
-=======
->>>>>>> 1d10042b
 }
 
 h2.section-label>a:hover {
@@ -1054,21 +1027,12 @@
   background-color: var(--accent);
   color: var(--white);
   box-shadow: none;
-<<<<<<< HEAD
 }
 
 .social-row a:active {
   opacity: .6;
 }
 
-=======
-}
-
-.social-row a:active {
-  opacity: .6;
-}
-
->>>>>>> 1d10042b
 .social-row a::after {
   content: attr(title);
 }
@@ -1269,7 +1233,6 @@
 
 .app-payload-flex>div>div a .fa-chevron-right {
   transform: translateX(-2px);
-<<<<<<< HEAD
 }
 
 .app-payload-flex>div>div a:hover .fa-chevron-right {
@@ -1293,31 +1256,6 @@
   }
 }
 
-=======
-}
-
-.app-payload-flex>div>div a:hover .fa-chevron-right {
-  transform: translateX(2px);
-}
-.app-payload-flex>div>div a:hover {
-  color: var(--accent-text);
-}
-
-.app-payload-flex>div>div img {
-  height: 16px;
-}
-
-@media (max-width:700px) {
-  .app-payload-flex>div>div a {
-    color: var(--accent-text);
-  }
-  .app-payload-flex>div>div a .fa-chevron-right,
-  .app-payload-flex>div>div img {
-    display: none;
-  }
-}
-
->>>>>>> 1d10042b
 
 .app-payload-flex>svg, .app-payload-flex>.svg {
   height: 100%;
