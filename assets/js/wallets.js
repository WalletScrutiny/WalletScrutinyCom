--- conflicted
+++ resolved
@@ -37,33 +37,8 @@
 })
 window.platformObs.reverse()
 window.transcribeTag = function (e) {
-<<<<<<< HEAD
-  if (!e) { return; }
-  
-  var css, category;
-
-  switch (e) {
-    case 'App Store':
-      css = 'app-store'
-      category = 'iphone'
-      break
-    case 'Play Store':
-      css = 'google-play'
-      category = 'android'
-      break
-    case 'fdroid catalogue':
-      css = 'f-droid'
-      category = 'fdroid'
-      break
-    case 'windows':
-      css = 'windows'
-      category = 'windows'
-      break
-    default:
-=======
   if (!e) {
     return
->>>>>>> 674dc356
   }
   
   return {
