--- conflicted
+++ resolved
@@ -1,11 +1,11 @@
 var verdictOrder = "reproducible,nonverifiable,nosource,custodial,wip,nobtc,fewusers,defunct,nowallet", searchInput;
 var sortedWallets = Object.values(window.wallets).sort(function (a, b) {
-  if (a.verdict != b.verdict)
-    return verdictOrder.indexOf(a.verdict) - verdictOrder.indexOf(b.verdict)
-  if (a.users != b.users)
-    return Number(b.users) - Number(a.users)
-  return Number(b.ratings) - Number(a.ratings)
-})
+    if (a.verdict != b.verdict)
+      return verdictOrder.indexOf(a.verdict) - verdictOrder.indexOf(b.verdict)
+    if (a.users != b.users)
+      return Number(b.users) - Number(a.users)
+    return Number(b.ratings) - Number(a.ratings)
+  })
 if (document.querySelectorAll(".hero-cta").length > 0) {
   var p = document.querySelectorAll(".hero-cta")[0]
   var t = document.createElement("div")
@@ -33,8 +33,6 @@
   document.querySelectorAll(".wallet-search-placeholder")[0].replaceWith(t)
 }
 
-
-
 function exitSearch() {
   document.querySelectorAll(".exit-search")[0].style.display = "none";
   document.querySelectorAll(".results-list")[0].style.display = "none";
@@ -44,10 +42,9 @@
 
 document.getElementById("exitSearchTrigger").addEventListener("mouseenter", function (event) { if (event.target != this) { return; } exitSearch() });
 document.getElementById("exitSearchTrigger").addEventListener("click", function ( event) { if (event.target != this) { return; } exitSearch() })
-
-function focusResults(e) {
+function focusResults(e){
   e.preventDefault()
-  if (e.keyCode === "40") {
+  if(e.keyCode === "40"){
     document.querySelectorAll(".results-list")[0].querySelectorAll(".li")[0].focus()
   }
 }
@@ -59,26 +56,22 @@
   var filter = String("COIN").indexOf(v) !== -1 ? 4 : 2
   if (v.length > filter) {
     var f = 0
-    sortedWallets.forEach(function (r) {
+    sortedWallets.forEach(function(r) {
       var n = `${r.title} ${r.appId} ${r.website}`
-      if (f < 1) {
+      if(f<1){
         result.innerHTML = "<li><a style='font-size:.7rem;opacity:.7;text-style:italics;'>No matches</a></li>";
       }
       if (n.toUpperCase().indexOf(v) !== -1) {
-        if (f == 0) { result.innerHTML = ""; }
+        if(f==0){result.innerHTML = "";}
         var l = document.createElement("li");
-<<<<<<< HEAD
-        l.innerHTML = `<a href='${window.wallets.base_path}${r.url}'><img src='${window.wallets.base_path}/images/wallet_icons/android/small/${r.icon}' class='results-list-wallet-icon' />${r.title}</a>`
-=======
-        l.innerHTML = `<a onclick="window.location.href = '${window.wallets.base_path}${r.url}';" href='${window.wallets.base_path}${r.url}'><img src='${window.wallets.base_path}/images/wallet_icons/small/${r.icon}' class='results-list-wallet-icon' />${r.title}</a>`
->>>>>>> ff570cd7
+        l.innerHTML = `<a onclick="window.location.href = '${window.wallets.base_path}${r.url}';" href='${window.wallets.base_path}${r.url}'><img src='${window.wallets.base_path}/images/wallet_icons/android/small/${r.icon}' class='results-list-wallet-icon' />${r.title}</a>`
         result.append(l)
         f++
       }
     })
-  } else if (v.length != 0) {
+  } else if(v.length!=0){
     var l = document.createElement("li")
-    var rem = (filter + 1) - v.length
+    var rem = (filter+1)-v.length
     var s = rem > 1 ? "s" : ""
     l.innerHTML = `<a style='font-size:.7rem;opacity:.7;text-style:italics;'>Enter ${rem} more character${s} to search all records</a>`
     result.append(l)
