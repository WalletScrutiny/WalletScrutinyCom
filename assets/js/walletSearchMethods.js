function searchByWords(query, wallet) {
  const searchTermWords = query.length > 0 ? query.split(" ") : false
  let walletAsStr = ''
  for (const [key, value] of Object.entries(wallet)) {
    walletAsStr += `${wallet.altTitle}${JSON.stringify(value)}${key}`
  }
  walletAsStr = `${wallet.title}${walletAsStr}`
  walletAsStr = String(walletAsStr).toUpperCase()

  let result = false
  for (let i = 0; i < searchTermWords.length; i++) {
    const word = searchTermWords[i]
    const word2 =searchTermWords[i + 1] ? word + searchTermWords[i + 1] : false
    const word3 =searchTermWords[i + 1] ? `${word} ${searchTermWords[i + 1]}` : false
    const word4 = String(query)
    if (wallet.title.indexOf(word4) >= 0) {
      result = wallet
      wallet.matchRank = 0
      wallet.matchData = "word4 title " + word4
      break
    }
    if (walletAsStr.indexOf(word4) >= 0) {
      result = wallet
      wallet.matchRank = walletAsStr.indexOf(word4)
      wallet.matchData = "word4 " + word4
      break
    }
    if (walletAsStr.indexOf(word3) >= 0) {
      result = wallet
      wallet.matchRank = walletAsStr.indexOf(word4)
      wallet.matchData = "word3 " + word3
      break
    }
    if (walletAsStr.indexOf(word2) >= 0) {
      result = wallet
      wallet.matchRank = walletAsStr.indexOf(word2) 
      wallet.matchData = "word2 " + word2
      break
    }
    if (walletAsStr.indexOf(word) >= 0) {
      result = wallet
      wallet.matchRank = walletAsStr.indexOf(word) + (i + 1)
      wallet.matchData = "word " + word
      break
    }
  }
  return result
}

function performSearch(wallets, query = false, platform = false) {
  const platformOrder = ['android', 'iphone', 'hardware', 'bearer']
<<<<<<< HEAD
  const metaOrder = ['ok', 'deprecated', 'outdated', 'stale', 'obsolete', 'defunct']
=======
  const metaOrder = ['ok', 'outdated', 'stale', 'obsolete', 'removed', 'defunct']
>>>>>>> 987c7acd
  const verdictOrder = ["nobinary", "reproducible", "diy", "nonverifiable", "ftbfs", "nosource", "custodial", "nosendreceive", "sealed-noita", "noita", "sealed-plainkey", "plainkey", "obfuscated", "prefilled", "fake", "wip", "fewusers", "unreleased", "vapor", "nobtc", "nowallet"]

  let workingArray = []
  let walletsTemp = false
  if (platform && platformOrder.includes(platform)) {
    walletsTemp = wallets.filter(function (w) {
      return w.folder === platform 
    })
  } else {
    walletsTemp = wallets
  }
  
  for (const wallet of walletsTemp) {
    if (query && query.length > 0) {
      const result = searchByWords(query, wallet)
      if (result)
        workingArray.push(result)
    } else {
      workingArray.push(wallet)
    }
  }

  let temp = []
  if (query && query.length > 0) {
    temp = workingArray.filter((w) => w.matchRank === 0)
    temp = temp.length<1?workingArray:temp
  }
  else {
    temp = workingArray
  }

  temp.sort((a, b) => {
    if (a.verdict != b.verdict)
      return verdictOrder.indexOf(a.verdict) - verdictOrder.indexOf(b.verdict)
    if (a.folder != b.folder)
      return platformOrder.indexOf(a.folder) - platformOrder.indexOf(b.folder)
    if (a.meta != b.meta)
      return metaOrder.indexOf(a.meta) - metaOrder.indexOf(b.meta)
    if (a.users != b.users)
      return b.users - a.users
    if (a.ratings != b.ratings)
      return b.ratings - a.ratings
    if (a.reviews != b.reviews)
      return b.reviews - a.reviews
    if (a.matchRank != b.matchRank)
      return a.matchRank - b.matchRank
  })
  return temp
}<|MERGE_RESOLUTION|>--- conflicted
+++ resolved
@@ -49,11 +49,7 @@
 
 function performSearch(wallets, query = false, platform = false) {
   const platformOrder = ['android', 'iphone', 'hardware', 'bearer']
-<<<<<<< HEAD
-  const metaOrder = ['ok', 'deprecated', 'outdated', 'stale', 'obsolete', 'defunct']
-=======
-  const metaOrder = ['ok', 'outdated', 'stale', 'obsolete', 'removed', 'defunct']
->>>>>>> 987c7acd
+  const metaOrder = ['ok', 'deprecated', 'outdated', 'stale', 'obsolete', 'removed', 'defunct']
   const verdictOrder = ["nobinary", "reproducible", "diy", "nonverifiable", "ftbfs", "nosource", "custodial", "nosendreceive", "sealed-noita", "noita", "sealed-plainkey", "plainkey", "obfuscated", "prefilled", "fake", "wip", "fewusers", "unreleased", "vapor", "nobtc", "nowallet"]
 
   let workingArray = []
