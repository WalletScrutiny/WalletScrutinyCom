---
permalink: /
<<<<<<< HEAD
title: "Is your Bitcoin wallet secure?"
summary: "This project examines wallet products for build transparency and potential vulnerabilities."
excerpt: "Many wallets are not open to public scrutiny"
=======
title: "Know your wallet like you built it."
summary: "Wallet Scrutiny helps everyday bitcoin users verify whether or not their wallet is truly open-source and secure."
excerpt: "Not everyone is a developer. Not everyone has to be."
>>>>>>> 1d10042b
author_profile: true
---

{% include base_path %}

<script>
function lsTest(){
    var test = 'test';
    try {
        localStorage.setItem(test, test)
        localStorage.removeItem(test)
        return true
    } catch(e) {
        return false
    }
}
</script>
<link rel="stylesheet" href="{{ base_path }}/assets/css/styles.css">


<div class="title-wrapper">



{% include homepage/wallet-filters.html %}


  <!--
    The content of this div gets replaced if JS is enabled.
  -->
  {% assign platform = "android" %}
  {% assign verdicts = "reproducible" | split: "," %}
  {% assign selectedVerdict = "reproducible" %}
  <div class="page-section"></div>
</div>

{% include homepage/stats.html %}

{% include homepage/cta.html %}



<script src="{{ base_path }}/assets/js/color-thief.umd.js"></script>
<script src="{{ base_path }}/assets/js/widgetBadgeDetails.js"></script>
<script src="{{ base_path }}/assets/js/ui-components.js"></script>
<script src="{{ base_path }}/assets/js/scripts.js"></script>
<script src="{{ base_path }}/assets/js/landingPage.js"></script><|MERGE_RESOLUTION|>--- conflicted
+++ resolved
@@ -1,14 +1,8 @@
 ---
 permalink: /
-<<<<<<< HEAD
-title: "Is your Bitcoin wallet secure?"
-summary: "This project examines wallet products for build transparency and potential vulnerabilities."
-excerpt: "Many wallets are not open to public scrutiny"
-=======
 title: "Know your wallet like you built it."
 summary: "Wallet Scrutiny helps everyday bitcoin users verify whether or not their wallet is truly open-source and secure."
 excerpt: "Not everyone is a developer. Not everyone has to be."
->>>>>>> 1d10042b
 author_profile: true
 ---
 
