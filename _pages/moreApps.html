--- conflicted
+++ resolved
@@ -4,13 +4,6 @@
 ---
 
 {% include base_path %}
-<<<<<<< HEAD
-{% assign verdicts = "reproducible,nonverifiable,nosource,custodial,wip,nobtc,fewusers,defunct,nowallet" | split: "," %}
-{% assign selectedVerdict = "reproducible" %}
-{% assign showVerdictFilter = true %}
+{% assign verdicts = "wip,nobtc,fewusers,defunct,nowallet" | split: "," %}
 {% include list_of_wallets_linux.html %}
-{% include list_of_wallets_android.html %}
-=======
-{% assign verdicts = "wip,nobtc,fewusers,defunct,nowallet" | split: "," %}
-{% include list_of_wallets.html %}
->>>>>>> ff570cd7
+{% include list_of_wallets_android.html %}