--- conflicted
+++ resolved
@@ -16,8 +16,7 @@
 issue: https://github.com/airgap-it/airgap-vault/issues/23
 icon: it.airgap.vault.png
 bugbounty: 
-<<<<<<< HEAD
-verdict: reproducible # May be any of: wip, fewusers, nowallet, nobtc, custodial, nosource, nonverifiable, reproducible, bounty, defunct
+verdict: nonverifiable # May be any of: wip, fewusers, nowallet, nobtc, custodial, nosource, nonverifiable, reproducible, bounty, defunct
 warnings:
 - severity: medium
   short: Weak privacy!
@@ -34,11 +33,7 @@
     While this is a great feature for security, it's not as convenient to use
     as a wallet with internet but more importantly its privacy aspects depend
     on a second app: See the other warning
-date: 2020-04-28
-=======
-verdict: nonverifiable # May be any of: wip, fewusers, nowallet, nobtc, custodial, nosource, nonverifiable, reproducible, bounty, defunct
 date: 2020-07-17
->>>>>>> 9065441d
 reviewStale: false
 signer: 486381324d8669c80ca9b8c79d383dc972ec284227d65ebfe9e31cad5fd3f342
 reviewArchive:
