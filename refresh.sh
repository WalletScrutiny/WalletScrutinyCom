--- conflicted
+++ resolved
@@ -20,16 +20,13 @@
 
 echo "Updating from Google, Apple and Github (Hardware and Bearer) $apps ..."
 echo "markDefunct is $markDefunct."
-<<<<<<< HEAD
-node -e "require(\"./refreshApps\").refresh($markDefunct, \"$apps\", \"$githubApi\")"
-=======
 node \
   --input-type=module \
-  --eval "import refreshApps from \"./refreshApps.mjs\"; refreshApps.refresh($markDefunct, \"$apps\")"
->>>>>>> b0298c15
+  --eval "import refreshApps from \"./refreshApps.mjs\"; refreshApps.refresh($markDefunct, \"$apps\", \"$githubApi\")"
 
 echo "Refreshing donations page ..."
 node refreshDonations.mjs $btcPayKey
+
 wait
 
 if [ "$( git diff --name-only | grep 'wIcons' )" != "" ]; then
