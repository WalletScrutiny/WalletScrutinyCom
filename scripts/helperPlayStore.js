--- conflicted
+++ resolved
@@ -18,11 +18,7 @@
 const headers = ('wsId title altTitle authors users appId appCountry released ' +
                 'updated version stars ratings reviews size website repository ' +
                 'issue icon bugbounty meta verdict date signer reviewArchive ' +
-<<<<<<< HEAD
-                'twitter social redirect_from ' + 'developerName').split(' ')
-=======
-                'twitter social redirect_from features').split(' ')
->>>>>>> 7daac5c4
+                'twitter social redirect_from ' + 'developerName features').split(' ')
 
 async function refreshAll (ids, markDefunct) {
   var files
