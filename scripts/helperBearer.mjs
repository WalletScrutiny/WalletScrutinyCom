--- conflicted
+++ resolved
@@ -1,8 +1,4 @@
-<<<<<<< HEAD
 import fs from 'fs/promises';
-=======
-import fs from 'fs';
->>>>>>> e79e20ae
 import path from 'path';
 import helper from './helper.mjs';
 import { Semaphore } from 'async-mutex';
@@ -10,28 +6,21 @@
 import githubHelper from './githubHelper.js';
 
 process.env.TZ = 'UTC'; // fix timezone issues
-<<<<<<< HEAD
 const sem = new Semaphore(50);
-=======
->>>>>>> e79e20ae
 const stats = {
   defunct: 0,
   updated: 0,
   remaining: 0
 };
 
-<<<<<<< HEAD
 const ignoreVerdicts = ['nowallet', 'fake', 'unreleased'];
 const ignoreMetas = ['discontinued'];
-=======
->>>>>>> e79e20ae
 const category = 'bearer';
 const folder = `_${category}/`;
 const headers = ('title appId authors released discontinued updated version ' +
                 'binaries dimensions weight provider providerWebsite website ' +
                 'shop country price repository issue icon bugbounty meta ' +
                 'verdict date signer reviewArchive twitter social features').split(' ');
-<<<<<<< HEAD
 
 async function refreshAll (ids, githubApi) {
   const octokit = new Octokit({ auth: githubApi });
@@ -40,7 +29,7 @@
     files = ids.map(it => `${it}.md`);
   } else {
     files = await fs.readdir(folder);
-  }
+    }
   console.log(`Updating ${files.length} 💳 files ...`);
   stats.remaining = files.length;
   files.forEach(file => { refreshFile(file, undefined, octokit); });
@@ -48,10 +37,10 @@
 
 function refreshFile (fileName, content, octokit) {
   sem.acquire().then(async function ([, release]) {
-    if (content === undefined) {
+  if (content === undefined) {
       content = { header: helper.getEmptyHeader(headers), body: undefined };
       helper.loadFromFile(path.join(folder, fileName), content);
-    }
+  }
     const header = content.header;
     const body = content.body;
     const appId = header.appId;
@@ -98,28 +87,6 @@
     : new Date(app.updated);
   header.meta = header.meta || 'ok';
   helper.updateMeta(header);
-=======
-
-async function refreshAll () {
-  fs.readdir(folder, async (err, files) => {
-    if (err) {
-      console.error(`Could not list the directory ${folder}.`, err);
-      process.exit(1);
-    }
-    console.log(`Updating ${files.length} 🗃 files ...`);
-    stats.remaining = files.length;
-    files.forEach(file => { refreshFile(file); });
-  });
-}
-
-function refreshFile (fileName, content) {
-  if (content === undefined) {
-    content = { header: helper.getEmptyHeader(headers), body: undefined };
-    helper.loadFromFile(path.join(folder, fileName), content);
-  }
-  const header = content.header;
-  helper.checkHeaderKeys(header, headers);
->>>>>>> e79e20ae
 }
 
 export default {
