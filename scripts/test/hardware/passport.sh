#!/bin/bash
# Provide this script with the version without "v" and the screen (one of "color" or "mono")
# You can also optionally provide the published build hash and SHA256 hash of the binary
# to have the script compare hashes automatically.
version=$1
screen=$2
buildHash=$3
releaseHash=$4
dockerImage="foundation-devices/passport2:latest"

if [[ $2 == "color" ]]; then
    fileName=v${version}-passport.bin
elif [[ $2 == "mono" ]]; then
    fileName=v${version}-founders-passport.bin
else
    echo 'Please specify one of "color" or "mono"'
    exit 1
fi
model=$2

# Remove any previous build artifacts
rm -rf /tmp/passport/

# Prepare the directory for building Passport's firmware
mkdir /tmp/passport
cd /tmp/passport

# Get the specified firmware release binary
wget -q --show-progress https://github.com/Foundation-Devices/passport2/releases/download/v${version}/${fileName}

# Clone the specified release branch
git clone https://github.com/Foundation-Devices/passport2.git
cd passport2
git checkout v${version}

# Build and verify the sha256 hash of the specified firmware version
docker build -t ${dockerImage} .

# Build mpy-cross within the Docker image
docker run --rm \
    --volume "$PWD":/workspace \
    --user $(id -u):$(id -g) \
    --workdir /workspace \
    --env MPY_CROSS="/workspace/mpy-cross/mpy-cross-docker" \
    ${dockerImage} \
    make -C mpy-cross PROG=mpy-cross-docker BUILD=build-docker
<<<<<<< HEAD
docker run --rm \
    --volume "$PWD":/workspace \
    --user $(id -u):$(id -g) \
    --workdir /workspace \
    --env MPY_CROSS="/workspace/mpy-cross/mpy-cross-docker" \
    ${dockerImage} \
    /usr/local/bin/just ports/stm32/build ${model}
=======
if [[ $2 == "color" ]]; then
    docker run --rm -v "$PWD":/workspace \
        -u $(id -u):$(id -g) \
        -v $(pwd):/workspace \
        -w /workspace \
        -e MPY_CROSS="/workspace/mpy-cross/mpy-cross-docker" \
        ${dockerImage} \
        make -C ports/stm32/ LV_CFLAGS='-DLV_COLOR_DEPTH=16 -DLV_COLOR_16_SWAP -DLV_TICK_CUSTOM=1 -DSCREEN_MODE_COLOR -DHAS_FUEL_GAUGE' BOARD=Passport SCREEN_MODE=COLOR FROZEN_MANIFEST='boards/Passport/manifest.py'
elif [[ $2 == "mono" ]]; then
    docker run --rm -v "$PWD":/workspace \
        -u $(id -u):$(id -g) \
        -v $(pwd):/workspace \
        -w /workspace \
        -e MPY_CROSS="/workspace/mpy-cross/mpy-cross-docker" \
        ${dockerImage} \
        make -C ports/stm32/ LV_CFLAGS='-DLV_COLOR_DEPTH=16 -DLV_COLOR_16_SWAP -DLV_TICK_CUSTOM=1 -DSCREEN_MODE_MONO' BOARD=Passport SCREEN_MODE=MONO FROZEN_MANIFEST='boards/Passport/manifest.py'
fi
>>>>>>> 6aeffede

# Print build hash and expected build hash
echo "Built v${version} binary sha256 hash:"
sha256sum ports/stm32/build-Passport/firmware-${model^^}.bin
if [[ "$3" ]]; then
    echo "Expected v${version} build hash:"
    echo $buildHash
    echo "$buildHash *ports/stm32/build-Passport/firmware-${model^^}.bin" | sha256sum --check
fi

# Print binary hash and expected binary hash
echo "v${version} release binary sha256 hash:"
sha256sum ../${fileName}
if [[ "$4" ]]; then
    echo "Expected v${version} release binary hash:"
    echo $releaseHash
    echo "$releaseHash ../${fileName}" | sha256sum --check
fi

# Verify stripped release binary matches built binary
echo "Comparing v${version} stripped release binary hash:"
echo "For more info, visit https://github.com/Foundation-Devices/passport2/blob/main/REPRODUCIBILITY.md#verify-release-binary-hash"
dd if=../${fileName} of=no-header-${fileName} ibs=2048 skip=1 status=none
binaryHash=($(sha256sum ports/stm32/build-Passport/firmware-${model^^}.bin))
echo "Expected v${version} build hash:"
echo $binaryHash
echo "$binaryHash no-header-${fileName}" | sha256sum --check

# Cleanup all downloaded files and build artifacts
cd ~
rm -rf /tmp/passport/
docker image rm foundation-devices/passport2:latest<|MERGE_RESOLUTION|>--- conflicted
+++ resolved
@@ -44,33 +44,18 @@
     --env MPY_CROSS="/workspace/mpy-cross/mpy-cross-docker" \
     ${dockerImage} \
     make -C mpy-cross PROG=mpy-cross-docker BUILD=build-docker
-<<<<<<< HEAD
+if [[ $model == "color" ]]; then
+    buildCommand=(make -C ports/stm32/ LV_CFLAGS='-DLV_COLOR_DEPTH=16 -DLV_COLOR_16_SWAP -DLV_TICK_CUSTOM=1 -DSCREEN_MODE_COLOR -DHAS_FUEL_GAUGE' BOARD=Passport SCREEN_MODE=COLOR FROZEN_MANIFEST='boards/Passport/manifest.py')
+elif [[ $model == "mono" ]]; then
+    buildCommand=(make -C ports/stm32/ LV_CFLAGS='-DLV_COLOR_DEPTH=16 -DLV_COLOR_16_SWAP -DLV_TICK_CUSTOM=1 -DSCREEN_MODE_MONO')
+fi
 docker run --rm \
     --volume "$PWD":/workspace \
     --user $(id -u):$(id -g) \
     --workdir /workspace \
     --env MPY_CROSS="/workspace/mpy-cross/mpy-cross-docker" \
     ${dockerImage} \
-    /usr/local/bin/just ports/stm32/build ${model}
-=======
-if [[ $2 == "color" ]]; then
-    docker run --rm -v "$PWD":/workspace \
-        -u $(id -u):$(id -g) \
-        -v $(pwd):/workspace \
-        -w /workspace \
-        -e MPY_CROSS="/workspace/mpy-cross/mpy-cross-docker" \
-        ${dockerImage} \
-        make -C ports/stm32/ LV_CFLAGS='-DLV_COLOR_DEPTH=16 -DLV_COLOR_16_SWAP -DLV_TICK_CUSTOM=1 -DSCREEN_MODE_COLOR -DHAS_FUEL_GAUGE' BOARD=Passport SCREEN_MODE=COLOR FROZEN_MANIFEST='boards/Passport/manifest.py'
-elif [[ $2 == "mono" ]]; then
-    docker run --rm -v "$PWD":/workspace \
-        -u $(id -u):$(id -g) \
-        -v $(pwd):/workspace \
-        -w /workspace \
-        -e MPY_CROSS="/workspace/mpy-cross/mpy-cross-docker" \
-        ${dockerImage} \
-        make -C ports/stm32/ LV_CFLAGS='-DLV_COLOR_DEPTH=16 -DLV_COLOR_16_SWAP -DLV_TICK_CUSTOM=1 -DSCREEN_MODE_MONO' BOARD=Passport SCREEN_MODE=MONO FROZEN_MANIFEST='boards/Passport/manifest.py'
-fi
->>>>>>> 6aeffede
+    "${buildCommand[@]}"
 
 # Print build hash and expected build hash
 echo "Built v${version} binary sha256 hash:"
