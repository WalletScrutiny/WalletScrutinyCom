--- conflicted
+++ resolved
@@ -3,22 +3,19 @@
 const WebpackShellPluginNext = require('webpack-shell-plugin-next');
 
 module.exports = {
-  devtool: 'source-map', 
+  devtool: 'source-map',
   entry: {
     jquery: [
       './assets/js/_main.js',
       './assets/js/plugins/jquery.fitvids.js',
       './assets/js/plugins/jquery.greedy-navigation.js'
     ],
-<<<<<<< HEAD
+    dragAndDrop: './src/drag-and-drop.js',
+    blossom: './src/blossom.js',
     attestation: [
       './src/attestation_utils.mjs',
       './src/assets-table.js'
     ]
-=======
-    dragAndDrop: './src/drag-and-drop.js',
-    blossom: './src/blossom.js',
->>>>>>> 8080d3a7
   },
   output: {
     filename: '[name].bundle.min.js',
@@ -30,8 +27,8 @@
       zlib: require.resolve('browserify-zlib'),
       util: require.resolve('util/'),
       stream: require.resolve('stream-browserify'),
-      assert: require.resolve('assert'), 
-      process: require.resolve('process/browser'), 
+      assert: require.resolve('assert'),
+      process: require.resolve('process/browser'),
     },
   },
   module: {
