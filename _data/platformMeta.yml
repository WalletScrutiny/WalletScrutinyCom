android:
  description: >
    On the Google Play Store, there are many apps that have Bitcoin in their
    name or description but don't allow the user to use Bitcoin or they don't
    look like Bitcoin wallets but turn out to be. We run our tests and document
    our findings.
  verdicts:
    - wip
    - fewusers
    - fake
    - nowallet
    - nobtc
    - nosendreceive
    - custodial
    - nosource
    - obfuscated
    - ftbfs
    - nonverifiable
    - reproducible
  metas: 
    - defunct
    - obsolete
    - stale
    - outdated
<<<<<<< HEAD
    - deprecated
=======
    - removed
>>>>>>> 987c7acd
iphone:
  description: >
    On the Apple App Store, there are many apps that have Bitcoin in their
    name or description but don't allow the user to use Bitcoin or they don't
    look like Bitcoin wallets but turn out to be. We run our tests and document
    our findings.
    
    
    WalletScrutiny started out looking only into Android. This is because
    mobile wallets are the most used wallets, and Android is the most used among
    mobile wallets, but looking into iPhone wallets was high on the list from
    the start.
    
    
    For Android, the reproducing build process is relatively clear; some apps
    did this before we started the project. For iPhone, this was not the case.
    As a result, iPhone app reproducibility was an open question.
    
    
    We asked around. Several years passed. Nobody could reproduce any iPhone
    app.
    
    
    At this point, we shift the burden of proof onto the providers (or Apple).
    If you want people to trust your app (or platform), explain how it can be
    audited. We will move on in the meantime and list iPhone apps with an empty
    reproducible section until then.
  notes: Apple does not make it possible for us to audit wallet apps from the App Store even when the wallet source-code is publicly available.
  verdicts:
    - wip
    - fake
    - nowallet
    - nobtc
    - nosendreceive
    - custodial
    - nosource
    - obfuscated
    - ftbfs
    - nonverifiable
    - reproducible
  metas: 
    - defunct
    - obsolete
    - stale
    - outdated
<<<<<<< HEAD
    - deprecated
=======
    - removed
>>>>>>> 987c7acd
hardware:
  description: >
    There is no globally accepted definition of a hardware wallet. Some consider
    a paper with 12 words a hardware wallet - after all paper is a sort of
    hardware or at least not software and the 12 words are arguably a
    wallet(‘s backup).
    
    For the purpose of this project we adhere to higher standards in the
    hardware wallet section. We only consider a hardware wallet if dedicated
    hardware protects the private keys in a way that leaves the user in full and
    exclusive control of what transactions he signs or not. That means:
    
    * The device allows to create private keys offline

    * The device never shares private key material apart from an offline backup
      mechanism

    * The device displays receive addresses for confirmation

    * The device shares signed transactions after informed approval on the
      device without reliance on insecure external hardware
  notes: Hardware wallets are subject to a different subset of tests.
  verdicts:
    - wip
    - fake
    - vapor
    - unreleased
    - nowallet
    - nobtc
    - prefilled
    - plainkey
    - noita
    - nosource
    - obfuscated
    - ftbfs
    - nonverifiable
    - reproducible
    - nobinary
    - diy
  metas: 
    - defunct
    - obsolete
    - stale
    - outdated
    - discontinued
    - deprecated
bearer:
  description: >
    Bearer tokens are meant to be passed on from one user to another similar
    to cash or a banking check. Unlike hardware wallets, this comes with an
    enormous "supply chain" risk if the token gets handed from user to user
    anonymously - all bearer past and present have plausible deniability if the 
    funds move. We used to categorize bearer tokens as hardware wallets, but 
    decided that they deserved an altogether different category. Generally,
    bearer tokens have these attributes:

    * Secure initial setup

    * Tamper evidence

    * Balance check without revealing private keys

    * Small size

    * Low unit price


    and either of these applies:
    
    * Somebody has a backup and needs to be trusted

    * Nobody has a backup and funds are destroyed if the token is lost or damaged
  notes: Security limitation in design and interface prevent Bearer tokens from passing some tests.
  verdicts:
    - wip
    - fake
    - vapor
    - unreleased
    - nowallet
    - nobtc
    - prefilled
    - nosource
    - obfuscated
    - ftbfs
    - nonverifiable
    - sealed-plainkey
    - sealed-noita
    - reproducible
    - nobinary
    - diy
  metas: 
    - defunct
    - obsolete
    - stale
    - outdated
    - discontinued
    - deprecated<|MERGE_RESOLUTION|>--- conflicted
+++ resolved
@@ -22,11 +22,8 @@
     - obsolete
     - stale
     - outdated
-<<<<<<< HEAD
+    - removed
     - deprecated
-=======
-    - removed
->>>>>>> 987c7acd
 iphone:
   description: >
     On the Apple App Store, there are many apps that have Bitcoin in their
@@ -72,11 +69,8 @@
     - obsolete
     - stale
     - outdated
-<<<<<<< HEAD
+    - removed
     - deprecated
-=======
-    - removed
->>>>>>> 987c7acd
 hardware:
   description: >
     There is no globally accepted definition of a hardware wallet. Some consider
