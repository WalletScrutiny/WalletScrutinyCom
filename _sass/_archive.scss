/* ==========================================================================
   ARCHIVE
   ========================================================================== */

.archive {
  margin-bottom: 2em;
  float: unset !important;
  @include breakpoint($medium) {
    @include span(12 of 12);
  }

  @include breakpoint($large) {
    @include span(10 of 12 last);
    @include prefix(0.5 of 12);
  }

  @media (max-width: 500px) {
    max-width: 90vw;
    margin-left: auto;
    margin-right: auto;
    padding: 0 !important;
  }
  padding: 0 2rem 2rem 2rem !important;
  margin-left: auto !important;
  margin-right: auto !important;
  h1 {
    margin-bottom: 40px;
    text-align: center;
  }
  p,
  ul,
  ol {
    font-weight: $paragraph-font-weight;
  }
  a {
    text-decoration: underline;

    &:hover {
      text-decoration: underline;

      img {
        box-shadow: 0 0 10px rgba(#000, 0.25);
      }
    }
  }
  .methodology-container {
    display: grid;
    gap: 20px;
    .verdictMethodology {
      background: var(--neutral-5);
      padding: 15px 25px;
<<<<<<< HEAD
=======
      &.neon-lights {
        position: relative;
        &::after {
          content: "";
          background: var(--accent);
          height: calc(100% + 4px);
          width: calc(100% + 4px);
          left: -2px;
          top: -2px;
          position: absolute;
          z-index: -1;
          border-radius: 11px;
          transform-origin: center;
          animation: glow 2s linear forwards 1;
          @keyframes glow {
            0% {
              opacity: 0;
              height: calc(100% + 4px);
              width: calc(100% + 4px);
              left: -2px;
              top: -2px;
              border-radius: 11px;
            }
            50% {
              opacity: 1;
              height: calc(100% + 8px);
              width: calc(100% + 8px);
              left: -4px;
              top: -4px;
              border-radius: 13px;
            }
            100% {
              opacity: 0;
              height: calc(100% + 8px);
              width: calc(100% + 8px);
              left: -4px;
              top: -4px;
              border-radius: 13px;
            }
          }
        }
      }
>>>>>>> 1d10042b
      .verdict-methodology-head,
      .verdict-methodology-head > * {
        pointer-events: none;
      }
      .verdict-methodology-head {
        align-items: center;
        flex-wrap: nowrap;
      }
      .chevron {
        pointer-events: none;
        i {
          display: none;
        }
      }
      &[data-dropdown-open="true"] {
        p,
        div:not(.verdict-methodology-head),
        .chevron,
        .fa-chevron-down {
          display: block;
        }
        .verdict-methodology-head {
          cursor: pointer;
          pointer-events: all !important;
        }
        .truncated {
          cursor: unset;
          ul,
          strong {
            display: block !important;
          }
          p {
            display: none;
          }
          &::after {
            display: none !important;
          }
        }
      }
      &[data-dropdown-open="false"] {
        cursor: pointer;
        p,
        div:not(.verdict-methodology-head) {
          display: none;
        }
        .chevron,
        .fa-chevron-left {
          display: block !important;
        }
        .verdict-methodology-head {
          margin-bottom: 0;
        }
      }
    }
<<<<<<< HEAD
    .methodology-item{
      animation: fade-in-up 600ms ease forwards 1;
      > h2,.info{
        margin-bottom:20px;
      }
      &:not(.active){
=======
    .methodology-item {
      animation: fade-in-up 600ms ease forwards 1;
      > h2,
      .info {
        margin-bottom: 20px;
      }
      &:not(.active) {
>>>>>>> 1d10042b
        display: none;
      }
    }
  }
}

.archive__subtitle {
  margin: 1.414em 0 0;
  padding-bottom: 0.5em;
  font-size: $type-size-5;
  color: mix(#fff, $gray, 25%);
  border-bottom: 1px solid $border-color;

  + .list__item .archive__item-title {
    margin-top: 0.5em;
  }
}

.archive__item-title {
  margin-bottom: 0.25em;
  font-family: $sans-serif-narrow;

  a + a {
    opacity: 0.5;
  }
}

/* remove border*/
.page__content {
  .archive__item-title {
    margin-top: 1em;
    border-bottom: none;
  }
}

.archive__item-excerpt {
  margin-top: 0;
  font-size: $type-size-6;

  & + p {
    text-indent: 0;
  }
}

.archive__item-teaser {
  border-radius: $border-radius;
  overflow: hidden;
  img {
    width: 100%;
  }
}

.archive__item:hover {
  .archive__item-teaser {
    box-shadow: 0 0 10px rgba(#000, 0.25);
  }

  .archive__item-title {
    text-decoration: underline;
  }
}

/*
   List view
   ========================================================================== */

.list__item {
  @include breakpoint($medium) {
    padding-right: $right-sidebar-width-narrow;
  }

  @include breakpoint($large) {
    padding-right: $right-sidebar-width;
  }

  @include breakpoint($x-large) {
    padding-right: $right-sidebar-width-wide;
  }

  .page__meta {
    margin: 0 0 4px;
  }
}

/*
   Grid view
   ========================================================================== */

.grid__item {
  margin-bottom: 2em;

  .page__meta {
    margin: 0 0 4px;
  }

  .archive__item-title {
    margin-top: 0.5em;
    font-size: $type-size-5;
  }

  .archive__item-excerpt {
    display: none;
  }

  @include breakpoint($small) {
    @include gallery(5 of 10);
    .archive__item-teaser {
      max-height: 200px;
    }
  }

  @include breakpoint($medium) {
    margin-left: 0; /* reset before mixin does its thing*/
    margin-right: 0; /* reset before mixin does its thing*/
    @include gallery(2.5 of 10);

    .archive__item-teaser {
      max-height: 120px;
    }

    .archive__item-excerpt {
      display: block;
      font-size: $type-size-6;
    }
  }
}

/*
   Features
   ========================================================================== */

.feature__wrapper {
  @include clearfix();
  margin-bottom: 2em;
  border-bottom: 1px solid $border-color;
}

.feature__item {
  margin-bottom: 2em;
  font-size: 1.25rem;

  @include breakpoint($small) {
    margin-bottom: 0;
    @include gallery(4 of 12);

    .feature__item-teaser {
      max-height: 200px;
      overflow: hidden;
    }
  }

  &--left {
    @include full();
    font-size: 1.25rem;

    .archive__item-teaser {
      margin-bottom: 2em;
    }

    @include breakpoint($small) {
      .archive__item-teaser {
        @include span(5 of 12);
      }

      .archive__item-body {
        @include span(7 of 12 last);
        @include prefix(0.5 of 12);
        @include suffix(1 of 12);
      }
    }
  }

  &--right {
    @include full();
    font-size: 1.25rem;

    .archive__item-teaser {
      margin-bottom: 2em;
    }

    @include breakpoint($small) {
      text-align: right;

      .archive__item-teaser {
        @include span(5 of 12 rtl);
      }

      .archive__item-body {
        @include span(7 of 12 last rtl);
        @include prefix(0.5 of 12);
        @include suffix(1 of 12);
      }
    }
  }

  &--center {
    @include full();
    font-size: 1.25rem;

    .archive__item-teaser {
      margin-bottom: 2em;
    }

    @include breakpoint($small) {
      text-align: center;

      .archive__item-teaser {
        margin: 0 auto;
        width: span(5 of 12);
      }

      .archive__item-body {
        margin: 0 auto;
        width: span(7 of 12);
      }
    }
  }
}<|MERGE_RESOLUTION|>--- conflicted
+++ resolved
@@ -49,8 +49,6 @@
     .verdictMethodology {
       background: var(--neutral-5);
       padding: 15px 25px;
-<<<<<<< HEAD
-=======
       &.neon-lights {
         position: relative;
         &::after {
@@ -93,7 +91,6 @@
           }
         }
       }
->>>>>>> 1d10042b
       .verdict-methodology-head,
       .verdict-methodology-head > * {
         pointer-events: none;
@@ -148,14 +145,6 @@
         }
       }
     }
-<<<<<<< HEAD
-    .methodology-item{
-      animation: fade-in-up 600ms ease forwards 1;
-      > h2,.info{
-        margin-bottom:20px;
-      }
-      &:not(.active){
-=======
     .methodology-item {
       animation: fade-in-up 600ms ease forwards 1;
       > h2,
@@ -163,7 +152,6 @@
         margin-bottom: 20px;
       }
       &:not(.active) {
->>>>>>> 1d10042b
         display: none;
       }
     }
