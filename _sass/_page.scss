/* ==========================================================================
   SINGLE PAGE/POST
   ========================================================================== */



#main {
  @include container;
  @include clearfix;
  margin-top: 4em;
  // padding-left: 1em;
  // padding-right: 1em;
  animation: intro 0.3s both;
  animation-delay: 0.35s;
  width: 95vw !important;
  flex: 1 0 auto;
<<<<<<< HEAD
  max-width: 100%;
  @media (min-width: 768px) {
    max-width: 90%;
  }
  @media (min-width: 1024px) {
    max-width: 85%;
  }
  @media (min-width: 1440px) {
    max-width: 80%;
  }
  @media (min-width: 1920px) {
    max-width: 75%;
  }
  @media (min-width: 2560px) {
    max-width: 60%;
  }
=======
>>>>>>> 8080d3a7
}


.page {
    // width: 80%;
    margin: auto;
    padding: 0;
    // float: right;




  .page__inner-wrap {
    @include full();

    .page__content,
    .page__meta,
    .page__share {
      @include full();
    }
  }
}

.page__title {
  margin: 0;
  line-height: 1;

  & + .page__meta {
    margin-top: -0.5em;
  }
}

.page__lead {
  font-family: $global-font-family;
  font-size: $type-size-4;
}

.page__content {

  h2 {
    padding-bottom: 0.5em;
    // border-bottom: 1px solid $border-color;
  }

  p, li, dl {
    font-size: 1em;
  }

  /* paragraph indents */
  p {
    margin: 0 0 $indent-var;

    /* sibling indentation*/
    @if $paragraph-indent == true {
      & + p {
        text-indent: $indent-var;
        margin-top: -($indent-var);
      }
    }
  }

  a {
    text-decoration: underline;

    &:hover {
      text-decoration: underline;

      img {
        box-shadow: 0 0 10px rgba(#000, 0.25);
      }
    }
  }

  dt {
    margin-top: 1em;
    font-family: $sans-serif;
    font-weight: bold;
  }

  dd {
    margin-left: 1em;
    font-family: $sans-serif;
    font-size: $type-size-6;
  }

  .small {
    font-size: $type-size-6;
  }

  /* blockquote citations */
  blockquote + .small {
    margin-top: -1.5em;
    padding-left: 1.25rem;
  }
}

/*
   Social sharing
   ========================================================================== */

.page__share {
  margin-top: 2em;
  padding-top: 1em;
  border-top: 1px solid $border-color;

  // @include breakpoint(max-width $small) {
  //   .btn span {
  //     border: 0;
  //     clip: rect(0 0 0 0);
  //     height: 1px;
  //     margin: -1px;
  //     overflow: hidden;
  //     padding: 0;
  //     position: absolute;
  //     width: 1px;
  //   }
  // }
}

.page__share-title {
  margin-bottom: 10px;
  font-size: $type-size-6;
  text-transform: uppercase;
}


/*
   Page meta
   ========================================================================== */

.page__meta {
  margin-top: 2em;
  color: mix(#fff, $gray, 25%);
  font-family: $sans-serif;
  font-size: $type-size-6;

  p {
    margin: 0;
  }

  a {
    color: inherit;
  }
}

.page__meta-title {
  margin-bottom: 10px;
  font-size: $type-size-6;
  text-transform: uppercase;
}


/*
   Page taxonomy
   ========================================================================== */

.page__taxonomy {
  .sep {
    display: none;
  }

  strong {
    margin-right: 10px;
  }
}

.page__taxonomy-item {
  display: inline-block;
  margin-right: 5px;
  margin-bottom: 8px;
  padding: 5px 10px;
  text-decoration: none;
  border: 1px solid $light-gray;
  border-radius: $border-radius;

  &:hover {
    text-decoration: none;
    color: $link-color-hover;
  }
}


/*
   Comments
   ========================================================================== */

.page__comments {
  @include full();
}

.page__comments-title {
  margin-top: 2rem;
  margin-bottom: 10px;
  padding-top: 2rem;
  font-size: $type-size-6;
  border-top: 1px solid $border-color;
  text-transform: uppercase;
}

.page__comments-form {
  padding: 1em;
  background: $lighter-gray;
  transition: $global-transition;

  &.disabled {
    input,
    button,
    textarea,
    label {
      pointer-events: none;
      cursor: not-allowed;
      filter: alpha(opacity=65);
      box-shadow: none;
      opacity: 0.65;
    }
  }
}

.comment {
  @include clearfix();
  margin: 1em 0;

  &:not(:last-child) {
    border-bottom: 1px solid $border-color;
  }
}

.comment__avatar-wrapper {
  float: left;
  width: 60px;
  height: 60px;

  @include breakpoint($large) {
    width: 100px;
    height: 100px;
  }
}

.comment__avatar {
  width: 40px;
  height: 40px;
  border-radius: 50%;

  @include breakpoint($large) {
    width: 80px;
    height: 80px;
    padding: 5px;
    border: 1px solid $border-color;
  }
}

.comment__content-wrapper {
  float: right;
  width: calc(100% - 60px);

  @include breakpoint($large) {
    width: calc(100% - 100px);
  }
}

.comment__author {
  margin: 0;

  a {
    text-decoration: none;
  }
}

.comment__date {
  @extend .page__meta;
  margin: 0;

  a {
    text-decoration: none;
  }
}

.page__content{
  float: unset !important;
}

/*
   Related
   ========================================================================== */

.page__related {
  margin-top: 2em;
  padding-top: 1em;
  border-top: 1px solid $border-color;
  @include clearfix();
  float: left;

  @include breakpoint($large) {
    @include pre(2.5 of 12);
  }

  a {
    color: inherit;
    text-decoration: none;
  }
}

.page__related-title {
  margin-bottom: 10px;
  font-size: $type-size-6;
  text-transform: uppercase;
}<|MERGE_RESOLUTION|>--- conflicted
+++ resolved
@@ -14,7 +14,6 @@
   animation-delay: 0.35s;
   width: 95vw !important;
   flex: 1 0 auto;
-<<<<<<< HEAD
   max-width: 100%;
   @media (min-width: 768px) {
     max-width: 90%;
@@ -31,8 +30,7 @@
   @media (min-width: 2560px) {
     max-width: 60%;
   }
-=======
->>>>>>> 8080d3a7
+  flex: 1 0 auto;
 }
 
 
