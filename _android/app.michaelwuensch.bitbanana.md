--- conflicted
+++ resolved
@@ -2,7 +2,7 @@
 wsId: 
 title: 'BitBanana: Bitcoin & Lightning'
 altTitle: 
-authors:
+authors: 
 - danny 
 users: 1000
 appId: app.michaelwuensch.bitbanana
@@ -21,21 +21,13 @@
 bugbounty: 
 meta: ok
 verdict: wip
-<<<<<<< HEAD
 date: 2023-11-01
 signer: 
 reviewArchive: 
 twitter: BitBananaApp
-social:
+social: 
 - https://discord.gg/Xg85BuTc9A
 - https://snort.social/p/npub1dwn7wphjhrlej6ks4sktgn77w82ayq6hn6lj37ll75tav55nd3vq07xzaj 
-=======
-date: 2023-10-26
-signer: 
-reviewArchive: 
-twitter: BitBananaApp
-social: 
->>>>>>> 987c7acd
 redirect_from: 
 developerName: Michael Wünsch
 features: 
