---
wsId: 
title: 'BitBanana: Bitcoin & Lightning'
altTitle: 
authors:
- danny
- keraliss
users: 1000
appId: app.michaelwuensch.bitbanana
appCountry: 
released: 2023-03-26
updated: 2025-01-06
version: 0.8.9
stars: 
ratings: 
reviews: 
size: 
website: https://bitbanana.app/
repository: https://github.com/michaelWuensch/BitBanana
issue: https://github.com/michaelWuensch/BitBanana/issues/95
icon: app.michaelwuensch.bitbanana.png
bugbounty: 
meta: ok
<<<<<<< HEAD
verdict: wip
appHashes: []
date: 2024-01-02
signer:
reviewArchive:
- date: 2024-01-02
  version: 0.8.8
  appHashes: [23f5f22e06e56604b75bfea649f3e0b0d0c2a1ebc8c487dc84224acd48a8993a]
  gitRevision: 16370f5e0f023ab1aee882013b60db42bddd55eb
  verdict: nonverifiable 
=======
verdict: nonverifiable
date: 2025-01-02
signer: 
reviewArchive:
- date: 2024-01-02
  version: 0.8.8
  appHash: 23f5f22e06e56604b75bfea649f3e0b0d0c2a1ebc8c487dc84224acd48a8993a
  gitRevision: 16370f5e0f023ab1aee882013b60db42bddd55eb
  verdict: nonverifiable
>>>>>>> 57417c93
- date: 2024-10-21
  version: 0.8.7
  appHashes: []
  gitRevision: 8e88c9ff17f8903e91d21c64e95f6031b1f7dab2
  verdict: nonverifiable 
- date: 2024-10-21
  version: 0.8.7
  appHashes: []
  gitRevision: 8e88c9ff17f8903e91d21c64e95f6031b1f7dab2
  verdict: ftbfs
twitter: BitBananaApp
social:
- https://discord.gg/Xg85BuTc9A
- >-
  https://snort.social/p/npub1dwn7wphjhrlej6ks4sktgn77w82ayq6hn6lj37ll75tav55nd3vq07xzaj
redirect_from: 
developerName: Michael Wünsch
features: 

---

## Updated on 2025-01-07

We endeavored to adapt the comparison process to comparing via the [testAAB.sh script](https://gitlab.com/walletscrutiny/walletScrutinyCom/-/blob/master/testAAB.sh). 

### Process

**Step 1.** Download the apks from the phone

To make use of the testAAB.sh script, we need to download the latest version of the BitBanana app from the Play Store and extract the APKs that are included in the app by using the [apkextractor_sync.sh](https://gitlab.com/walletscrutiny/walletScrutinyCom/-/blob/master/apkextractor_sync.sh). 

`$ apkextractor_sync.sh app.michaelwuensch.bitbanana`

There is usually 3 or 4 apks produced using this process placed in a folder.

**Step 2.** Download the device-spec.json file from your device

Use the device-spec_extractor.sh script to download the device-spec.json file from your device.

`$ ./device-spec_extractor.sh`

**Step 3.** Source the device-spec.json file

Modify this line in the scripts/test/android/app.michaelwuensch.bitbanana.sh

`deviceSpec="/var/shared/device-spec/a11/device-spec.json"`

Change the directory to the location of **your** device-spec.json file.

**Step 4.** Run testAAB.sh

When using testAAB.sh locally, take note of the folder location of the app.

Invoke:

`$ testAAB.sh -d /path/to/apk-directory`

This script has been tested on the latest version of BitBanana (0.8.9) and the test results are as follows:

```
armeabi_v7a.apk

Binary files /tmp/test_app.michaelwuensch.bitbanana_0.8.9/fromPlay-unzipped/armeabi_v7a/AndroidManifest.xml and /tmp/test_app.michaelwuensch.bitbanana_0.8.9/fromBuild-unzipped/armeabi_v7a/AndroidManifest.xml differ
Only in /tmp/test_app.michaelwuensch.bitbanana_0.8.9/fromPlay-unzipped/armeabi_v7a: META-INF
Only in /tmp/test_app.michaelwuensch.bitbanana_0.8.9/fromPlay-unzipped/armeabi_v7a: stamp-cert-sha256

base.apk 

Binary files /tmp/test_app.michaelwuensch.bitbanana_0.8.9/fromPlay-unzipped/base/AndroidManifest.xml and /tmp/test_app.michaelwuensch.bitbanana_0.8.9/fromBuild-unzipped/base/AndroidManifest.xml differ
Binary files /tmp/test_app.michaelwuensch.bitbanana_0.8.9/fromPlay-unzipped/base/assets/dexopt/baseline.prof and /tmp/test_app.michaelwuensch.bitbanana_0.8.9/fromBuild-unzipped/base/assets/dexopt/baseline.prof differ
Binary files /tmp/test_app.michaelwuensch.bitbanana_0.8.9/fromPlay-unzipped/base/assets/dexopt/baseline.profm and /tmp/test_app.michaelwuensch.bitbanana_0.8.9/fromBuild-unzipped/base/assets/dexopt/baseline.profm differ
Binary files /tmp/test_app.michaelwuensch.bitbanana_0.8.9/fromPlay-unzipped/base/classes4.dex and /tmp/test_app.michaelwuensch.bitbanana_0.8.9/fromBuild-unzipped/base/classes4.dex differ
Binary files /tmp/test_app.michaelwuensch.bitbanana_0.8.9/fromPlay-unzipped/base/classes5.dex and /tmp/test_app.michaelwuensch.bitbanana_0.8.9/fromBuild-unzipped/base/classes5.dex differ
Binary files /tmp/test_app.michaelwuensch.bitbanana_0.8.9/fromPlay-unzipped/base/classes.dex and /tmp/test_app.michaelwuensch.bitbanana_0.8.9/fromBuild-unzipped/base/classes.dex differ
Binary files /tmp/test_app.michaelwuensch.bitbanana_0.8.9/fromPlay-unzipped/base/res/xml/splits0.xml and /tmp/test_app.michaelwuensch.bitbanana_0.8.9/fromBuild-unzipped/base/res/xml/splits0.xml differ
Binary files /tmp/test_app.michaelwuensch.bitbanana_0.8.9/fromPlay-unzipped/base/resources.arsc and /tmp/test_app.michaelwuensch.bitbanana_0.8.9/fromBuild-unzipped/base/resources.arsc differ
Only in /tmp/test_app.michaelwuensch.bitbanana_0.8.9/fromPlay-unzipped/base: stamp-cert-sha256

xhdpi.apk

Binary files /tmp/test_app.michaelwuensch.bitbanana_0.8.9/fromPlay-unzipped/xhdpi/AndroidManifest.xml and /tmp/test_app.michaelwuensch.bitbanana_0.8.9/fromBuild-unzipped/xhdpi/AndroidManifest.xml differ
Only in /tmp/test_app.michaelwuensch.bitbanana_0.8.9/fromPlay-unzipped/xhdpi: META-INF
Binary files /tmp/test_app.michaelwuensch.bitbanana_0.8.9/fromPlay-unzipped/xhdpi/resources.arsc and /tmp/test_app.michaelwuensch.bitbanana_0.8.9/fromBuild-unzipped/xhdpi/resources.arsc differ
Only in /tmp/test_app.michaelwuensch.bitbanana_0.8.9/fromPlay-unzipped/xhdpi: stamp-cert-sha256
```

## Excluding signing-related diffs:  

### In armeabi_v7a.apk only AndroidManifest.xml differs 

  {% include diffoscope-modal.html label='AndroidManifest.xml' url='/assets/diffoscope-results/android/app.michaelwuensch.bitbanana/0.8.9/diffoscope_armeabi_v7a_AndroidManifest.html' %}

### In base.apk, the following files differ:

  {% include diffoscope-modal.html label='AndroidManifest.xml' url='/assets/diffoscope-results/android/app.michaelwuensch.bitbanana/0.8.9/diffoscope_base_AndroidManifest.html' %}
  
  {% include diffoscope-modal.html label='classes.dex' url='/assets/diffoscope-results/android/app.michaelwuensch.bitbanana/0.8.9/diffoscope_base_classes.dex.html' %}
  
  {% include diffoscope-modal.html label='classes4.dex' url='/assets/diffoscope-results/android/app.michaelwuensch.bitbanana/0.8.9/diffoscope_base_classes4.dex.html' %}
  
  {% include diffoscope-modal.html label='classes5.dex' url='/assets/diffoscope-results/android/app.michaelwuensch.bitbanana/0.8.9/diffoscope_base_classes5.dex.html' %}
  
  {% include diffoscope-modal.html label='baseline.prof' url='/assets/diffoscope-results/android/app.michaelwuensch.bitbanana/0.8.9/diffoscope_base_baseline.prof.html' %}

  {% include diffoscope-modal.html label='baseline.profm' url='/assets/diffoscope-results/android/app.michaelwuensch.bitbanana/0.8.9/diffoscope_base_baseline.profm.html' %}
   

### In xhdpi.apk, the following files differ: 
  
  {% include diffoscope-modal.html label='AndroidManifest.xml' url='/assets/diffoscope-results/android/app.michaelwuensch.bitbanana/0.8.9/diffoscope_xhdpi_AndroidManifest.xml.html' %}
  

We are currently in the process of investigating the cause for the remaining diffs. While doing so, we can conclude that version 0.8.9 is **nonverifiable**.

## App Description from Google Play

> BitBanana is a native android app for node operators focused on user experience and ease of use. While it is not a wallet on its own, BitBanana works like a remote control allowing you to use your node as a wallet wherever you go. The app is designed with an educational approach, providing the user with guidance on every aspect of node operation.

## Analysis

While not explicitly a wallet, it does incorporate features that are akin to a wallet. The user initializes by connecting to a bitcoin lightning node. Once connected to a node, features such as backup, restore and other wallet features such as send and receive are made available. 

The provider has provided links to F-Droid and has self-described as reproducible. This app is [**for verification**](https://gitlab.com/walletscrutiny/walletScrutinyCom/-/issues/512)<|MERGE_RESOLUTION|>--- conflicted
+++ resolved
@@ -21,7 +21,6 @@
 icon: app.michaelwuensch.bitbanana.png
 bugbounty: 
 meta: ok
-<<<<<<< HEAD
 verdict: wip
 appHashes: []
 date: 2024-01-02
@@ -32,17 +31,6 @@
   appHashes: [23f5f22e06e56604b75bfea649f3e0b0d0c2a1ebc8c487dc84224acd48a8993a]
   gitRevision: 16370f5e0f023ab1aee882013b60db42bddd55eb
   verdict: nonverifiable 
-=======
-verdict: nonverifiable
-date: 2025-01-02
-signer: 
-reviewArchive:
-- date: 2024-01-02
-  version: 0.8.8
-  appHash: 23f5f22e06e56604b75bfea649f3e0b0d0c2a1ebc8c487dc84224acd48a8993a
-  gitRevision: 16370f5e0f023ab1aee882013b60db42bddd55eb
-  verdict: nonverifiable
->>>>>>> 57417c93
 - date: 2024-10-21
   version: 0.8.7
   appHashes: []
