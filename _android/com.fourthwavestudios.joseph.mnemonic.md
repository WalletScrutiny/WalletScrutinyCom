--- conflicted
+++ resolved
@@ -2,7 +2,7 @@
 wsId: 
 title: Mnemonic Phrase Generator - Se
 altTitle: 
-authors:
+authors: 
 - danny 
 users: 5000
 appId: com.fourthwavestudios.joseph.mnemonic
@@ -19,15 +19,9 @@
 issue: 
 icon: com.fourthwavestudios.joseph.mnemonic.png
 bugbounty: 
-<<<<<<< HEAD
-meta: stale
+meta: obsolete
 verdict: nowallet
 date: 2023-04-22
-=======
-meta: obsolete
-verdict: wip
-date: 2023-05-10
->>>>>>> 96ffbe55
 signer: 
 reviewArchive: 
 twitter: 
