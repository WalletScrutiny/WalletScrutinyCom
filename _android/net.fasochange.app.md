--- conflicted
+++ resolved
@@ -19,15 +19,9 @@
 issue: 
 icon: net.fasochange.app.png
 bugbounty: 
-<<<<<<< HEAD
-meta: stale
+meta: obsolete
 verdict: nowallet
 date: 2023-08-04
-=======
-meta: obsolete
-verdict: wip
-date: 2023-08-27
->>>>>>> c06f67de
 signer: 
 reviewArchive: 
 twitter: 
