---
wsId: 
title: Samourai Wallet
altTitle: 
authors:
- leo
- emanuel
- Mohammad Rafigh
users: 100000
appId: com.samourai.wallet
appCountry: 
released: 
updated: 2022-12-27
version: VARY
stars: 
ratings: 
reviews: 
size: 
website: https://samouraiwallet.com
repository: https://code.samourai.io/wallet/samourai-wallet-android
issue: 
icon: com.samourai.wallet.png
bugbounty: 
meta: ok
verdict: reproducible
date: 2023-05-04
signer: 6ab9471c21d2cddd628172975cff8ba23584da41c6962df074eb56e4ef08d990
reviewArchive: 
twitter: SamouraiWallet
social: 
redirect_from:
- /samourai/
- /com.samourai.wallet/
<<<<<<< HEAD
developerName: 
=======
developerName: Samourai
>>>>>>> 57f6cd1d
features: 

---

**Update 2023-05-04**: Emanuel from WalletScrutiny and Stephan Oeste were able
to reproduce the latest release under certain conditions and specific
environment configs, which are slightly different from our script that still
fails to reproduce the product. We will further investigate what is causing
different build results in
[this thread](https://gitlab.com/walletscrutiny/walletScrutinyCom/-/issues/468)
but have to assume version `0.99.98g` to match the published code. This product
is **reproducible** under certain circumstances.

**Update 2023-04-30**: The latest version of {{ page.title }}, `0.99.98g`, is still
{% include verdictBadge.html verdict='nonverifiable' type='short' %} with the same result as `0.99.98f`.


```
===== Begin Results =====
appId:          com.samourai.wallet
signer:         6ab9471c21d2cddd628172975cff8ba23584da41c6962df074eb56e4ef08d990
apkVersionName: 0.99.98g
apkVersionCode: 194
verdict:        nonverifiable
appHash:        2e67af86400d69ae3ecb8b05e57e960d481800c15cd68bb204537a093fee99c8
commit:         534b9ecde412d6ed3e5e33788371091f66f2cc3c

Diff:
Files /tmp/fromPlay_com.samourai.wallet_194/assets/dexopt/baseline.prof and /tmp/fromBuild_com.samourai.wallet_194/assets/dexopt/baseline.prof differ
Files /tmp/fromPlay_com.samourai.wallet_194/classes3.dex and /tmp/fromBuild_com.samourai.wallet_194/classes3.dex differ
Only in /tmp/fromPlay_com.samourai.wallet_194/META-INF: CERT.RSA
Only in /tmp/fromPlay_com.samourai.wallet_194/META-INF: CERT.SF
Only in /tmp/fromPlay_com.samourai.wallet_194/META-INF: MANIFEST.MF

Revision, tag (and its signature):

===== End Results =====
```

**Update 2022-11-02**: As of now, {{ page.title }} is the
{% include verdictBadge.html verdict='nonverifiable' type='short' %} product
with the most users so we gave it yet another spin for their version `0.99.98f`
with hash `0a5711195d96f13f41a71107f1b1035505b33afd3a299828e43e9d1b5101e9c0`
even though the related issue is closed without resolution. Compilation was easy:

```
$ git clone https://code.samourai.io/wallet/samourai-wallet-android.git
$ cd samourai-wallet-android/
$ git checkout 0.99.98f
$ podman run -it --rm -v$PWD:/mnt --workdir=/mnt walletscrutiny/android
root@374550c30c4e:/mnt# apt update; apt install openjdk-11-jdk; ./gradlew assembleRelease
```

As always, the binaries from Play Store and compilation do not match:

```
$ unzip -d fromDownload path/to/Samourai\ 0.99.98f\ \(com.samourai.wallet\).apk
$ unzip -d fromBuild app/build/outputs/apk/production/release/app-production-release-unsigned.apk
$ diff -r from*
Binary files fromBuild/assets/dexopt/baseline.prof and fromDownload/assets/dexopt/baseline.prof differ
Binary files fromBuild/classes2.dex and fromDownload/classes2.dex differ
Only in fromDownload/META-INF: CERT.RSA
Only in fromDownload/META-INF: CERT.SF
Only in fromDownload/META-INF: MANIFEST.MF
```

While the bottom three lines are expected due to the signature, the other two
are not ok. This product is **not verifiable**.

**Update 2021-10-07**: [Erik Nylund](https://twitter.com/Erik_Nylund) reached
out to let us know of his failed attempt to reproduce this app. He wrote he
also took a look at the Samourai Wallet v0.99.97a. It seems *"the number of files
is way smaller now but still quite a diff in classes2.dex"*. He also sent
[a link to a log of his attempt](https://gist.github.com/eriknylund/c2727d036152c901b0251c93e9c78ab4).

**Update 2021-08-02**: Samourai is currently certainly not reproducible as it's
even not possible to build it - due to an issue reported two months ago. We
tried to build it again, as the Samourai devs don't get tired to lie about the
project's reproducibility and we
[tried it again](https://twitter.com/LeoWandersleb/status/1422035180794089473).


**Update 2021-03-02**: Samourai [claims](https://twitter.com/SamouraiWallet/status/1366582280895004672)
to be on F-Droid, implying ... what exactly? FDroid.org has very strict rules
about code being open source but FDroid itself is also open source and allows to
add secondary repositories that might apply different rules and standards and
that's exactly what's happening here. FDroid.org does not list Samourai but
the Copperhead FDroid repository apparently does. As long as the binary on
Google Play is not the same as the one on Copperhead, the presence on Copperhead
has no relevance to the security of the 100k users that downloaded the app from
Google Play. Smoke and mirrors from Samourai as always.

**Update 2020-08-02**: Samourai [claims](https://twitter.com/SamouraiWallet/status/1289942465047396352)

![](/images/samouraiTweetLie.png)

which is a direct claim of falsehood of our findings. No other neutral party
supported this claim so far and neither did the provider explain how such
a verification should work or where our findings are wrong. This is so far the
clearest lie and thus red flag about this wallet.

**Update 2019-12-27**: The provider closed
[the issue we had opened on their repository](https://github.com/Samourai-Wallet/samourai-wallet-android/issues/376).

**Update 2019-12-16**: Samourai
[tweeted](https://twitter.com/SamouraiWallet/status/1206521035689996291) in
response to us:

> [@SamouraiWallet](https://twitter.com/SamouraiWallet) Replying to
  [@BashCo_](https://twitter.com/BashCo_) deterministic builds have not been a
  priority or goal at this stage of dev using the resources we have. The goals
  we have focused on (privacy, dojo, whirlpool, etc) we have continued to
  deliver on. There is limited value in this investment without expert audits
  for each release

**The original review**:

Samourai is still "early access" which means that there are no Google ratings or
comments.

Their website claims the wallet is non-custodial:

> Be your own Swiss Bank
> Fully non custodial software ensures you are always in control of your private
keys. No email address, no ID checks, and no hassle. Just install and go.

Given claims like:

> We are privacy activists who have dedicated our lives to creating the software
that Silicon Valley will never build, the regulators will never allow, and the
VC's will never invest in. We build the software that Bitcoin deserves.

we are not surprised to not find who is behind this wallet.

But the build instructions on their GitHub are fairly simple:

> Import as Android Studio project. Should build "as is".

so lets see what we get when we do this:


```
/tmp/$ git clone git@github.com:Samourai-Wallet/samourai-wallet-android.git
/tmp/$ cd samourai-wallet-android
/tmp/samourai-wallet-android$ git tag
0.81
0.99.27-gb
0.99.87
0.99.88
/tmp/samourai-wallet-android$ git checkout 0.99.88
```

We open the folder in
[Android Studio](https://developer.android.com/studio/index.html), set the
*Build Variants* as follows:

![Samourai Build Variants](/images/samouraiBuildVariants.png)

and build the APK.

The following is the full output of diffoscope. Red lines are what the playstore
version misses compared to the self compiled version and green lines are
additions. Right in the beginning we see the expected lines:
`META-INF/MANIFEST.MF` is different, `META-INF/CERT.RSA` and `META-INF/CERT.SF`
are exclusive to the playstore version as should be.

The rest of the diff is what makes the build **not verifiable**.

We left all the diff
[here](https://gitlab.com/walletscrutiny/walletScrutinyCom/-/blob/6ab76372/_android/com.samourai.wallet.md)
(The diff was part of the review itself but that caused issues on some browsers.)
for the more curious to investigate but it's obviously
too much to consider acceptable like we might conclude if it was only the `.png`
files that were different.<|MERGE_RESOLUTION|>--- conflicted
+++ resolved
@@ -31,11 +31,7 @@
 redirect_from:
 - /samourai/
 - /com.samourai.wallet/
-<<<<<<< HEAD
-developerName: 
-=======
 developerName: Samourai
->>>>>>> 57f6cd1d
 features: 
 
 ---
