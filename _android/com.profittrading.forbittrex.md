--- conflicted
+++ resolved
@@ -32,7 +32,6 @@
 redirect_from:
 
 ---
-<<<<<<< HEAD
 2021-09-17 Update:
 
 The provider [ProfitTradingApp](https://play.google.com/store/apps/dev?id=6470884744111312194) features a list of apps:
@@ -78,9 +77,6 @@
 
 ---
 **Previous Review 2021-09-13**
-=======
-
->>>>>>> c182d730
 
 ProfitTrading is a "full Bittrex client." It offers buying and selling BTC, trading bots, and other features of a trading platform. This usually hints to a custodial nature or a broker.
 
