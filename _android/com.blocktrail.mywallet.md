---
wsId: btcCom
title: "BTC.com - Bitcoin Wallet"
altTitle: 
authors:

users: 500000
appId: com.blocktrail.mywallet
released: 2015-09-09
updated: 2019-04-03
version: "4.4.7"
stars: 3.4
<<<<<<< HEAD
ratings: 8201
reviews: 3890
=======
ratings: 8202
reviews: 3891
>>>>>>> dcffacc2
size: 13M
website: https://btc.com
repository: http://github.com/blocktrail/blocktrail-wallet
issue: 
icon: com.blocktrail.mywallet.png
bugbounty: 
verdict: obsolete
date: 2021-08-17
signer: 
reviewArchive:
- date: 2021-03-03
  version: "4.4.7"
  appHash: 
  gitRevision: d7cf0c0967057bb9f06fb8ec6cbf1097fe1da885
  verdict: nonverifiable

providerTwitter: btccom_official
providerLinkedIn: 
providerFacebook: btccom
providerReddit: 

redirect_from:

---


This app claims:

> - Bitcoin (BTC) & Bitcoin Cash (BCH) support<br>
> - 100% control of your private keys

so it's a self-custodial BTC wallet. And it's also open source:

> This wallet is a free and open source software. You can view the code on
  GitHub at http://github.com/blocktrail/blocktrail-wallet.

That's great but can we reproduce the app?

On Google Play the "current version" is `4.4.7` and on GitHub we find a tag for
that.

The Readme.md also contains
[compile instructions](https://github.com/blocktrail/blocktrail-wallet#android).
Let's do this:

```
$ git clone https://github.com/blocktrail/blocktrail-wallet
$ cd blocktrail-wallet/
$ git checkout v4.4.7 
$ docker run -it --volume $PWD:/mnt --workdir /mnt --rm beevelop/cordova bash
root@f74eea3c3d23:/mnt# npm install -g npm # make sure npm is latest version
root@f74eea3c3d23:/mnt# npm_config_engine_strict=false npm install -g ionic@4.3.1 cordova@8.1.2 gulp
root@f74eea3c3d23:/mnt# npm install
(node:39) ExperimentalWarning: The fs.promises API is experimental
npm ERR! code 1
npm ERR! path /mnt/node_modules/@sentry/cli
npm ERR! command failed
npm ERR! command sh -c node scripts/install.js
npm ERR! Error: Command failed: /mnt/node_modules/@sentry/cli/sentry-cli --version
npm ERR! error: Failed to load .sentryclirc file from the home folder.
npm ERR!   caused by: Permission denied (os error 13)

npm ERR! A complete log of this run can be found in:
npm ERR!     /root/.npm/_logs/2021-03-05T02_14_24_795Z-debug.log
```

so as `.sentryclirc`
[apparently is a file that has to be in the home folder](https://github.com/getsentry/sentry-webpack-plugin/issues/111)
with some sort of credentials, we probably can't build the project without this
further step and conclude the app is **not verifiable**.

**Apart from there being source code it is worth mentioning that the app was not
updated since July 2019 and many 1* ratings complain about financial loss!**<|MERGE_RESOLUTION|>--- conflicted
+++ resolved
@@ -10,13 +10,8 @@
 updated: 2019-04-03
 version: "4.4.7"
 stars: 3.4
-<<<<<<< HEAD
-ratings: 8201
-reviews: 3890
-=======
 ratings: 8202
 reviews: 3891
->>>>>>> dcffacc2
 size: 13M
 website: https://btc.com
 repository: http://github.com/blocktrail/blocktrail-wallet
