--- conflicted
+++ resolved
@@ -8,11 +8,7 @@
 appId: com.crypter.cryptocyrrency
 appCountry: us
 released: 2017-09-09
-<<<<<<< HEAD
-updated: 2023-03-13
-=======
 updated: 2023-02-22
->>>>>>> 019397c3
 version: 3.3.1
 stars: 4.4
 ratings: 78687
