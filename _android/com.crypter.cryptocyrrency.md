--- conflicted
+++ resolved
@@ -4,24 +4,15 @@
 altTitle: 
 authors:
 - danny
+
 users: 1000000
 appId: com.crypter.cryptocyrrency
 released: 2017-09-09
 updated: 2021-08-13
 version: "2.6.4"
 stars: 4.6
-<<<<<<< HEAD
-<<<<<<< HEAD
-ratings: 67707
-reviews: 19016
-=======
-ratings: 67654
-reviews: 18991
->>>>>>> dannygarcia/walletScrutinyCom-analysisWS
-=======
 ratings: 67772
 reviews: 19019
->>>>>>> dcffacc2
 size: 34M
 website: https://thecrypto.app/
 repository: 
@@ -33,16 +24,12 @@
 signer: 
 reviewArchive:
 
-
 providerTwitter: TrustSwap
 providerLinkedIn: TrustSwap
 providerFacebook: TrustSwap
 providerReddit: 
-
 redirect_from:
-
 ---
-
 
 From their official website: 
 
