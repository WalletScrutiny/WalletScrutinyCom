---
wsId: 
title: "Crypto App - Widgets, Alerts, News, Bitcoin Prices"
altTitle: 
authors:
- danny

users: 1000000
appId: com.crypter.cryptocyrrency
released: 2017-09-09
updated: 2021-08-13
version: "2.6.4"
stars: 4.6
<<<<<<< HEAD
ratings: 67723
reviews: 19020
=======
ratings: 67927
reviews: 19083
>>>>>>> 7067e182
size: 34M
website: https://thecrypto.app/ 
repository: 
issue: 
icon: com.crypter.cryptocyrrency.png
bugbounty: 
verdict: nowallet
date: 2021-08-11
signer: 
reviewArchive:

providerTwitter: TrustSwap
providerLinkedIn: TrustSwap
providerFacebook: TrustSwap
providerReddit: 
redirect_from:
---

From their official website: 

> The Crypto App Team would like to announce that The Crypto App Wallet will be discontinued on August 20th, 2021. All other services within The Crypto App remain operational.

As the rest of the app's services will remain after the wallet's discontinuation, it will be labeled nowallet.<|MERGE_RESOLUTION|>--- conflicted
+++ resolved
@@ -4,37 +4,35 @@
 altTitle: 
 authors:
 - danny
-
 users: 1000000
 appId: com.crypter.cryptocyrrency
 released: 2017-09-09
 updated: 2021-08-13
 version: "2.6.4"
 stars: 4.6
-<<<<<<< HEAD
-ratings: 67723
-reviews: 19020
-=======
 ratings: 67927
 reviews: 19083
->>>>>>> 7067e182
 size: 34M
-website: https://thecrypto.app/ 
+website: https://thecrypto.app/
 repository: 
 issue: 
 icon: com.crypter.cryptocyrrency.png
 bugbounty: 
 verdict: nowallet
-date: 2021-08-11
+date: 2021-08-21
 signer: 
 reviewArchive:
+
 
 providerTwitter: TrustSwap
 providerLinkedIn: TrustSwap
 providerFacebook: TrustSwap
 providerReddit: 
+
 redirect_from:
+
 ---
+
 
 From their official website: 
 
