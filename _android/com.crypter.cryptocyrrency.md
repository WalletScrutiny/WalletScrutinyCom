--- conflicted
+++ resolved
@@ -11,38 +11,10 @@
 updated: 2021-08-13
 version: "2.6.4"
 stars: 4.6
-<<<<<<< HEAD
-=======
-<<<<<<< HEAD
-<<<<<<< HEAD
-<<<<<<< HEAD
-<<<<<<< HEAD
->>>>>>> e7064831
-ratings: 67257
-reviews: 18873
-size: 34M
-website: https://thecrypto.app/
-<<<<<<< HEAD
-=======
-=======
-ratings: 67377
-reviews: 18908
-=======
-ratings: 67503
-reviews: 18944
->>>>>>> leo/master
-=======
-ratings: 67603
-reviews: 18968
->>>>>>> leo/master
-=======
 ratings: 67605
 reviews: 18967
->>>>>>> leo/master
 size: 34M
-website: 
->>>>>>> walletscrutiny/walletScrutinyCom-master
->>>>>>> e7064831
+website: https://thecrypto.app/ 
 repository: 
 issue: 
 icon: com.crypter.cryptocyrrency.png
@@ -61,6 +33,6 @@
 
 From their official website: 
 
->The Crypto App Team would like to announce that The Crypto App Wallet will be discontinued on August 20th, 2021. All other services within The Crypto App remain operational.
+> The Crypto App Team would like to announce that The Crypto App Wallet will be discontinued on August 20th, 2021. All other services within The Crypto App remain operational.
 
 As the rest of the app's services will remain after the wallet's discontinuation, it will be labeled nowallet.