---
wsId: bitazza
title: 'Bitazza TH: Crypto Exchange'
altTitle: 
authors:
- danny
users: 500000
appId: com.bitazza.android
appCountry: th
released: 2020-09-29
updated: 2023-01-18
version: 2.6.8
stars: 4.4
ratings: 5028
<<<<<<< HEAD
reviews: 1954
=======
reviews: 1952
>>>>>>> 019397c3
size: 
website: http://bitazza.com/
repository: 
issue: 
icon: com.bitazza.android.png
bugbounty: 
meta: ok
verdict: custodial
date: 2021-09-03
signer: 
reviewArchive: 
twitter: bitazzaofficial
social:
- https://www.linkedin.com/company/bitazza
- https://www.facebook.com/bitazza
redirect_from: 
developerName: Bitazza Company Limited
features: 

---

Bitazza is a cryptocurrency exchange and wallet provider. 

Upon sign up, KYC is needed prior to accessing most features including the BTC wallet. The BTC address is not shown if you do not verify your identity. 

In Bitazza's [Terms Page](https://bitazza.com/tof.html), the user "appoints" and "authorizes" Bitazza to be its lawful agent and broker, possessing, transacting user's "Tokens". Bitazza defines "Tokens" as cryptocurrency (in general).

We reached out to Bitazza support and this is their reply:

> Bitazza company keeps the fund and assets by hot wallet and cold wallet.

> Our wallet are custodial online crypto wallets, all customer's funds deposited with Bitazza are secured as they are stored in hot and cold storage.

> For the private key, we can't provide for the customer.

Verdict is **custodial**


<|MERGE_RESOLUTION|>--- conflicted
+++ resolved
@@ -12,11 +12,7 @@
 version: 2.6.8
 stars: 4.4
 ratings: 5028
-<<<<<<< HEAD
-reviews: 1954
-=======
 reviews: 1952
->>>>>>> 019397c3
 size: 
 website: http://bitazza.com/
 repository: 
