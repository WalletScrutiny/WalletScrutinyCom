--- conflicted
+++ resolved
@@ -10,13 +10,8 @@
 updated: 2021-08-14
 version: "10.1.0"
 stars: 4.4
-<<<<<<< HEAD
-ratings: 11798
-reviews: 7442
-=======
 ratings: 11893
 reviews: 7482
->>>>>>> dcffacc2
 size: 62M
 website: https://coin98.app/
 repository: 
