---
wsId: coinbaseBSB
title: 'Coinbase: Buy Bitcoin & Ether'
altTitle: 
authors:
- leo
users: 10000000
appId: com.coinbase.android
appCountry: 
released: 2013-03-01
updated: 2023-03-06
version: 11.9.4
stars: 4.1
ratings: 666901
<<<<<<< HEAD
reviews: 86672
=======
reviews: 86658
>>>>>>> 019397c3
size: 
website: https://coinbase.com/
repository: 
issue: 
icon: com.coinbase.android.jpg
bugbounty: 
meta: ok
verdict: custodial
date: 2021-10-12
signer: 
reviewArchive: 
twitter: coinbase
social:
- https://www.linkedin.com/company/coinbase
- https://www.facebook.com/Coinbase
- https://www.reddit.com/r/CoinBase
redirect_from:
- /coinbase/
- /com.coinbase.android/
- /posts/2019/10/coinbase/
- /posts/com.coinbase.android/
developerName: Coinbase Android
features: 

---

{{ page.title }}, not to be confused with
{% include walletLink.html wallet='android/org.toshi' verdict='true' %}
is one of the top Bitcoin "wallets" on Google Play but beyond the
name, nothing indicates this app to be an actual wallet.

Historically Coinbase was an exchange and like almost all exchanges, they
allowed to hold Bitcoins in trading accounts. Later the Android app was released
and called a "wallet".

(On another historical note, Brian Armstrong, a co-founder of Coinbase did release
an [actual Bitcoin Wallet](https://github.com/barmstrong/bitcoin-android) back
[in June 2011](https://thenextweb.com/mobile/2011/07/06/bitcoin-payments-go-mobile-with-bitcoin-for-android/).
It was open source and downloaded the full blockchain to your phone.)

As the wallet setup does not involve a way to backup private keys, we assume those
private keys are under the sole control of Coinbase, making it
a custodial wallet or non-wallet.

Verdict: This app is **not verifiable**.

**Note:** [Coinbase.com](https://www.coinbase.com/) does link to this app. It
does also link to a [Wallet page](https://wallet.coinbase.com/) that links to
{% include walletLink.html wallet='android/org.toshi' verdict='true' %}<|MERGE_RESOLUTION|>--- conflicted
+++ resolved
@@ -12,11 +12,7 @@
 version: 11.9.4
 stars: 4.1
 ratings: 666901
-<<<<<<< HEAD
-reviews: 86672
-=======
 reviews: 86658
->>>>>>> 019397c3
 size: 
 website: https://coinbase.com/
 repository: 
