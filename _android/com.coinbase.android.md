---
wsId: coinbaseBSB
title: "Coinbase: Buy Bitcoin & Ether"
altTitle: 
authors:
- leo
users: 10000000
appId: com.coinbase.android
appCountry: 
released: 2013-03-01
updated: 2022-03-14
version: "10.9.0"
stars: 4.145173
ratings: 666901
reviews: 79911
size: Varies with device
website: https://coinbase.com/
repository: 
issue: 
icon: com.coinbase.android.jpg
bugbounty: 
meta: ok
verdict: custodial
date: 2021-10-12
signer: 
reviewArchive:
twitter: coinbase
social:
- https://www.linkedin.com/company/coinbase
- https://www.facebook.com/Coinbase
- https://www.reddit.com/r/CoinBase
redirect_from:
  - /coinbase/
  - /com.coinbase.android/
  - /posts/2019/10/coinbase/
  - /posts/com.coinbase.android/
---

<<<<<<< HEAD

The Coinbase app, not to be confused with [Coinbas Wallet](/coinbasewallet)
is one of the top two Bitcoin "wallets" on Google Play but beyond the
name, nothing indicates this app to be an actual wallet.

Historically Coinbase was an exchange and like almost all exchanges, they
allowed to hold Bitcoins in trading accounts. Later the Android app was released
and called a "wallet".

(On another historical note, Brian Armstrong, a co-founder of Coinbase did release
an [actual Bitcoin Wallet](https://github.com/barmstrong/bitcoin-android) back
[in June 2011](https://thenextweb.com/mobile/2011/07/06/bitcoin-payments-go-mobile-with-bitcoin-for-android/).
It was open source and downloaded the full blockchain to your phone.)

As the wallet setup does not involve a way to backup private keys, we assume those
private keys are under the sole control of Coinbase, making it
a custodial wallet or non-wallet.

Verdict: This app is **not verifiable**.
=======
{{ page.title }}, not to be confused with
{% include walletLink.html wallet='android/org.toshi' verdict='true' %}
is one of the top Bitcoin "wallets" on Google Play but beyond the
name, nothing indicates this app to be an actual wallet.

Historically Coinbase was an exchange and like almost all exchanges, they
allowed to hold Bitcoins in trading accounts. Later the Android app was released
and called a "wallet".

(On another historical note, Brian Armstrong, a co-founder of Coinbase did release
an [actual Bitcoin Wallet](https://github.com/barmstrong/bitcoin-android) back
[in June 2011](https://thenextweb.com/mobile/2011/07/06/bitcoin-payments-go-mobile-with-bitcoin-for-android/).
It was open source and downloaded the full blockchain to your phone.)

As the wallet setup does not involve a way to backup private keys, we assume those
private keys are under the sole control of Coinbase, making it
a custodial wallet or non-wallet.

Verdict: This app is **not verifiable**.

**Note:** [Coinbase.com](https://www.coinbase.com/) does link to this app. It
does also link to a [Wallet page](https://wallet.coinbase.com/) that links to
{% include walletLink.html wallet='android/org.toshi' verdict='true' %}
>>>>>>> 2f4a6709
<|MERGE_RESOLUTION|>--- conflicted
+++ resolved
@@ -2,6 +2,7 @@
 wsId: coinbaseBSB
 title: "Coinbase: Buy Bitcoin & Ether"
 altTitle: 
+
 authors:
 - leo
 users: 10000000
@@ -24,11 +25,14 @@
 date: 2021-10-12
 signer: 
 reviewArchive:
+
+
 twitter: coinbase
 social:
 - https://www.linkedin.com/company/coinbase
 - https://www.facebook.com/Coinbase
 - https://www.reddit.com/r/CoinBase
+
 redirect_from:
   - /coinbase/
   - /com.coinbase.android/
@@ -36,27 +40,7 @@
   - /posts/com.coinbase.android/
 ---
 
-<<<<<<< HEAD
 
-The Coinbase app, not to be confused with [Coinbas Wallet](/coinbasewallet)
-is one of the top two Bitcoin "wallets" on Google Play but beyond the
-name, nothing indicates this app to be an actual wallet.
-
-Historically Coinbase was an exchange and like almost all exchanges, they
-allowed to hold Bitcoins in trading accounts. Later the Android app was released
-and called a "wallet".
-
-(On another historical note, Brian Armstrong, a co-founder of Coinbase did release
-an [actual Bitcoin Wallet](https://github.com/barmstrong/bitcoin-android) back
-[in June 2011](https://thenextweb.com/mobile/2011/07/06/bitcoin-payments-go-mobile-with-bitcoin-for-android/).
-It was open source and downloaded the full blockchain to your phone.)
-
-As the wallet setup does not involve a way to backup private keys, we assume those
-private keys are under the sole control of Coinbase, making it
-a custodial wallet or non-wallet.
-
-Verdict: This app is **not verifiable**.
-=======
 {{ page.title }}, not to be confused with
 {% include walletLink.html wallet='android/org.toshi' verdict='true' %}
 is one of the top Bitcoin "wallets" on Google Play but beyond the
@@ -76,8 +60,6 @@
 a custodial wallet or non-wallet.
 
 Verdict: This app is **not verifiable**.
-
 **Note:** [Coinbase.com](https://www.coinbase.com/) does link to this app. It
 does also link to a [Wallet page](https://wallet.coinbase.com/) that links to
-{% include walletLink.html wallet='android/org.toshi' verdict='true' %}
->>>>>>> 2f4a6709
+{% include walletLink.html wallet='android/org.toshi' verdict='true' %}