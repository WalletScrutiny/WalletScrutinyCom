---
wsId: 
title: "Vantage FX"
altTitle: 
authors:
- danny
users: 1000000
appId: cn.com.vau
released: 2019-07-06
updated: 2021-06-04
version: "1.4.2"
stars: 4.3
<<<<<<< HEAD
ratings: 3849
reviews: 741
=======
ratings: 3848
reviews: 740
>>>>>>> dcffacc2
size: 34M
website: https://www.vantagefx.com.au/
repository: 
issue: 
icon: cn.com.vau.png
bugbounty: 
verdict: nowallet
date: 2021-08-21
signer: 
reviewArchive:


providerTwitter: VantageFX
providerLinkedIn: vantage-fx
providerFacebook: VantageFXBroker
providerReddit: 

redirect_from:

---


Description from the 
>The Vantage FX app offers traders easy, yet powerful mobile access to hundreds of FX Pairs, Commodities, Indices, Share CFDs and more! Available for both iOS and Android devices, the Vantage FX trading app is equipped with a suite of trading and investing tools so you can trade global markets anywhere, anytime! Trade your way anywhere, anytime, with the Vantage FX app.

There was no mention of BTC or any other cryptocurrency in their Playstore description. 
On their website's help center, they stated that crypto assets were offered in CFD form. Based on this information, our verdict is 'nowallet'.
<|MERGE_RESOLUTION|>--- conflicted
+++ resolved
@@ -10,13 +10,8 @@
 updated: 2021-06-04
 version: "1.4.2"
 stars: 4.3
-<<<<<<< HEAD
-ratings: 3849
-reviews: 741
-=======
 ratings: 3848
 reviews: 740
->>>>>>> dcffacc2
 size: 34M
 website: https://www.vantagefx.com.au/
 repository: 
