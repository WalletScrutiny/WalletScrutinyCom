---
wsId: 
title: "Vantage FX"
altTitle: 
authors:
- danny
users: 1000000
appId: cn.com.vau
released: 2019-07-06
updated: 2021-06-04
version: "1.4.2"
stars: 4.3
<<<<<<< HEAD
ratings: 3849
reviews: 741
=======
ratings: 3851
reviews: 743
>>>>>>> b702eada
size: 34M
website: https://www.vantagefx.com.au/
repository: 
issue: 
icon: cn.com.vau.png
bugbounty: 
verdict: nowallet
date: 2021-08-17
signer: 
reviewArchive:


providerTwitter: VantageFX
providerLinkedIn: vantage-fx
providerFacebook: VantageFXBroker
providerReddit: 

redirect_from:

---
Description from the 
>The Vantage FX app offers traders easy, yet powerful mobile access to hundreds of FX Pairs, Commodities, Indices, Share CFDs and more! Available for both iOS and Android devices, the Vantage FX trading app is equipped with a suite of trading and investing tools so you can trade global markets anywhere, anytime! Trade your way anywhere, anytime, with the Vantage FX app.

There was no mention of BTC or any other cryptocurrency in their Playstore description. 
On their website's help center, they stated that crypto assets were offered in CFD form. Based on this information, our verdict is 'nowallet'.
<|MERGE_RESOLUTION|>--- conflicted
+++ resolved
@@ -10,13 +10,8 @@
 updated: 2021-06-04
 version: "1.4.2"
 stars: 4.3
-<<<<<<< HEAD
-ratings: 3849
-reviews: 741
-=======
 ratings: 3851
 reviews: 743
->>>>>>> b702eada
 size: 34M
 website: https://www.vantagefx.com.au/
 repository: 
