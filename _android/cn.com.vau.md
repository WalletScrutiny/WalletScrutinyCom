--- conflicted
+++ resolved
@@ -10,15 +10,9 @@
 released: 2019-07-06
 updated: 2023-01-21
 version: 3.1.0
-<<<<<<< HEAD
-stars: 4.3
-ratings: 8949
-reviews: 1801
-=======
 stars: 4
 ratings: 8949
 reviews: 1798
->>>>>>> 019397c3
 size: 
 website: https://www.vantagemarkets.com/
 repository: 
