---
wsId: StockMaster
title: 'Stock Master: Investing Stocks'
altTitle: 
authors:
- danny
users: 100000
appId: com.astontek.stock
appCountry: us
released: 2020-03-16
updated: 2023-03-10
version: '6.78'
stars: 4.7
ratings: 2711
<<<<<<< HEAD
reviews: 746
=======
reviews: 750
size: 
website: http://www.astontek.com
repository: 
issue: 
>>>>>>> b63de6a7
icon: com.astontek.stock.png
bugbounty: 
meta: ok
verdict: nowallet
date: 2021-10-10
signer: 
reviewArchive: 
twitter: 
social: 
redirect_from: 
developerName: Astontek, Inc.
features: 

---

## App Description

View the Stock Market, Market News, Futures, Forex, Commodities, the US Treasury, Stock Options, Upcoming IPOs, Market Movers, Trending Stocks, Social Discussion and Crypto.

The app allows for an extensive analysis of markets with a full suite of tools for the trader.

## The App

We downloaded the app and found a Crypto section, but it only listed price changes and did not have trading nor any wallet features.

## Verdict

This app is **not a cryptocurrency or bitcoin wallet**.
<|MERGE_RESOLUTION|>--- conflicted
+++ resolved
@@ -12,15 +12,11 @@
 version: '6.78'
 stars: 4.7
 ratings: 2711
-<<<<<<< HEAD
-reviews: 746
-=======
 reviews: 750
 size: 
 website: http://www.astontek.com
 repository: 
 issue: 
->>>>>>> b63de6a7
 icon: com.astontek.stock.png
 bugbounty: 
 meta: ok
