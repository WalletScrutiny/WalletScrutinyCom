--- conflicted
+++ resolved
@@ -10,13 +10,8 @@
 updated: 2021-08-10
 version: "2.9.2"
 stars: 3.3
-<<<<<<< HEAD
-ratings: 6482
-reviews: 2729
-=======
 ratings: 6483
 reviews: 2731
->>>>>>> b702eada
 size: 27M
 website: https://coinone.co.kr/
 repository: 
