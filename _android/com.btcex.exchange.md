---
wsId: BTCEX
title: 'BTCEX: Trade Bitcoin & Crypto'
altTitle: 
<<<<<<< HEAD
authors:
- danny
users: 10000
=======
authors: 
users: 50000
>>>>>>> 5a97437f
appId: com.btcex.exchange
appCountry: 
released: Oct 25, 2021
updated: 2022-11-01
version: 1.2.06
stars: 4.7
ratings: 
reviews: 1
size: 
website: https://www.btcex.com/
repository: 
issue: 
icon: com.btcex.exchange.png
bugbounty: 
meta: ok
verdict: custodial
date: 2022-07-18
signer: 
reviewArchive: 
twitter: BTCEX_exchange
social:
- https://www.reddit.com/user/BTCEX_exchange
- https://www.facebook.com/BTCEX.exchange
- https://www.linkedin.com/company/btcex/about/
- https://blog.naver.com/btcex
- https://medium.com/@BTCEX
redirect_from: 

---

> BTCEX is one of the fastest-growing cryptocurrency trading platforms with full-category products. The BTCEX exchange APP allows you to trade the top cryptos such as Bitcoin (BTC) and Ethereum (ETH). Download and enjoy the professional, secure, user-friendly services with the lowest fees on BTCEX.

This trading platform claims to support BTC and ETH.

[The site confirms](https://support.btcex.com/hc/en-us/articles/6819057343255) that it requires users to pass KYC verification:

> Now KYC verification is required by major crypto exchanges around the world. If this verification is not completed, users cannot get access to all features and services.

Additionally:

> After it is completed, you’ll be able to buy, deposit and withdraw crypto, and your withdrawal limit will be up to 10,000,000.00 USDT.

The exchange is capable of suspending the users' withdrawals. From the [Terms of Service document](https://static.btcex.com/files/Terms+of+Service+and+Privacy+Policy+-+BTCEX.pdf), Article 14. Suspension & Termination:

> Suspension: if we suspect that you have breached these Terms of Service, applicable law and/or the trading terms provided on our Website, we may temporarily suspend your Account and limit your trading.
>
> Termination by us: We reserve our rights to terminate your Account at any time and without stating reasons. Unless we are required otherwise by applicable law or a judicial order, we will provide a notice period of seven days before your Account isterminated. In this notice period you will be able to close your Positions and withdraw Cryptocurrency from your Wallet. After the notice period has lapsed, we are entitled to immediately close any Positions that may still be open and return any remaining Cryptocurrency to you. We will not be liable for any damages you may incur due tous invoking our right to terminate your Account.

While this exchange exhibits traits which commonly belong to  custodial offerings, another paragraph in the Terms of Service claims:

> 4.5. Using the Wallet on our Platform is at all times at your own risk. We are not liable for loss of Cryptocurrency stored in your Wallet or transferred to or from your Wallet, including, but not limited to unauthorized access by a third party, *loss or violation of your private key* or transferring Bitcoin to an Ethereum address.

Nowhere else on the website is it mentioned that the user has access to the private key. As such, we classify this app as **custodial.**<|MERGE_RESOLUTION|>--- conflicted
+++ resolved
@@ -2,14 +2,9 @@
 wsId: BTCEX
 title: 'BTCEX: Trade Bitcoin & Crypto'
 altTitle: 
-<<<<<<< HEAD
 authors:
 - danny
-users: 10000
-=======
-authors: 
 users: 50000
->>>>>>> 5a97437f
 appId: com.btcex.exchange
 appCountry: 
 released: Oct 25, 2021
