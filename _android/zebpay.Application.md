--- conflicted
+++ resolved
@@ -10,13 +10,8 @@
 updated: 2021-07-09
 version: "3.15.01"
 stars: 3.5
-<<<<<<< HEAD
-ratings: 84460
-reviews: 41232
-=======
 ratings: 84488
 reviews: 41243
->>>>>>> b702eada
 size: 11M
 website: https://www.zebpay.com
 repository: 
