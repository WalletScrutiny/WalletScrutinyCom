--- conflicted
+++ resolved
@@ -10,13 +10,8 @@
 updated: 2021-08-11
 version: "3.1.3"
 stars: 4.9
-<<<<<<< HEAD
-ratings: 35390
-reviews: 2783
-=======
 ratings: 35437
 reviews: 2794
->>>>>>> b702eada
 size: 51M
 website: https://www.bybit.com
 repository: 
