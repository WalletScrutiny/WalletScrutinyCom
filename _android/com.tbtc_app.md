--- conflicted
+++ resolved
@@ -2,14 +2,9 @@
 wsId: theBitcoinCompany
 title: The Bitcoin Company Wallet
 altTitle: 
-<<<<<<< HEAD
 authors:
 - danny
-users: 1000
-=======
-authors: 
 users: 5000
->>>>>>> c04d6332
 appId: com.tbtc_app
 appCountry: 
 released: 2022-03-17
