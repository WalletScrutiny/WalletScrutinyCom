---
wsId: HuobiWallet
title: "HuobiWallet"
altTitle: 
authors:
- kiwilamb
users: 100000
appId: com.huobionchainwallet.gp
released: 2019-10-17
updated: 2021-08-16
version: "2.09.00.032"
stars: 4.9
<<<<<<< HEAD
ratings: 17252
reviews: 1240
=======
ratings: 17256
reviews: 1243
>>>>>>> b702eada
size: 66M
website: https://huobiwallet.com
repository: 
issue: 
icon: com.huobionchainwallet.gp.png
bugbounty: 
verdict: nosource
date: 2021-04-20
signer: 
reviewArchive:


providerTwitter: HuobiWallet
providerLinkedIn: 
providerFacebook: HuobiWallet
providerReddit: 

redirect_from:

---


From the description of the play store app the wallet provider clearly states the private keys are in control of the user....

> Huobi Wallet users have sole control over their own private keys and thus have full control over their assets. There are no third parties involved in management of private keys.

However the non-custodial claims of the provider cannot be verified as no source code is available.

Our verdict: This 'wallet' is possibly non-custodial but does not provide public source and therefore is **not verifiable**.

<|MERGE_RESOLUTION|>--- conflicted
+++ resolved
@@ -10,13 +10,8 @@
 updated: 2021-08-16
 version: "2.09.00.032"
 stars: 4.9
-<<<<<<< HEAD
-ratings: 17252
-reviews: 1240
-=======
 ratings: 17256
 reviews: 1243
->>>>>>> b702eada
 size: 66M
 website: https://huobiwallet.com
 repository: 
