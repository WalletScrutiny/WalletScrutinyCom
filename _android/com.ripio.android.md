---
wsId: 
title: "Ripio Bitcoin Wallet: the new digital economy"
altTitle: 
authors:
- leo
users: 1000000
appId: com.ripio.android
released: 2015-06-01
updated: 2021-07-23
version: "4.16.7"
<<<<<<< HEAD
stars: 3.9
ratings: 21924
reviews: 10411
=======
stars: 4.0
ratings: 21926
reviews: 10377
>>>>>>> dcffacc2
size: 88M
website: https://www.ripio.com/ar/wallet
repository: 
issue: 
icon: com.ripio.android.png
bugbounty: 
verdict: custodial
date: 2020-03-28
signer: 
reviewArchive:


providerTwitter: ripioapp
providerLinkedIn: ripio
providerFacebook: RipioApp
providerReddit: 

redirect_from:
  - /ripio/
  - /com.ripio.android/
  - /posts/2019/11/ripio/
  - /posts/com.ripio.android/
---


Ripio Bitcoin Wallet: the new digital economy
does not claim to be non-custodial and looks much like an interface for an
exchange. Neither can we find any source code.

Therefore: This wallet is **not verifiable**.<|MERGE_RESOLUTION|>--- conflicted
+++ resolved
@@ -9,15 +9,9 @@
 released: 2015-06-01
 updated: 2021-07-23
 version: "4.16.7"
-<<<<<<< HEAD
-stars: 3.9
-ratings: 21924
-reviews: 10411
-=======
 stars: 4.0
 ratings: 21926
 reviews: 10377
->>>>>>> dcffacc2
 size: 88M
 website: https://www.ripio.com/ar/wallet
 repository: 
