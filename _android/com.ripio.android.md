---
wsId: 
title: "Ripio Bitcoin Wallet: the new digital economy"
altTitle: 
authors:
- leo
users: 1000000
appId: com.ripio.android
released: 2015-06-01
updated: 2021-07-23
version: "4.16.7"
stars: 3.9
<<<<<<< HEAD
ratings: 21924
reviews: 10411
=======
ratings: 21945
reviews: 10416
>>>>>>> b702eada
size: 88M
website: https://www.ripio.com/ar/wallet
repository: 
issue: 
icon: com.ripio.android.png
bugbounty: 
verdict: custodial
date: 2020-03-28
signer: 
reviewArchive:


providerTwitter: ripioapp
providerLinkedIn: ripio
providerFacebook: RipioApp
providerReddit: 

redirect_from:
  - /ripio/
  - /com.ripio.android/
  - /posts/2019/11/ripio/
  - /posts/com.ripio.android/
---


Ripio Bitcoin Wallet: the new digital economy
does not claim to be non-custodial and looks much like an interface for an
exchange. Neither can we find any source code.

Therefore: This wallet is **not verifiable**.<|MERGE_RESOLUTION|>--- conflicted
+++ resolved
@@ -10,13 +10,8 @@
 updated: 2021-07-23
 version: "4.16.7"
 stars: 3.9
-<<<<<<< HEAD
-ratings: 21924
-reviews: 10411
-=======
 ratings: 21945
 reviews: 10416
->>>>>>> b702eada
 size: 88M
 website: https://www.ripio.com/ar/wallet
 repository: 
