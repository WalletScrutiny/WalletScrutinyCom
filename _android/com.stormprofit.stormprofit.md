---
wsId: 
title: StormProfit - Passive income w
altTitle: 
authors:
users: 5000
appId: com.stormprofit.stormprofit
appCountry: 
released: 2021-09-17
updated: 2021-09-17
version: '1.0'
stars: 1.7
ratings: 
reviews: 4
size: 
website: https://stormprofit.trade/
repository: 
issue: 
icon: com.stormprofit.stormprofit.png
bugbounty: 
meta: defunct
verdict: wip
<<<<<<< HEAD
date: 2023-05-03
=======
date: 2023-05-10
>>>>>>> 240a25f6
signer: 
reviewArchive: 
twitter: 
social: 
redirect_from: 
developerName: StormProfit
features: 

---
<|MERGE_RESOLUTION|>--- conflicted
+++ resolved
@@ -2,7 +2,7 @@
 wsId: 
 title: StormProfit - Passive income w
 altTitle: 
-authors:
+authors: 
 users: 5000
 appId: com.stormprofit.stormprofit
 appCountry: 
@@ -20,11 +20,7 @@
 bugbounty: 
 meta: defunct
 verdict: wip
-<<<<<<< HEAD
-date: 2023-05-03
-=======
 date: 2023-05-10
->>>>>>> 240a25f6
 signer: 
 reviewArchive: 
 twitter: 
