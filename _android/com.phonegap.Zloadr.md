---
wsId: 
title: "Zloadr - Free Airdrops, NFT Drops & NFT Calendar"
altTitle: 
authors:

users: 10000
appId: com.phonegap.Zloadr
released: 2019-06-17
updated: 2019-07-15
version: "1.1.0"
<<<<<<< HEAD
stars: 4.9
ratings: 1025
reviews: 937
=======
stars: 4.5
ratings: 994
reviews: 909
>>>>>>> b702eada
size: 12M
website: 
repository: 
issue: 
icon: com.phonegap.Zloadr.png
bugbounty: 
verdict: obsolete
date: 2021-08-17
signer: 
reviewArchive:
- date: 2021-08-02
  version: "1.1.0"
  appHash: 
  gitRevision: d7cf0c0967057bb9f06fb8ec6cbf1097fe1da885
  verdict: wip

providerTwitter: 
providerLinkedIn: 
providerFacebook: 
providerReddit: 

redirect_from:

---

<|MERGE_RESOLUTION|>--- conflicted
+++ resolved
@@ -9,15 +9,9 @@
 released: 2019-06-17
 updated: 2019-07-15
 version: "1.1.0"
-<<<<<<< HEAD
-stars: 4.9
-ratings: 1025
-reviews: 937
-=======
 stars: 4.5
 ratings: 994
 reviews: 909
->>>>>>> b702eada
 size: 12M
 website: 
 repository: 
