---
wsId: 
title: "Zloadr - Free Airdrops, NFT Drops & NFT Calendar"
altTitle: 
authors:

users: 10000
appId: com.phonegap.Zloadr
released: 2019-06-17
updated: 2019-07-15
version: "1.1.0"
stars: 4.9
<<<<<<< HEAD
ratings: 1025
reviews: 937
=======
ratings: 1022
reviews: 934
>>>>>>> dcffacc2
size: 12M
website: 
repository: 
issue: 
icon: com.phonegap.Zloadr.png
bugbounty: 
verdict: obsolete
date: 2021-08-17
signer: 
reviewArchive:
- date: 2021-08-02
  version: "1.1.0"
  appHash: 
  gitRevision: d7cf0c0967057bb9f06fb8ec6cbf1097fe1da885
  verdict: wip

providerTwitter: 
providerLinkedIn: 
providerFacebook: 
providerReddit: 

redirect_from:

---

<|MERGE_RESOLUTION|>--- conflicted
+++ resolved
@@ -10,13 +10,8 @@
 updated: 2019-07-15
 version: "1.1.0"
 stars: 4.9
-<<<<<<< HEAD
-ratings: 1025
-reviews: 937
-=======
 ratings: 1022
 reviews: 934
->>>>>>> dcffacc2
 size: 12M
 website: 
 repository: 
