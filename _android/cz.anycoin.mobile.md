--- conflicted
+++ resolved
@@ -1,13 +1,8 @@
 ---
-<<<<<<< HEAD
 wsId: anycoinCZ
-title: 'Anycoin.cz: Směnárna kryptoměn'
-=======
-wsId: 
 title: 'Anycoin.cz: Crypto exchange'
->>>>>>> 240a25f6
 altTitle: 
-authors:
+authors: 
 - danny 
 users: 5000
 appId: cz.anycoin.mobile
@@ -30,7 +25,7 @@
 signer: 
 reviewArchive: 
 twitter: anycoin_cz
-social:
+social: 
 - https://www.facebook.com/anycoinCZ 
 redirect_from: 
 developerName: MP Developers s.r.o.
