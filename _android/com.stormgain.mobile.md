--- conflicted
+++ resolved
@@ -10,13 +10,8 @@
 updated: 2021-07-08
 version: "1.18.0"
 stars: 4.3
-<<<<<<< HEAD
-ratings: 51840
-reviews: 27022
-=======
 ratings: 52232
 reviews: 27148
->>>>>>> dcffacc2
 size: 37M
 website: https://stormgain.com
 repository: 
