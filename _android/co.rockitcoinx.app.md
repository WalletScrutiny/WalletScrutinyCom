--- conflicted
+++ resolved
@@ -10,17 +10,10 @@
 released: 2019-09-20
 updated: 2023-06-21
 version: 3.1.3
-<<<<<<< HEAD
-stars: 4.3
-ratings:
-reviews: 115
-size:
-=======
 stars: 4.4
 ratings: 
 reviews: 120
 size: 
->>>>>>> 70b6a0af
 website: https://rockitcoin.com
 repository:
 issue:
