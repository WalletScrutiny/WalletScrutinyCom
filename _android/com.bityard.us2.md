--- conflicted
+++ resolved
@@ -10,11 +10,7 @@
 updated: 2021-03-31
 version: "1.0.2"
 stars: 2.9
-<<<<<<< HEAD
-ratings: 52
-=======
 ratings: 54
->>>>>>> b702eada
 reviews: 30
 size: 4.4M
 website: 
