---
wsId: 
title: "Forex, Stock Trading and Investing - LiteForex"
altTitle: 
authors:

users: 100000
appId: com.ittrendex.liteforex
released: 2017-10-23
updated: 2021-01-29
version: "1.4.8"
stars: 3.8
<<<<<<< HEAD
ratings: 837
=======
ratings: 839
>>>>>>> dcffacc2
reviews: 391
size: 4.2M
website: 
repository: 
issue: 
icon: com.ittrendex.liteforex.png
bugbounty: 
verdict: wip
date: 2021-08-08
signer: 
reviewArchive:


providerTwitter: 
providerLinkedIn: 
providerFacebook: 
providerReddit: 

redirect_from:

---

<|MERGE_RESOLUTION|>--- conflicted
+++ resolved
@@ -10,11 +10,7 @@
 updated: 2021-01-29
 version: "1.4.8"
 stars: 3.8
-<<<<<<< HEAD
-ratings: 837
-=======
 ratings: 839
->>>>>>> dcffacc2
 reviews: 391
 size: 4.2M
 website: 
