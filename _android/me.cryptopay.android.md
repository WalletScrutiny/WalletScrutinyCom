--- conflicted
+++ resolved
@@ -10,13 +10,8 @@
 updated: 2021-07-22
 version: "1.28"
 stars: 4.3
-<<<<<<< HEAD
-ratings: 784
-reviews: 405
-=======
 ratings: 785
 reviews: 404
->>>>>>> dcffacc2
 size: 19M
 website: https://cryptopay.me
 repository: 
