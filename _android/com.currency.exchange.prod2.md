---
wsId: 
title: "Crypto Exchange Currency.com"
altTitle: 
authors:
- leo
users: 500000
appId: com.currency.exchange.prod2
released: 2019-04-15
updated: 2021-08-05
version: "1.14.4"
<<<<<<< HEAD
stars: 4.3
ratings: 4232
reviews: 1603
=======
stars: 4.2
ratings: 4243
reviews: 1609
>>>>>>> b702eada
size: 18M
website: https://currency.com
repository: 
issue: 
icon: com.currency.exchange.prod2.png
bugbounty: 
verdict: custodial
date: 2020-05-29
signer: 
reviewArchive:


providerTwitter: currencycom
providerLinkedIn: currencycom/
providerFacebook: currencycom/
providerReddit: 

redirect_from:
  - /com.currency.exchange.prod2/
  - /posts/com.currency.exchange.prod2/
---


This is an interface for a custodial trading platform and thus **not
verifiable**.<|MERGE_RESOLUTION|>--- conflicted
+++ resolved
@@ -9,15 +9,9 @@
 released: 2019-04-15
 updated: 2021-08-05
 version: "1.14.4"
-<<<<<<< HEAD
-stars: 4.3
-ratings: 4232
-reviews: 1603
-=======
 stars: 4.2
 ratings: 4243
 reviews: 1609
->>>>>>> b702eada
 size: 18M
 website: https://currency.com
 repository: 
