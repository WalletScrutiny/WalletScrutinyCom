--- conflicted
+++ resolved
@@ -10,13 +10,8 @@
 updated: 2021-08-05
 version: "1.14.4"
 stars: 4.3
-<<<<<<< HEAD
-ratings: 4232
-reviews: 1603
-=======
 ratings: 4229
 reviews: 1596
->>>>>>> dcffacc2
 size: 18M
 website: https://currency.com
 repository: 
