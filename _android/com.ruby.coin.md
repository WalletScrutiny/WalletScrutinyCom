--- conflicted
+++ resolved
@@ -2,7 +2,7 @@
 wsId: rubycoinWallet
 title: Rubycoin wallet
 altTitle: 
-authors:
+authors: 
 - danny 
 users: 1000
 appId: com.ruby.coin
@@ -19,19 +19,13 @@
 issue: 
 icon: com.ruby.coin.png
 bugbounty: 
-<<<<<<< HEAD
 meta: defunct
 verdict: custodial
 date: 2023-11-02
-=======
-meta: stale
-verdict: wip
-date: 2023-11-06
->>>>>>> ee8a65ff
 signer: 
 reviewArchive: 
 twitter: RubyCoinDAO
-social:
+social: 
 - https://rubycointrade.com
 - https://www.facebook.com/people/Ruby-Coin/100083273028384
 - https://www.instagram.com/rubycoindao
