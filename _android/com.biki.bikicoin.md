--- conflicted
+++ resolved
@@ -10,11 +10,7 @@
 updated: 2021-07-21
 version: "4.9.1"
 stars: 3.5
-<<<<<<< HEAD
-ratings: 621
-=======
 ratings: 622
->>>>>>> dcffacc2
 reviews: 295
 size: 25M
 website: 
