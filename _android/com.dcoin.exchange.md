--- conflicted
+++ resolved
@@ -9,13 +9,8 @@
 released: 2018-11-25
 updated: 2021-08-18
 version: "4.3.0"
-<<<<<<< HEAD
-stars: 3.5
-ratings: 1263
-=======
 stars: 3.6
 ratings: 1262
->>>>>>> b702eada
 reviews: 794
 size: 27M
 website: 
