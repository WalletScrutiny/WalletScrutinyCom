---
wsId: 
title: "GWallet"
altTitle: 
authors:

users: 1000
appId: gwallet.tech
released: 2021-02-16
updated: 2021-07-28
version: "1.1.32"
stars: 5.0
ratings: 308
<<<<<<< HEAD
reviews: 256
=======
reviews: 255
>>>>>>> dcffacc2
size: 65M
website: 
repository: 
issue: 
icon: gwallet.tech.png
bugbounty: 
verdict: wip
date: 2021-08-02
signer: 
reviewArchive:


providerTwitter: 
providerLinkedIn: 
providerFacebook: 
providerReddit: 

redirect_from:

---

<|MERGE_RESOLUTION|>--- conflicted
+++ resolved
@@ -11,11 +11,7 @@
 version: "1.1.32"
 stars: 5.0
 ratings: 308
-<<<<<<< HEAD
-reviews: 256
-=======
 reviews: 255
->>>>>>> dcffacc2
 size: 65M
 website: 
 repository: 
