--- conflicted
+++ resolved
@@ -10,13 +10,8 @@
 latestUpdate: 2020-12-24
 version: "Varies with device"
 stars: 4.2
-<<<<<<< HEAD
-ratings: 31675
-reviews: 17293
-=======
 ratings: 31712
 reviews: 17315
->>>>>>> c4b320fd
 size: Varies with device
 website: https://payeer.com
 repository: 
@@ -35,6 +30,7 @@
 providerReddit: 
 
 redirect_from:
+
 ---
 
 Taken from the Play Store description:
