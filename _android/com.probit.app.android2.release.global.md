--- conflicted
+++ resolved
@@ -10,13 +10,8 @@
 updated: 2021-08-17
 version: "1.34.3"
 stars: 3.3
-<<<<<<< HEAD
-ratings: 5050
-reviews: 3087
-=======
 ratings: 5054
 reviews: 3089
->>>>>>> b702eada
 size: 18M
 website: https://www.probit.com
 repository: 
