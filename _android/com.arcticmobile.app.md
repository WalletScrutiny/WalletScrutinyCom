---
wsId: arcticCryptoWallet
title: 'Arctic: Crypto Bitcoin Wallet'
altTitle:
authors:
- danny
users: 10000
appId: com.arcticmobile.app
appCountry:
released: 2022-12-15
<<<<<<< HEAD
updated: 2023-06-21
version: '1.24'
stars:
ratings:
reviews:
size:
=======
updated: 2023-07-24
version: '1.25'
stars: 
ratings: 
reviews: 
size: 
>>>>>>> 70b6a0af
website: https://arcticwallet.io
repository: 
issue:
icon: com.arcticmobile.app.png
bugbounty:
meta: ok
verdict: nosource
date: 2023-07-03
signer:
reviewArchive:
twitter: arctic_wallet
social:
- https://t.me/arctic_official_chat
- https://www.linkedin.com/company/arctic-wallet
- https://www.facebook.com/arcticwallet
- https://medium.com/@marketing_43986
redirect_from:
developerName: ARCTIC SOFTWARE OÜ
features:

---

## App Description from Google Play

> Arctic Wallet is a non-custodial crypto wallet built on the principles of decentralization and privacy.
With Arctic Wallet, you can send, receive and store your crypto safely and securely. Non-custodial means that your private keys are stored only on your device and nowhere else, only you have access to them.
>
> Buy Bitcoin (BTC), Ethereum (ETH), Ripple (XRP), Tether (USDT), Solana, and other crypto assets in minutes effortlessly for USD and EUR with your bank card right in your wallet.

## Analysis

- We started with a 4-digit passcode
- We were also given the option to use Biometrics.
- We then agreed with the Privacy Policy and Terms
- We were then asked to backup the 12-word seed phrase.
- There is a BTC legacy wallet address that has the following options:
  - Send
  - Swap
  - Buy
  - Receive
- There are no claims that the app is source-available. There were [0 results](https://github.com/search?q=com.arcticmobile.app&type=code) on GitHub when we did a code search using the app ID.
- This app is **not source-available**.<|MERGE_RESOLUTION|>--- conflicted
+++ resolved
@@ -8,21 +8,12 @@
 appId: com.arcticmobile.app
 appCountry:
 released: 2022-12-15
-<<<<<<< HEAD
-updated: 2023-06-21
-version: '1.24'
-stars:
-ratings:
-reviews:
-size:
-=======
 updated: 2023-07-24
 version: '1.25'
 stars: 
 ratings: 
 reviews: 
 size: 
->>>>>>> 70b6a0af
 website: https://arcticwallet.io
 repository: 
 issue:
