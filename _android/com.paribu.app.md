--- conflicted
+++ resolved
@@ -10,13 +10,8 @@
 updated: 2021-05-17
 version: "3.3.7"
 stars: 4.2
-<<<<<<< HEAD
-ratings: 46095
-reviews: 26273
-=======
 ratings: 46154
 reviews: 26288
->>>>>>> b702eada
 size: 38M
 website: 
 repository: 
