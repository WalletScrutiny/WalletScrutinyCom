---
wsId: 
title: "Coincheck Bitcoin Wallet"
altTitle: 
authors:
 - danny
users: 1000000
appId: jp.coincheck.android
released: 2015-04-23
updated: 2021-08-12
version: "4.1.6"
stars: 3.8
<<<<<<< HEAD
ratings: 9345
reviews: 2840
=======
ratings: 9348
reviews: 2841
>>>>>>> b702eada
size: 67M
website: http://coincheck.com/
repository: 
issue: 
icon: jp.coincheck.android.png
bugbounty: 
verdict: custodial
date: 2021-08-19
signer: 
reviewArchive:


providerTwitter: coincheckjp
providerLinkedIn: 
providerFacebook: coincheck
providerReddit: 

redirect_from:

---

> Anyone can easily send Bitcoins just by scanning QR code! You can also convert address for receiving Bitcoins to QR code as well. Coincheck wallet will enable everyone to exchange money without using cash or credit card.

Sounds like a BTC wallet.

> Coincheck wallet supports 2-step authentication and PIN code lock.

Sounds like a custodial product. Reviews for the app also mention ID card verification.

[API is available](https://coincheck.com/documents/exchange/api) but unfortunately there's no source code. This app is **not verifiable.**
<|MERGE_RESOLUTION|>--- conflicted
+++ resolved
@@ -10,13 +10,8 @@
 updated: 2021-08-12
 version: "4.1.6"
 stars: 3.8
-<<<<<<< HEAD
-ratings: 9345
-reviews: 2840
-=======
 ratings: 9348
 reviews: 2841
->>>>>>> b702eada
 size: 67M
 website: http://coincheck.com/
 repository: 
