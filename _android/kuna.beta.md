--- conflicted
+++ resolved
@@ -10,13 +10,8 @@
 updated: 2021-08-19
 version: "1.3.21"
 stars: 3.7
-<<<<<<< HEAD
-ratings: 583
-reviews: 323
-=======
 ratings: 584
 reviews: 325
->>>>>>> b702eada
 size: 88M
 website: 
 repository: 
