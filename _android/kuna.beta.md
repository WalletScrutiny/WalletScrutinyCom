--- conflicted
+++ resolved
@@ -9,15 +9,9 @@
 released: 2019-07-22
 updated: 2021-08-19
 version: "1.3.21"
-<<<<<<< HEAD
-stars: 3.7
-ratings: 583
-reviews: 323
-=======
 stars: 3.6
 ratings: 583
 reviews: 322
->>>>>>> dcffacc2
 size: 88M
 website: 
 repository: 
