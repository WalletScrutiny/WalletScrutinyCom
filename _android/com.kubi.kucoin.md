--- conflicted
+++ resolved
@@ -10,13 +10,8 @@
 updated: 2021-08-02
 version: "3.38.1"
 stars: 3.9
-<<<<<<< HEAD
-ratings: 7692
-reviews: 4197
-=======
 ratings: 7713
 reviews: 4200
->>>>>>> dcffacc2
 size: 46M
 website: 
 repository: 
