---
<<<<<<< HEAD
wsId: vastCryptoBank
title: Vast Crypto Banking
altTitle:
authors:
- danny
=======
wsId: 
title: Vast Bank Mobile
altTitle: 
authors: 
>>>>>>> 199b6410
users: 10000
appId: crypto.vast.bank
appCountry:
released: 2021-08-22
updated: 2023-07-10
version: 1.7.12
stars: 4.2
<<<<<<< HEAD
ratings:
reviews: 67
size:
website: https://www.vast.bank
repository:
issue:
icon: crypto.vast.bank.png
bugbounty:
=======
ratings: 
reviews: 68
size: 
website: https://www.vast.bank
repository: 
issue: 
icon: crypto.vast.bank.jpg
bugbounty: 
>>>>>>> 199b6410
meta: ok
verdict: custodial
date: 2023-07-02
signer:
reviewArchive:
twitter: vastbank
social:
- https://www.linkedin.com/company/vastbank
- https://www.facebook.com/vastbankNA
redirect_from:
developerName: Vast Bank
features:

---

## App Description from Google Play

> Buy, sell and hold crypto through a mobile banking app offered by a traditional bank. While you’re at it, earn 2.65% Annual Percentage Yield (APY) on your checking account balance.

Vast bank is a [federally regulated bank](https://www.vast.bank/crypto-banking-insights/crypto-custody-bank).

## Analysis

- The app is geo-restricted
- This [help article](https://www.vast.bank/crypto-banking-insights/crypto-custody-bank) describes {{ page.title }} as a cryptocurrency custody solution.
- Evidently, this is a **custodial** provider.<|MERGE_RESOLUTION|>--- conflicted
+++ resolved
@@ -1,16 +1,9 @@
 ---
-<<<<<<< HEAD
 wsId: vastCryptoBank
 title: Vast Crypto Banking
 altTitle:
 authors:
 - danny
-=======
-wsId: 
-title: Vast Bank Mobile
-altTitle: 
-authors: 
->>>>>>> 199b6410
 users: 10000
 appId: crypto.vast.bank
 appCountry:
@@ -18,25 +11,14 @@
 updated: 2023-07-10
 version: 1.7.12
 stars: 4.2
-<<<<<<< HEAD
 ratings:
-reviews: 67
+reviews: 68
 size:
 website: https://www.vast.bank
 repository:
 issue:
-icon: crypto.vast.bank.png
+icon: crypto.vast.bank.jpg
 bugbounty:
-=======
-ratings: 
-reviews: 68
-size: 
-website: https://www.vast.bank
-repository: 
-issue: 
-icon: crypto.vast.bank.jpg
-bugbounty: 
->>>>>>> 199b6410
 meta: ok
 verdict: custodial
 date: 2023-07-02
