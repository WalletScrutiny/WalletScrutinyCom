---
wsId: 
title: "MyBTCNigeria : Sell and Buy Bitcoin in Nigeria"
altTitle: 
authors:
<<<<<<< HEAD

users: 5000
=======
- danny
users: 1000
>>>>>>> dab1756e
appId: com.qsoft.mybtc
released: 2021-06-05
updated: 2021-06-05
version: "1.0.0"
stars: 4.1
ratings: 42
reviews: 34
size: 2.5M
website: https://mybtc.ng/
repository: 
issue: 
icon: com.qsoft.mybtc.png
bugbounty: 
verdict: nowallet
date: 2021-08-02
signer: 
reviewArchive:


providerTwitter: btc_nigeria
providerLinkedIn: 
providerFacebook: mybtcnigeria
providerReddit: 

redirect_from:

---


## App Description

> MyBtcNigeria- The fastest, easiest, safest way to sell Giftcards, Usdt and Bitcoin for instant payment in Naira 24/7.
>
> MyBtcNigeria is the number one guide to fast digital exchange in Nigeria. As one of Nigeria's foremost Crypto exchange platforms, we are in the business of bridging the trade gap in Gift Cards,Bitcoin, Ethereum, Usdt & other cryptocurrencies exchange to naira. You get credited instantly when you withdraw from your MBN wallet to your local bank account. It is simple and hassle free.

## The Site

On the homepage, the service has a short explanation of how it works.

> Create a request to **sell/buy a giftcard and any cryptocurrency** that is supported, a staff will attach to you and the transaction will go seemlesly

It states that you can sell/buy cryptocurrency, but no indication that you can deposit it. It is unlikely this 'exchange platform' can be used as a wallet.

In [the FAQ](https://mybtc.ng/faq), MyBtcNigeria explains how to buy BTC:

> 1. From your dashboard, click on "MY BALANCES"
> 2. On your Naira wallet, click 'WALLET DETAILS"
> 3. On the wallet details page, Click " BUY Crypto" to purchase BTC
> 4. Select BTC, Input Amount and click continue!
>
> You are good to go chief !

There is no instructions or guide on how to deposit BTC.

## The App

We did not register an account for this app due to it requiring a Nigerian or Kenyan phone number.

## Verdict

This app **does not function as a wallet.** You cannot deposit your bitcoin here and any crypto must be bought using fiat.<|MERGE_RESOLUTION|>--- conflicted
+++ resolved
@@ -3,13 +3,8 @@
 title: "MyBTCNigeria : Sell and Buy Bitcoin in Nigeria"
 altTitle: 
 authors:
-<<<<<<< HEAD
-
+- danny
 users: 5000
-=======
-- danny
-users: 1000
->>>>>>> dab1756e
 appId: com.qsoft.mybtc
 released: 2021-06-05
 updated: 2021-06-05
