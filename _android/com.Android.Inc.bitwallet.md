---
wsId: BitWallet
title: "BitWallet - Buy & Sell Bitcoin"
altTitle: 
authors:
- leo
users: 10000
appId: com.Android.Inc.bitwallet
released: 2019-07-22
updated: 2021-07-31
version: "1.4.17"
stars: 4.5
<<<<<<< HEAD
ratings: 752
reviews: 617
=======
ratings: 748
reviews: 613
>>>>>>> dcffacc2
size: 26M
website: https://www.bitwallet.org
repository: 
issue: 
icon: com.Android.Inc.bitwallet.png
bugbounty: 
verdict: custodial
date: 2020-05-29
signer: 
reviewArchive:


providerTwitter: bitwalletinc
providerLinkedIn: 
providerFacebook: BitWalletInc
providerReddit: 

redirect_from:
  - /com.Android.Inc.bitwallet/
  - /posts/com.Android.Inc.bitwallet/
---


This appears to be primarily an exchange and as there are no claims of you being
in sole control of your funds, we have to assume it is a custodial service and
therefore **not verifiable**.<|MERGE_RESOLUTION|>--- conflicted
+++ resolved
@@ -10,13 +10,8 @@
 updated: 2021-07-31
 version: "1.4.17"
 stars: 4.5
-<<<<<<< HEAD
-ratings: 752
-reviews: 617
-=======
 ratings: 748
 reviews: 613
->>>>>>> dcffacc2
 size: 26M
 website: https://www.bitwallet.org
 repository: 
