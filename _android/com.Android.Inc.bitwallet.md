---
wsId: BitWallet
title: BitWallet - Buy & Sell Bitcoin
altTitle: 
authors:
- leo
users: 50000
appId: com.Android.Inc.bitwallet
appCountry: 
released: 2019-07-22
updated: 2022-12-24
version: 1.4.30
stars: 4.7
ratings: 1214
<<<<<<< HEAD
reviews: 258
=======
reviews: 260
>>>>>>> 019397c3
size: 
website: https://www.bitwallet.org
repository: 
issue: 
icon: com.Android.Inc.bitwallet.png
bugbounty: 
meta: ok
verdict: custodial
date: 2020-05-29
signer: 
reviewArchive: 
twitter: bitwalletinc
social:
- https://www.facebook.com/BitWalletInc
redirect_from:
- /com.Android.Inc.bitwallet/
- /posts/com.Android.Inc.bitwallet/
developerName: BitWallet, Incorporated
features: 

---

This appears to be primarily an exchange and as there are no claims of you being
in sole control of your funds, we have to assume it is a custodial service and
therefore **not verifiable**.<|MERGE_RESOLUTION|>--- conflicted
+++ resolved
@@ -12,11 +12,7 @@
 version: 1.4.30
 stars: 4.7
 ratings: 1214
-<<<<<<< HEAD
-reviews: 258
-=======
 reviews: 260
->>>>>>> 019397c3
 size: 
 website: https://www.bitwallet.org
 repository: 
