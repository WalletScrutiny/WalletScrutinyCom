---
wsId: 
title: "Foxbit Exchange"
altTitle: 
authors:

users: 100000
appId: br.com.foxbit.foxbitandroid
released: 2019-01-28
updated: 2021-08-18
version: "2.3.0"
<<<<<<< HEAD
stars: 2.7
ratings: 4196
reviews: 3092
=======
stars: 2.8
ratings: 4229
reviews: 3110
>>>>>>> dcffacc2
size: 13M
website: 
repository: 
issue: 
icon: br.com.foxbit.foxbitandroid.png
bugbounty: 
verdict: wip
date: 2021-08-08
signer: 
reviewArchive:


providerTwitter: 
providerLinkedIn: 
providerFacebook: 
providerReddit: 

redirect_from:

---

<|MERGE_RESOLUTION|>--- conflicted
+++ resolved
@@ -9,15 +9,9 @@
 released: 2019-01-28
 updated: 2021-08-18
 version: "2.3.0"
-<<<<<<< HEAD
-stars: 2.7
-ratings: 4196
-reviews: 3092
-=======
 stars: 2.8
 ratings: 4229
 reviews: 3110
->>>>>>> dcffacc2
 size: 13M
 website: 
 repository: 
