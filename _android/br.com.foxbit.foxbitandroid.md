--- conflicted
+++ resolved
@@ -12,11 +12,7 @@
 version: 2.33.1
 stars: 4.1
 ratings: 6740
-<<<<<<< HEAD
-reviews: 5403
-=======
 reviews: 5402
->>>>>>> 019397c3
 size: 
 website: http://www.foxbit.com.br
 repository: 
