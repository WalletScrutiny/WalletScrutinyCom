--- conflicted
+++ resolved
@@ -10,13 +10,8 @@
 updated: 2021-08-17
 version: "1.32.2"
 stars: 4.5
-<<<<<<< HEAD
-ratings: 135902
-reviews: 40949
-=======
 ratings: 135965
 reviews: 40964
->>>>>>> b702eada
 size: 27M
 website: https://pro.btcturk.com/
 repository: 
