--- conflicted
+++ resolved
@@ -10,13 +10,8 @@
 updated: 2021-08-16
 version: "2.4.87"
 stars: 4.7
-<<<<<<< HEAD
-ratings: 4243
-reviews: 2293
-=======
 ratings: 4241
 reviews: 2291
->>>>>>> dcffacc2
 size: 14M
 website: 
 repository: 
