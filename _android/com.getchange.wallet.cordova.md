---
wsId: getchange
title: "Change: Beginner-Friendly Trading & Investment App"
altTitle: 
authors:
- leo
users: 100000
appId: com.getchange.wallet.cordova
released: 2018-06-07
updated: 2021-08-17
version: "10.25.0"
stars: 4.3
<<<<<<< HEAD
ratings: 2318
=======
ratings: 2317
>>>>>>> b702eada
reviews: 1043
size: 31M
website: https://getchange.com
repository: 
issue: 
icon: com.getchange.wallet.cordova.jpg
bugbounty: 
verdict: custodial
date: 2020-05-29
signer: 
reviewArchive:


providerTwitter: changefinance
providerLinkedIn: changeinvest
providerFacebook: changeinvest
providerReddit: 

redirect_from:
  - /com.getchange.wallet.cordova/
  - /posts/com.getchange.wallet.cordova/
---


On their Google Play description we find

> • Secure: Funds are protected in multi-signature, cold-storage cryptocurrency
  wallets

which means it is a custodial service and thus **not verifiable**.<|MERGE_RESOLUTION|>--- conflicted
+++ resolved
@@ -10,11 +10,7 @@
 updated: 2021-08-17
 version: "10.25.0"
 stars: 4.3
-<<<<<<< HEAD
-ratings: 2318
-=======
 ratings: 2317
->>>>>>> b702eada
 reviews: 1043
 size: 31M
 website: https://getchange.com
