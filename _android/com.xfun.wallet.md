---
wsId: xFunWallet
title: XFUN Wallet
altTitle: 
authors:
- danny
users: 10000
appId: com.xfun.wallet
appCountry: 
released: 2022-02-08
<<<<<<< HEAD
updated: 2022-11-23
version: 1.0.8
stars: 3.6
=======
updated: 2023-07-17
version: 2.0.1
stars: 3.8
>>>>>>> 70b6a0af
ratings: 
reviews: 7
size: 
website: https://xfun.io
repository: 
issue: 
icon: com.xfun.wallet.png
bugbounty: 
meta: ok
verdict: nosource
date: 2023-06-29
signer: 
reviewArchive: 
twitter: FUNtoken_io
social:
- https://t.me/officialFUNToken
- https://discord.com/invite/e7vfgKbEKU
redirect_from: 
developerName: Funtech Ltd
features: 

---

## App Description from Google Play

> The XFUN Wallet is a safe and easy-to-use cryptocurrency wallet for storing, sending, and receiving Bitcoin (BTC), FUN, XFUN, and other ERC-20 tokens on the Ethereum and Polygon networks.
>
> Because it is a non-custodial wallet, you have full control of your private key, and therefore your digital assets.

## Analysis

- The app claims to support BTC and is non-custodial.
- The app can send/receive BTC.
- There is a BTC wallet with a SegWit address that can send/receive.
- The app provided the seed phrases.
- There are no claims that the app is source-available.
- A [search on GitHub for the app ID](https://github.com/search?q=com.xfun.wallet&type=code), does not result in a relevant repository.
- This app is **not source-available**.<|MERGE_RESOLUTION|>--- conflicted
+++ resolved
@@ -8,15 +8,9 @@
 appId: com.xfun.wallet
 appCountry: 
 released: 2022-02-08
-<<<<<<< HEAD
-updated: 2022-11-23
-version: 1.0.8
-stars: 3.6
-=======
 updated: 2023-07-17
 version: 2.0.1
 stars: 3.8
->>>>>>> 70b6a0af
 ratings: 
 reviews: 7
 size: 
