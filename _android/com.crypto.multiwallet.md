---
wsId: guarda
title: "Guarda: Crypto & Bitcoin Wallet"
altTitle: 
authors:
- leo
users: 100000
appId: com.crypto.multiwallet
released: 2018-11-01
updated: 2021-07-19
version: "2.36.6"
stars: 4.4
<<<<<<< HEAD
ratings: 3128
reviews: 1699
=======
ratings: 3122
reviews: 1689
>>>>>>> dcffacc2
size: 35M
website: http://guarda.co
repository: 
issue: https://github.com/guardaco/guarda-android-wallets/issues/42
icon: com.crypto.multiwallet.jpg
bugbounty: 
verdict: nosource
date: 2019-12-17
signer: 
reviewArchive:


providerTwitter: GuardaWallet
providerLinkedIn: 
providerFacebook: guarda.co
providerReddit: GuardaWallet

redirect_from:
  - /guardawallet/
  - /com.crypto.multiwallet/
  - /posts/2019/11/guardawallet/
  - /posts/com.crypto.multiwallet/
---


This wallet - `com.crypto.multiwallet` according to their applicationId,
"Moxi wallet" according to the first sentence of their description on Google
Play and "Guarda Wallet – for Bitcoin, Ethereum, etc." according to the app name -


doesn't have access to your private keys ...

> Moxi wallet doesn't have access to your keys and does not store your funds,

or do they? Here is the next sentence from the Google Play description:

> they are stored offline. We provide a wallet's backup for extra safety.

That sounds a lot like the provider keeps a copy of your private keys, does it
not?

Yet under features they explicitly claim:

> – Non-custodial wallet. We do not store your money.

Also good to know:

> This app does not mine cryptocurrency.

So maybe the confusion above is just a language barrier thing. We will assume
for now that the wallet is in fact non-custodial and the backup scheme actually
does work without them having access. In a deeper review, this would certainly
be one of the first points to check.

Looking for source code, we found a link to the company GitHub and from there to
a repository named
[guarda-android-wallets](https://github.com/guardaco/guarda-android-wallets) -
very promising.

As it turns out, "guarda-android-wallets" can be used to compile single coin
wallets but no app with the application ID `com.crypto.multiwallet`. In fact a
[search over all of GitHub](https://github.com/search?q=%22com.crypto.multiwallet%22)
didn't yield results neither.

Without source code available, our verdict is: **not verifiable**.<|MERGE_RESOLUTION|>--- conflicted
+++ resolved
@@ -10,13 +10,8 @@
 updated: 2021-07-19
 version: "2.36.6"
 stars: 4.4
-<<<<<<< HEAD
-ratings: 3128
-reviews: 1699
-=======
 ratings: 3122
 reviews: 1689
->>>>>>> dcffacc2
 size: 35M
 website: http://guarda.co
 repository: 
