--- conflicted
+++ resolved
@@ -2,14 +2,9 @@
 wsId: bynexExchange
 title: 'BYNEX: Buy&Trade Сrypto, Fiat'
 altTitle: 
-<<<<<<< HEAD
 authors:
 - danny
-users: 1000
-=======
-authors: 
 users: 5000
->>>>>>> 5c055460
 appId: by.erpbel.hermes
 appCountry: 
 released: 2022-10-06
