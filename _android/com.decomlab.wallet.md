--- conflicted
+++ resolved
@@ -59,11 +59,7 @@
 
 ## The App
 
-<<<<<<< HEAD
 We downloaded and installed the app. We were able to access the 12-word seed phrase. An import option is also available.
-=======
-We downloaded and installed the app. We were able to access the 12-word seed phrase. An import option is also possible.
->>>>>>> 7c096381
 
 ## Verdict
 
