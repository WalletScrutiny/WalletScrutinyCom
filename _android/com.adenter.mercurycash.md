--- conflicted
+++ resolved
@@ -9,15 +9,9 @@
 released: 2017-07-28
 updated: 2021-07-28
 version: "4.3.2"
-<<<<<<< HEAD
-stars: 3.8
-ratings: 209
-reviews: 143
-=======
 stars: 3.9
 ratings: 208
 reviews: 142
->>>>>>> b702eada
 size: 80M
 website: http://mercury.cash
 repository: 
