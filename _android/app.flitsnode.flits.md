--- conflicted
+++ resolved
@@ -10,13 +10,8 @@
 updated: 2021-02-09
 version: "4.4"
 stars: 3.9
-<<<<<<< HEAD
-ratings: 2046
-reviews: 1354
-=======
 ratings: 2044
 reviews: 1352
->>>>>>> dcffacc2
 size: 14M
 website: https://flitsnode.app
 repository: 
