--- conflicted
+++ resolved
@@ -10,11 +10,7 @@
 updated: 2021-07-27
 version: "2.6.5"
 stars: 4.7
-<<<<<<< HEAD
-ratings: 19544
-=======
 ratings: 19545
->>>>>>> b702eada
 reviews: 9482
 size: 38M
 website: 
