--- conflicted
+++ resolved
@@ -3,29 +3,23 @@
 title: "Trading app by Capital.com"
 altTitle: 
 authors:
--  danny
+- danny
 users: 1000000
 appId: com.capital.trading
 released: 2017-10-18
 updated: 2021-08-16
 version: "1.31"
-<<<<<<< HEAD
-stars: 4.4
-ratings: 20253
-reviews: 6791
-=======
 stars: 4.5
 ratings: 20383
 reviews: 6835
->>>>>>> 7067e182
 size: Varies with device
-website: https://capital.com
-repository: 
+website: 
+repository: https://capital.com/
 issue: 
 icon: com.capital.trading.png
 bugbounty: 
 verdict: custodial
-date: 2021-08-02
+date: 2021-08-21
 signer: 
 reviewArchive:
 
@@ -39,6 +33,7 @@
 
 ---
 
+
 > Capital.com is here to change your entire trading experience. We provide an award-winning* free online trading app** and easy-to-use platform, designed to make trading smarter, simpler and more intuitive.
 
 This sounds like an exchange. We assume this product is custodial and therefore **not verifiable**.
