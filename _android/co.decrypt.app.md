--- conflicted
+++ resolved
@@ -9,15 +9,9 @@
 released: 2020-05-06
 updated: 2021-07-13
 version: "3.0"
-<<<<<<< HEAD
-stars: 4.2
-ratings: 2003
-reviews: 970
-=======
 stars: 4.3
 ratings: 1996
 reviews: 964
->>>>>>> dcffacc2
 size: 31M
 website: 
 repository: 
