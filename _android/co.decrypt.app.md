--- conflicted
+++ resolved
@@ -10,11 +10,7 @@
 updated: 2021-07-13
 version: "3.0"
 stars: 4.2
-<<<<<<< HEAD
-ratings: 2003
-=======
 ratings: 2002
->>>>>>> b702eada
 reviews: 970
 size: 31M
 website: 
