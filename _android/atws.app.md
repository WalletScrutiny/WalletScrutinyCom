---
wsId: IBKR
title: IBKR Mobile
altTitle: 
authors:
- danny
users: 1000000
appId: atws.app
appCountry: us
released: 2010-12-15
updated: 2023-03-07
version: 8.4.656
<<<<<<< HEAD
stars: 4.7
ratings: 7723
reviews: 951
=======
stars: 4.8
ratings: 7723
reviews: 949
>>>>>>> 019397c3
size: 
website: http://ibkr.com
repository: 
issue: 
icon: atws.app.png
bugbounty: 
meta: ok
verdict: nowallet
date: 2021-10-10
signer: 
reviewArchive: 
twitter: ibkr
social:
- https://www.linkedin.com/company/interactive-brokers
- https://www.facebook.com/InteractiveBrokers
redirect_from: 
developerName: Interactive Brokers Group
features: 

---

## App Description

IBKR or Interactive Brokers self-describes as follows:

> The IBKR Mobile trading application from Interactive Brokers provides electronic access to stocks, options, futures, forex and futures options on multiple market destinations worldwide.

It has new features:

> Now trade popular cryptocurriencies like BTC (Bitcoin), ETH (Ethereum), LTC (Litecoin), and BCH (Bitcoin Cash) from your mobile device (via Paxos Trust)

## The Site

More information about its cryptocurrency trading features can be found on [this page](https://ibkr.info/article/3049).

### Bitcoin Futures

The site references CME (Bitcoin Futures), CME (Ether Futures) and ICE (Bakkt Bitcoin Futures)

Instructions from the [site](https://www.interactivebrokers.com/en/index.php?f=25379) are as follows:

> Log into Account Management and sign up for Crypto on the trading permission page under Futures. If you already have futures trading permissions, you can immediately trade. If you don't have future trading permissions you will need to wait for overnight approval.

## The App

We downloaded the app, and tried to access the demo. In the demo, users are given some trial funds. However, the functionalities are highly limited. This app does not function as a bitcoin wallet.

## Verdict

Trading Bitcoin Futures are only an added feature of the app. Its primary purpose is on trading and we could not find any option to deposit or withdraw bitcoins. This app **does not have a bitcoin wallet.**<|MERGE_RESOLUTION|>--- conflicted
+++ resolved
@@ -10,15 +10,9 @@
 released: 2010-12-15
 updated: 2023-03-07
 version: 8.4.656
-<<<<<<< HEAD
-stars: 4.7
-ratings: 7723
-reviews: 951
-=======
 stars: 4.8
 ratings: 7723
 reviews: 949
->>>>>>> 019397c3
 size: 
 website: http://ibkr.com
 repository: 
