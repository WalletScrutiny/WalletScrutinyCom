---
wsId: 
title: "SwissBorg: Invest in Crypto"
altTitle: 
authors:

users: 100000
appId: com.swissborg.android
released: 2020-06-16
updated: 2021-08-11
version: "1.22.2"
stars: 4.3
<<<<<<< HEAD
ratings: 7086
reviews: 3831
=======
ratings: 7096
reviews: 3837
>>>>>>> b702eada
size: 133M
website: 
repository: 
issue: 
icon: com.swissborg.android.png
bugbounty: 
verdict: wip
date: 2021-08-01
signer: 
reviewArchive:


providerTwitter: 
providerLinkedIn: 
providerFacebook: 
providerReddit: 

redirect_from:

---

<|MERGE_RESOLUTION|>--- conflicted
+++ resolved
@@ -10,13 +10,8 @@
 updated: 2021-08-11
 version: "1.22.2"
 stars: 4.3
-<<<<<<< HEAD
-ratings: 7086
-reviews: 3831
-=======
 ratings: 7096
 reviews: 3837
->>>>>>> b702eada
 size: 133M
 website: 
 repository: 
