---
wsId: 
title: "Bitcoin Trading - Capital.com"
altTitle: 
authors:

users: 100000
appId: com.kapital.trade.crypto
released: 2021-01-20
updated: 2021-08-17
version: "1.29"
stars: 4.4
<<<<<<< HEAD
ratings: 767
=======
ratings: 769
>>>>>>> b702eada
reviews: 266
size: 65M
website: 
repository: 
issue: 
icon: com.kapital.trade.crypto.png
bugbounty: 
verdict: wip
date: 2021-08-02
signer: 
reviewArchive:


providerTwitter: 
providerLinkedIn: 
providerFacebook: 
providerReddit: 

redirect_from:

---

<|MERGE_RESOLUTION|>--- conflicted
+++ resolved
@@ -10,11 +10,7 @@
 updated: 2021-08-17
 version: "1.29"
 stars: 4.4
-<<<<<<< HEAD
-ratings: 767
-=======
 ratings: 769
->>>>>>> b702eada
 reviews: 266
 size: 65M
 website: 
