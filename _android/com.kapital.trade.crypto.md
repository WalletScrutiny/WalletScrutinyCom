--- conflicted
+++ resolved
@@ -11,13 +11,8 @@
 version: "1.31"
 stars: 4.4
 ratings: 767
-<<<<<<< HEAD
-reviews: 266
-size: 65M
-=======
 reviews: 264
 size: 66M
->>>>>>> dcffacc2
 website: 
 repository: 
 issue: 
