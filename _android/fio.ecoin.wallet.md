---
wsId: 
title: "Ecoin Wallet"
altTitle: 
authors:

users: 100000
appId: fio.ecoin.wallet
released: 2020-10-08
updated: 2021-07-19
version: "5.7.8"
stars: 3.9
<<<<<<< HEAD
ratings: 2258
reviews: 1013
=======
ratings: 2263
reviews: 1014
>>>>>>> dcffacc2
size: 84M
website: 
repository: 
issue: 
icon: fio.ecoin.wallet.jpg
bugbounty: 
verdict: wip
date: 2021-08-02
signer: 
reviewArchive:


providerTwitter: 
providerLinkedIn: 
providerFacebook: 
providerReddit: 

redirect_from:

---

<|MERGE_RESOLUTION|>--- conflicted
+++ resolved
@@ -10,13 +10,8 @@
 updated: 2021-07-19
 version: "5.7.8"
 stars: 3.9
-<<<<<<< HEAD
-ratings: 2258
-reviews: 1013
-=======
 ratings: 2263
 reviews: 1014
->>>>>>> dcffacc2
 size: 84M
 website: 
 repository: 
