---
wsId: 
title: e-Pocket
altTitle: 
authors: 
users: 1000
appId: w3axis.com.epocket
appCountry: 
released: Jun 23, 2018
<<<<<<< HEAD
updated: 2023-03-12
version: '1.78'
=======
updated: 2023-02-26
version: '1.77'
>>>>>>> 019397c3
stars: 5
ratings: 
reviews: 1
size: 
website: https://www.e-pocketexchange.com/
repository: 
issue: 
icon: w3axis.com.epocket.png
bugbounty: 
meta: ok
verdict: wip
date: 2022-06-22
signer: 
reviewArchive: 
twitter: 
social: 
redirect_from: 
developerName: e-Pocket Pty Ltd
features: 

---
<|MERGE_RESOLUTION|>--- conflicted
+++ resolved
@@ -7,13 +7,8 @@
 appId: w3axis.com.epocket
 appCountry: 
 released: Jun 23, 2018
-<<<<<<< HEAD
-updated: 2023-03-12
-version: '1.78'
-=======
 updated: 2023-02-26
 version: '1.77'
->>>>>>> 019397c3
 stars: 5
 ratings: 
 reviews: 1
