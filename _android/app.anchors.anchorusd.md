---
wsId: AnchorUSD
title: "AnchorUSD – Invest in Stocks and Crypto"
altTitle: 
authors:
- danny
users: 10000
appId: app.anchors.anchorusd
released: 2020-06-18
updated: 2021-09-17
version: "1.17.0"
stars: 2.7
<<<<<<< HEAD
ratings: 2372
reviews: 734
=======
ratings: 2358
reviews: 728
>>>>>>> 69ae4b46
size: 32M
website: https://www.anchorusd.com/ 
repository: 
issue: 
icon: app.anchors.anchorusd.png
bugbounty: 
verdict: custodial
date: 2021-09-01
signer: 
reviewArchive:


providerTwitter: anchorusd
providerLinkedIn: 
providerFacebook: 
providerReddit: 

redirect_from:

---
AnchorUSD claims to be a stock and crypto investment app. 

> We support crypto deposits and withdraws for users globally. Fiat deposits and withdraws are available only in the US.

Upon signing in to the app, you are asked to enter personal details including your country, ZIP Code, and street address. The app has [3 verification levels](https://www.anchorusd.com/help-center) available for users.

According to its [Terms of Service:](https://www.anchorusd.com/tos-policy)

> the Company reserves the **right to prevent specific cryptocurrency wallet addresses from utilizing the Platform**, receiving AnchorUSD tokens, or transferring AnchorUSD tokens. The Company will cooperate with applicable law enforcement and regulatory authorities where it is required to do so and will share information if there are grounds to believe that AnchorUSD is being used for illegal purposes.


There is notably no information about self-custody or private keys. This product is highly likely to be **custodial.**

Verdict: It is **not verifiable.**<|MERGE_RESOLUTION|>--- conflicted
+++ resolved
@@ -10,13 +10,8 @@
 updated: 2021-09-17
 version: "1.17.0"
 stars: 2.7
-<<<<<<< HEAD
 ratings: 2372
 reviews: 734
-=======
-ratings: 2358
-reviews: 728
->>>>>>> 69ae4b46
 size: 32M
 website: https://www.anchorusd.com/ 
 repository: 
