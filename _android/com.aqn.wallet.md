--- conflicted
+++ resolved
@@ -27,11 +27,7 @@
 twitter: 
 social: 
 redirect_from: 
-<<<<<<< HEAD
-developerName: AQN1234
-=======
 developerName: Project-S
->>>>>>> 57f6cd1d
 features: 
 
 ---
