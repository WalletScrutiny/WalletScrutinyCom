--- conflicted
+++ resolved
@@ -10,13 +10,8 @@
 updated: 2021-07-19
 version: "1.0.14"
 stars: 4.8
-<<<<<<< HEAD
-ratings: 834
-reviews: 795
-=======
 ratings: 833
 reviews: 793
->>>>>>> dcffacc2
 size: 49M
 website: 
 repository: 
