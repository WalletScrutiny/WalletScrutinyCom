--- conflicted
+++ resolved
@@ -7,23 +7,13 @@
 users: 10000
 appId: com.localbitcoins.app.android
 released: 2021-09-06
-<<<<<<< HEAD
 updated: 2021-10-21
 version: "0.1.42"
 stars: 3.7
 ratings: 49
 reviews: 28
 size: 6.6M
-website: 
-=======
-updated: 2021-10-06
-version: "0.1.40"
-stars: 3.8
-ratings: 39
-reviews: 22
-size: 6.4M
 website: https://localbitcoins.com
->>>>>>> ceabc83f
 repository: 
 issue: 
 icon: com.localbitcoins.app.android.png
@@ -42,6 +32,7 @@
 redirect_from:
 
 ---
+
 
 **CAUTION:** As of October 21, 2021, there has been no official announcement or a link from the official localbitcoins.com website to the Google Play app. We advise users to take precautionary measures and take due diligence measures. 
 
