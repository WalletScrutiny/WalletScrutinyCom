---
wsId: 
title: LocalCoinSwap
altTitle: 
<<<<<<< HEAD
authors:
- danny
users: 1000
=======
authors: 
users: 5000
>>>>>>> e64e6d8f
appId: com.localcoinswap.twa
appCountry: 
released: 2023-03-10
updated: 2023-03-11
version: 1.0.0.0
stars: 3.4
ratings: 
reviews: 6
size: 
website: https://localcoinswap.com
repository: 
issue: 
icon: com.localcoinswap.twa.png
bugbounty: 
meta: ok
verdict: nosource
date: 2023-08-28
signer: 
reviewArchive: 
twitter: Localcoinswap_
social:
- https://www.linkedin.com/company/localcoinswap
- https://www.reddit.com/r/LocalCoinSwap
- https://www.facebook.com/localcoinswap
- https://t.me/localcoinswap
- https://www.youtube.com/channel/UCfUR13Y6dzv84EPG9uY1BUA
redirect_from: 
developerName: LocalCoinSwap
features: 

---

## App Description from Google Play

> Buy BTC, ETH, and more cryptos worldwide using 300+ payment methods. LocalCoinSwap is fast, easy, and private. Get your free wallet & account today!
>
> Trade USDC, USDT, DAI on both Ethereum (ERC20) and Binance Smart Chain (BEP20).

## Analysis 

- There is a BTC address. 
- Backing up the private key is possible via the settings.
- We were not able to find claims that the app is source-available.
- There were [no results](https://github.com/search?q=com.localcoinswap.twa&type=code) when searching GitHub Code for the app ID.

Although we eventually found a GitHub [organization](https://github.com/orgs/LocalCoinSwap/repositories) matching the url of the app's homepage, we could not find a repository for the Android app. This app is **not source-available**.<|MERGE_RESOLUTION|>--- conflicted
+++ resolved
@@ -2,14 +2,8 @@
 wsId: 
 title: LocalCoinSwap
 altTitle: 
-<<<<<<< HEAD
-authors:
-- danny
-users: 1000
-=======
 authors: 
 users: 5000
->>>>>>> e64e6d8f
 appId: com.localcoinswap.twa
 appCountry: 
 released: 2023-03-10
