--- conflicted
+++ resolved
@@ -3,13 +3,8 @@
 title: "Okcoin - Buy & Trade Bitcoin, Ethereum, & Crypto"
 altTitle: 
 authors:
-<<<<<<< HEAD
 - danny
 users: 50000
-=======
-
-users: 100000
->>>>>>> 965b5cf7
 appId: com.okinc.okcoin.intl
 released: 2018-06-22
 updated: 2021-08-31
