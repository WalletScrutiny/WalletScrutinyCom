---
wsId: Okcoin
title: Okcoin - Buy Bitcoin & Crypto
altTitle: 
authors:
- danny
users: 500000
appId: com.okinc.okcoin.intl
appCountry: us
released: 2018-06-22
<<<<<<< HEAD
updated: 2023-03-10
=======
updated: 2023-03-05
>>>>>>> 019397c3
version: 5.3.90
stars: 3.8
ratings: 4636
reviews: 602
size: 
website: http://www.okcoin.com
repository: 
issue: 
icon: com.okinc.okcoin.intl.png
bugbounty: 
meta: ok
verdict: custodial
date: 2021-09-11
signer: 
reviewArchive: 
twitter: OKcoin
social:
- https://www.linkedin.com/company/okcoin
- https://www.facebook.com/OkcoinOfficial
redirect_from: 
developerName: OKCoin Inc.
features:
- ln

---

> Okcoin is a secure crypto exchange that makes it easy to buy, sell, and hold your cryptocurrency with the lowest fees around.

Being an exchange hints to being custodial.

From [the official website](https://www.okcoin.com/security.html):

> With over 95% of your crypto in offline cold storage and a small fraction on multisig hot wallets, your funds are safe because they are inaccessible with a single key and need at least 3 to 5 signatures approved before they’re processed.

This probably means that this app is **custodial**, as OkCoin is in charge of your funds. Thus it's **not verifiable**.<|MERGE_RESOLUTION|>--- conflicted
+++ resolved
@@ -8,11 +8,7 @@
 appId: com.okinc.okcoin.intl
 appCountry: us
 released: 2018-06-22
-<<<<<<< HEAD
-updated: 2023-03-10
-=======
 updated: 2023-03-05
->>>>>>> 019397c3
 version: 5.3.90
 stars: 3.8
 ratings: 4636
