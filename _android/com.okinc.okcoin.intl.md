--- conflicted
+++ resolved
@@ -3,6 +3,7 @@
 title: "Okcoin - Buy & Trade Bitcoin, Ethereum, & Crypto"
 altTitle: 
 authors:
+
 - danny
 users: 50000
 appId: com.okinc.okcoin.intl
@@ -10,17 +11,10 @@
 updated: 2021-09-08
 version: "5.1.4"
 stars: 4.1
-<<<<<<< HEAD
 ratings: 2096
 reviews: 408
 size: 122M
-website: 
-=======
-ratings: 2091
-reviews: 407
-size: 124M
 website: https://www.okcoin.com/
->>>>>>> 24e65c03
 repository: 
 issue: 
 icon: com.okinc.okcoin.intl.png
