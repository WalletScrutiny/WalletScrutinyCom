---
wsId: 
title: "Skrill - Pay and spend money online"
altTitle: 
authors:
- danny
users: 5000000
appId: com.moneybookers.skrillpayments
released: 2013-10-29
<<<<<<< HEAD
updated: 2021-08-09
version: "3.66.0-2021080514"
stars: 3.9
ratings: 121279
reviews: 61764
=======
updated: 2021-08-19
version: "3.66.0-2021080514"
stars: 3.9
ratings: 121365
reviews: 61794
>>>>>>> dcffacc2
size: 58M
website: https://www.skrill.com/
repository: 
issue: 
icon: com.moneybookers.skrillpayments.png
bugbounty: 
verdict: nosendreceive
date: 2021-08-09
signer: 
reviewArchive:


providerTwitter: PlugIntoPaysafe
providerLinkedIn: Paysafe Group
providerFacebook: PlugIntoPaysafe
providerReddit: 

redirect_from:

---


>The app empowers you to make online payments, send money to a friend or relative, and exchange cryptocurrencies.

From their terms of use:

>5.2.2 you will not have a personal cryptocurrency wallet with the Cryptocurrency Exchange

>The Supported Cryptocurrencies (and the fiat currency used to buy/sell them) are held in custody by a third party.

Based on this information, the app is custodial therefore not verifiable.<|MERGE_RESOLUTION|>--- conflicted
+++ resolved
@@ -7,19 +7,11 @@
 users: 5000000
 appId: com.moneybookers.skrillpayments
 released: 2013-10-29
-<<<<<<< HEAD
-updated: 2021-08-09
-version: "3.66.0-2021080514"
-stars: 3.9
-ratings: 121279
-reviews: 61764
-=======
 updated: 2021-08-19
 version: "3.66.0-2021080514"
 stars: 3.9
 ratings: 121365
 reviews: 61794
->>>>>>> dcffacc2
 size: 58M
 website: https://www.skrill.com/
 repository: 
