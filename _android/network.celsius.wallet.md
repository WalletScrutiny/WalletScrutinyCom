---
wsId: Celsius
title: "Celsius - Safe Crypto Platform"
altTitle: 
authors:
- leo
users: 100000
appId: network.celsius.wallet
released: 2018-06-04
updated: 2021-08-09
version: "4.10.0"
<<<<<<< HEAD
stars: 4.3
ratings: 5866
reviews: 4133
=======
stars: 4.4
ratings: 5833
reviews: 4071
>>>>>>> dcffacc2
size: 89M
website: https://celsius.network
repository: 
issue: 
icon: network.celsius.wallet.png
bugbounty: 
verdict: custodial
date: 2020-11-16
signer: 
reviewArchive:


providerTwitter: celsiusnetwork
providerLinkedIn: celsiusnetwork
providerFacebook: CelsiusNetwork
providerReddit: 

redirect_from:
  - /network.celsius.wallet/
---


> Use our fully functioning & secure crypto wallet & crypto lending platform to
  transfer and withdraw your Ethereum, Bitcoin, and over 30 other
  cryptocurrencies, free.

sounds like also a Bitcoin wallet.

The focus on "lending platform" doesn't make us hope for non-custodial parts to
it though ...

And sure enough, nowhere on the website can we find about this app being
non-custodial. As a custodial app, it is **not verifiable**.<|MERGE_RESOLUTION|>--- conflicted
+++ resolved
@@ -9,15 +9,9 @@
 released: 2018-06-04
 updated: 2021-08-09
 version: "4.10.0"
-<<<<<<< HEAD
-stars: 4.3
-ratings: 5866
-reviews: 4133
-=======
 stars: 4.4
 ratings: 5833
 reviews: 4071
->>>>>>> dcffacc2
 size: 89M
 website: https://celsius.network
 repository: 
