--- conflicted
+++ resolved
@@ -10,17 +10,10 @@
 updated: 2021-10-24
 version: "1.3.0"
 stars: 4.3
-<<<<<<< HEAD
 ratings: 105
 reviews: 54
 size: 32M
-website: 
-=======
-ratings: 86
-reviews: 46
-size: 29M
 website: https://pocketbits.in/
->>>>>>> ceabc83f
 repository: 
 issue: 
 icon: com.pocketbits.png
