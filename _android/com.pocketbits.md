---
wsId: 
title: "PocketBits: 0% Fee Bitcoin & Crypto Trading India"
altTitle: 
authors:

users: 5000
appId: com.pocketbits
released: 2021-08-03
updated: 2021-08-16
version: "1.2.5"
stars: 4.4
<<<<<<< HEAD
ratings: 42
=======
ratings: 43
>>>>>>> dcffacc2
reviews: 24
size: 29M
website: 
repository: 
issue: 
icon: com.pocketbits.png
bugbounty: 
verdict: wip
date: 2021-08-08
signer: 
reviewArchive:


providerTwitter: 
providerLinkedIn: 
providerFacebook: 
providerReddit: 

redirect_from:

---

<|MERGE_RESOLUTION|>--- conflicted
+++ resolved
@@ -10,11 +10,7 @@
 updated: 2021-08-16
 version: "1.2.5"
 stars: 4.4
-<<<<<<< HEAD
-ratings: 42
-=======
 ratings: 43
->>>>>>> dcffacc2
 reviews: 24
 size: 29M
 website: 
