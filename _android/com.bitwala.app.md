---
wsId: Nuri
title: "Nuri (ex Bitwala)"
altTitle: 
authors:
 - danny

users: 100000
appId: com.bitwala.app
released: 2019-07-11
<<<<<<< HEAD
updated: 2021-08-25
version: "2.1.33"
stars: 3.5
ratings: 3252
reviews: 2039
size: 91M
website: 
=======
updated: 2021-08-17
version: "2.1.29"
stars: 3.4
ratings: 3241
reviews: 2033
size: 74M
website: https://nuri.com
>>>>>>> 7679cb70
repository: 
issue: 
icon: com.bitwala.app.png
bugbounty: 
verdict: custodial
date: 2021-08-24
signer: 
reviewArchive:


providerTwitter: nuribanking
providerLinkedIn: 
providerFacebook: 
providerReddit: 

redirect_from:

---
From the site description:

> Nuri is the app to manage, save and grow your money. Invest in cryptocurrencies, create savings plans & earn up to 5% interest per year on bitcoin directly from a German bank account.

The app is complicated as it offers both custodial and non-custodial wallets. But then again, if a user has to pass ID verification and KYC, then even the non-custodial offering is in fact, **custodial**.

It identifies its non-custodial wallets as ["Vaults"](https://nuri.com/how-to/wallet/)

> The Bitcoin (BTC) VAult is available on both web and mobile devices and is a multi-signature non-custodial wallet. A multi-signature protocol, available for Bitcoin acts as a built-in additional security factor. The wallet is backed up with two seed phrases, which let you recover and access your bitcoin in case you lose access to your Nuri account. Under no circumstances, Nuri or anyone else can access or control your funds or transactions.

More information on the distinction between [Nuri Wallets vs Vaults](https://support.nuri.com/hc/en-gb/articles/360022033460-Wallets-Vaults-What-s-the-difference-)

Nuri also has a [risk and disclosure page](https://nuri.com/uploads/Nuri_Bitcoin_Interest_Account_Risk_Warning_EN_b93582385c.pdf)

> Investors cannot verify whether Celsius Network conducts business activities that will enable it to service the claims of investors from the Bitcoin Interest Account in the future.The business activities carried out by Celsius Network may result in further risks for Nuri investors.

[Identity Verification Criteria](https://support.nuri.com/hc/en-gb/articles/360021577139-What-are-the-verification-criteria-)

> Nuri offers the blockchain banking solution for European residents.

> Resident in the European Union, A valid passport or ID card that contains the required security features, minimum age 18 years,
a proof of address document (POA), in order for the account to be opened successfully, this data is verified during a video call with our partner IDnow.
<|MERGE_RESOLUTION|>--- conflicted
+++ resolved
@@ -8,23 +8,13 @@
 users: 100000
 appId: com.bitwala.app
 released: 2019-07-11
-<<<<<<< HEAD
 updated: 2021-08-25
 version: "2.1.33"
 stars: 3.5
 ratings: 3252
 reviews: 2039
 size: 91M
-website: 
-=======
-updated: 2021-08-17
-version: "2.1.29"
-stars: 3.4
-ratings: 3241
-reviews: 2033
-size: 74M
 website: https://nuri.com
->>>>>>> 7679cb70
 repository: 
 issue: 
 icon: com.bitwala.app.png
