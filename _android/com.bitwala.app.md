--- conflicted
+++ resolved
@@ -10,13 +10,8 @@
 updated: 2021-08-17
 version: "2.1.29"
 stars: 3.4
-<<<<<<< HEAD
-ratings: 3217
-reviews: 2017
-=======
 ratings: 3207
 reviews: 2007
->>>>>>> dcffacc2
 size: 74M
 website: 
 repository: 
