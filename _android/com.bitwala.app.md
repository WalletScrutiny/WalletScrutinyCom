---
wsId: 
title: "Nuri (ex Bitwala)"
altTitle: 
authors:

users: 100000
appId: com.bitwala.app
released: 2019-07-11
updated: 2021-08-17
version: "2.1.29"
stars: 3.4
<<<<<<< HEAD
ratings: 3217
=======
ratings: 3219
>>>>>>> b702eada
reviews: 2017
size: 74M
website: 
repository: 
issue: 
icon: com.bitwala.app.png
bugbounty: 
verdict: wip
date: 2021-08-01
signer: 
reviewArchive:


providerTwitter: 
providerLinkedIn: 
providerFacebook: 
providerReddit: 

redirect_from:

---

<|MERGE_RESOLUTION|>--- conflicted
+++ resolved
@@ -10,11 +10,7 @@
 updated: 2021-08-17
 version: "2.1.29"
 stars: 3.4
-<<<<<<< HEAD
-ratings: 3217
-=======
 ratings: 3219
->>>>>>> b702eada
 reviews: 2017
 size: 74M
 website: 
