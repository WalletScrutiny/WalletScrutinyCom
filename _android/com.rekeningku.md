---
wsId: rekeningku
title: 'Reku: Beli & Investasi Crypto'
altTitle: 
authors:
- danny
users: 500000
appId: com.rekeningku
appCountry: us
released: 2018-02-21
<<<<<<< HEAD
updated: 2023-03-13
version: 3.0.04
stars: 4.1
=======
updated: 2023-03-08
version: 3.0.03
stars: 4.2
>>>>>>> 019397c3
ratings: 22977
reviews: 42
size: 
website: https://www.rekeningku.com
repository: 
issue: 
icon: com.rekeningku.jpg
bugbounty: 
meta: ok
verdict: custodial
date: 2021-08-27
signer: 
reviewArchive: 
twitter: Rekeningkucom
social:
- https://www.linkedin.com/company/rekeningku-com
- https://www.facebook.com/Rekeningkucom
redirect_from: 
developerName: PT Rekeningku Dotcom Indonesia
features: 

---

Rekeningku offers the Digital Asset Transaction services that allow its users to buy or sell Bitcoin and other cryptocurrencies. It  is managed by PT. My Account Dotcom Indonesia.

It uses cold storage for its wallet security.

Help page on how to [withdraw digital assets](https://help.rekeningku.com/cara-melakukan-withdraw-aset-digital-coin-dan-token/)

Help page on how to [deposit digital assets](https://help.rekeningku.com/cara-deposit-aset-digital-anda/)

Help page on [how to order sell/buy digital assets](https://help.rekeningku.com/cara-melakukan-order-jual-beli-aset-digital/)

Help page [Terms and Conditions](https://help.rekeningku.com/syarat-dan-ketentuan-rekeningku-com/)

> In the event of a suspicious transaction and/or transaction exceeding the transaction volume limit set by Accountku.com against the member for any reason, Accountku.com reserves the right at any time to delay crediting funds to the member's Accountku.com account and/or to block the wallet. member until the investigation process is completed within the period specified by Accountku.com.

KYC, and account access restrictions based on its Terms and Conditions indicates that this is a custodial service.

<|MERGE_RESOLUTION|>--- conflicted
+++ resolved
@@ -8,15 +8,9 @@
 appId: com.rekeningku
 appCountry: us
 released: 2018-02-21
-<<<<<<< HEAD
-updated: 2023-03-13
-version: 3.0.04
-stars: 4.1
-=======
 updated: 2023-03-08
 version: 3.0.03
 stars: 4.2
->>>>>>> 019397c3
 ratings: 22977
 reviews: 42
 size: 
