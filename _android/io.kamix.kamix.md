---
<<<<<<< HEAD
wsId: kamix
=======
wsId: kamixApp
>>>>>>> b7ba1d37
title: Kamix
altTitle: 
authors:
- danny
users: 5000
appId: io.kamix.kamix
appCountry: 
released: 2019-03-14
updated: 2023-07-29
version: 2.2.20
stars: 
ratings: 
reviews: 
size: 
website: https://kamix.io
repository: 
issue: 
icon: io.kamix.kamix.png
bugbounty: 
meta: ok
verdict: custodial
<<<<<<< HEAD
date: 2023-11-03
=======
date: 2023-11-17
>>>>>>> b7ba1d37
signer: 
reviewArchive: 
twitter: KamixApp
social:
- https://www.linkedin.com/company/kamixapp
- https://www.facebook.com/Kamixapp
- https://www.instagram.com/kamixapp
redirect_from: 
developerName: Kamix R&D
features: 

---

## App Description from Google Play 

> Kamix allows you to buy and store crypto assets in your wallet, that you can send to your recipient's wallet in Cameroon with 0% commission fees. Before using this service, it is mandatory to validate your identity as required by Anti Money Laundering and Terrorism Financing regulations.
>
> Once your recipient receives the crypto assets, the app allows him to automatically sell it and receive franc CFA directly in his mobile money account Orange Money or MTN Momo. Therefore you must indicate your recipient's mobile money number in each transaction.

## Analysis 

- We installed the app but were not able to register due to AML/KYC and regional requirements. We did however, manage to register on the web app which only required an email address. 
- The Kamix.io website also has a blockchain explorer 
<<<<<<< HEAD
- We had contacted Kamix via [twitter](https://twitter.com/BitcoinWalletz/status/1654326997353627648) to clarify, however there was no response.

[Reading the Legal article](https://www.kamix.io/fr/legal), there are paragraphs that state the app is holding the user's assets. Unfortunately, as we cannot read French we had to run the article through Google Translate.

> **«Cryptoactive buyer»:** means a Customer who purchases a quantity of Cryptoassets sold by KAMIX against a settlement in euro by a payment method accepted by KAMIX, and, in particular, remote payment by credit card or payment by SEPA bank transfer.
>
> **«Crypto account»:** means a position-keeping register on which is recorded the quantity of crypto-assets held by a Client and kept by KAMIX as well as its counter-value in legal tender currency, in particular the’euro or the CFA franc.


We'll conclude that this app is **custodial.**
=======
- We contacted Kamix via [twitter](https://twitter.com/BitcoinWalletz/status/1654326997353627648) to clarify.
- From the web app, the user can manually input his own BTC address. 
- From the description, it would seem that the sender will send BTC, however, the recipient will receive Franc CFA in his mobile money account.
- We will also send an email with the same queries. 
- For now, we will keep this app as a **work-in-progress**. 

**Update 2023-11-17**:

From its translated (Google Translate) [Terms and Conditions](https://www.kamix.io/fr/legal):

A **crypto account** is defined:

> Crypto account»: means a position-keeping register on which is recorded the quantity of crypto-assets held by a Client and kept by KAMIX as well as its counter-value in legal tender currency, in particular the’euro or the CFA franc.

The definition of **transfer:**

> «Transfer»: movement operation by the Company, at the request of the Client, of digital’actives of the Client kept on behalf of the Client by the Company.

The provider reserves the right to **refuse** to carry out transaction instructions:

> The User recognizes that the Company is not obliged to accept a request for Transaction, and that it cannot be held responsible in the event of refusal to carry out a request for Transaction, or modification, interruption or termination of the Service, these CGUVs only applying to a request for Transaction accepted by the Company.  

There is no mention of how the bitcoin private key is treated by the app. This indicates that the app is a **custodial** and therefore not-verifiable.
>>>>>>> b7ba1d37
<|MERGE_RESOLUTION|>--- conflicted
+++ resolved
@@ -1,9 +1,5 @@
 ---
-<<<<<<< HEAD
-wsId: kamix
-=======
 wsId: kamixApp
->>>>>>> b7ba1d37
 title: Kamix
 altTitle: 
 authors:
@@ -25,11 +21,7 @@
 bugbounty: 
 meta: ok
 verdict: custodial
-<<<<<<< HEAD
-date: 2023-11-03
-=======
 date: 2023-11-17
->>>>>>> b7ba1d37
 signer: 
 reviewArchive: 
 twitter: KamixApp
@@ -53,7 +45,6 @@
 
 - We installed the app but were not able to register due to AML/KYC and regional requirements. We did however, manage to register on the web app which only required an email address. 
 - The Kamix.io website also has a blockchain explorer 
-<<<<<<< HEAD
 - We had contacted Kamix via [twitter](https://twitter.com/BitcoinWalletz/status/1654326997353627648) to clarify, however there was no response.
 
 [Reading the Legal article](https://www.kamix.io/fr/legal), there are paragraphs that state the app is holding the user's assets. Unfortunately, as we cannot read French we had to run the article through Google Translate.
@@ -64,12 +55,6 @@
 
 
 We'll conclude that this app is **custodial.**
-=======
-- We contacted Kamix via [twitter](https://twitter.com/BitcoinWalletz/status/1654326997353627648) to clarify.
-- From the web app, the user can manually input his own BTC address. 
-- From the description, it would seem that the sender will send BTC, however, the recipient will receive Franc CFA in his mobile money account.
-- We will also send an email with the same queries. 
-- For now, we will keep this app as a **work-in-progress**. 
 
 **Update 2023-11-17**:
 
@@ -87,5 +72,4 @@
 
 > The User recognizes that the Company is not obliged to accept a request for Transaction, and that it cannot be held responsible in the event of refusal to carry out a request for Transaction, or modification, interruption or termination of the Service, these CGUVs only applying to a request for Transaction accepted by the Company.  
 
-There is no mention of how the bitcoin private key is treated by the app. This indicates that the app is a **custodial** and therefore not-verifiable.
->>>>>>> b7ba1d37
+There is no mention of how the bitcoin private key is treated by the app. This indicates that the app is a **custodial** and therefore not-verifiable.