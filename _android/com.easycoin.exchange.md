---
wsId: 
title: EasyCoins
altTitle: 
authors: 
users: 10000
appId: com.easycoin.exchange
appCountry: 
released: May 16, 2022
<<<<<<< HEAD
updated: 2023-03-13
version: 1.0.66
=======
updated: 2023-02-25
version: 1.0.65
>>>>>>> 019397c3
stars: 5
ratings: 
reviews: 33
size: 
website: 
repository: 
issue: 
icon: com.easycoin.exchange.png
bugbounty: 
meta: ok
verdict: wip
date: 2022-07-31
signer: 
reviewArchive: 
twitter: 
social: 
redirect_from: 
developerName: EasyCoins
features: 

---
<|MERGE_RESOLUTION|>--- conflicted
+++ resolved
@@ -7,13 +7,8 @@
 appId: com.easycoin.exchange
 appCountry: 
 released: May 16, 2022
-<<<<<<< HEAD
-updated: 2023-03-13
-version: 1.0.66
-=======
 updated: 2023-02-25
 version: 1.0.65
->>>>>>> 019397c3
 stars: 5
 ratings: 
 reviews: 33
