---
wsId: 
title: "KELTA - Buy & Sell Bitcoin"
altTitle: 
authors:

users: 10000
appId: com.kelta.app
released: 2018-05-15
updated: 2021-07-30
version: "3.0.62"
<<<<<<< HEAD
stars: 3.5
ratings: 1251
=======
stars: 3.4
ratings: 1252
>>>>>>> dcffacc2
reviews: 1109
size: 4.3M
website: 
repository: 
issue: 
icon: com.kelta.app.jpg
bugbounty: 
verdict: wip
date: 2021-08-02
signer: 
reviewArchive:


providerTwitter: 
providerLinkedIn: 
providerFacebook: 
providerReddit: 

redirect_from:

---

<|MERGE_RESOLUTION|>--- conflicted
+++ resolved
@@ -9,13 +9,8 @@
 released: 2018-05-15
 updated: 2021-07-30
 version: "3.0.62"
-<<<<<<< HEAD
-stars: 3.5
-ratings: 1251
-=======
 stars: 3.4
 ratings: 1252
->>>>>>> dcffacc2
 reviews: 1109
 size: 4.3M
 website: 
