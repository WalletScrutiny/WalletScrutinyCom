--- conflicted
+++ resolved
@@ -10,13 +10,8 @@
 updated: 2021-08-19
 version: "6.0.12"
 stars: 4.3
-<<<<<<< HEAD
-ratings: 3958
-reviews: 2025
-=======
 ratings: 4016
 reviews: 2052
->>>>>>> b702eada
 size: Varies with device
 website: 
 repository: 
