---
wsId: 
title: 'YANT Wallet : Bitcoin Ethereum'
altTitle: 
authors:
- danny 
users: 10000
appId: com.gbih.yantwallet
appCountry: 
released: Feb 26, 2019
updated: 2019-09-24
version: 1.1.28
stars: 
ratings: 
reviews: 
size: 
website: https://www.gbih.org
repository: 
issue: 
icon: com.gbih.yantwallet.png
bugbounty: 
<<<<<<< HEAD
meta: defunct
verdict: wip
date: 2023-03-31
=======
meta: obsolete
verdict: nosource
date: 2022-06-22
>>>>>>> 9a007253
signer: 
reviewArchive: 
twitter: 
social: 
redirect_from: 
features: 

---

<<<<<<< HEAD
The last time this app was updated was in 2019.
=======
The app screenshots suggest that this is a non-custodial wallet as it has a "wallet email backup" and "wallet paper key backup and recovery"

YANT Wallet also supports P2P trading and claims to be a P2P wallet.

> Yant Wallet is a Peer-to-Peer wallet that is not in the central server format, and the exchange operates without a centrally managed server.
>
> No membership or separate service is required, all access is made with PW only, and your request is processed anonymously.

Although this wallet may be self-custodial, there is **no source available for review.** Additionally, it has not seen updates since 2019, thus making it obsolete.
>>>>>>> 9a007253
<|MERGE_RESOLUTION|>--- conflicted
+++ resolved
@@ -2,7 +2,7 @@
 wsId: 
 title: 'YANT Wallet : Bitcoin Ethereum'
 altTitle: 
-authors:
+authors: 
 - danny 
 users: 10000
 appId: com.gbih.yantwallet
@@ -19,15 +19,9 @@
 issue: 
 icon: com.gbih.yantwallet.png
 bugbounty: 
-<<<<<<< HEAD
 meta: defunct
-verdict: wip
+verdict: nosource
 date: 2023-03-31
-=======
-meta: obsolete
-verdict: nosource
-date: 2022-06-22
->>>>>>> 9a007253
 signer: 
 reviewArchive: 
 twitter: 
@@ -37,9 +31,6 @@
 
 ---
 
-<<<<<<< HEAD
-The last time this app was updated was in 2019.
-=======
 The app screenshots suggest that this is a non-custodial wallet as it has a "wallet email backup" and "wallet paper key backup and recovery"
 
 YANT Wallet also supports P2P trading and claims to be a P2P wallet.
@@ -49,4 +40,3 @@
 > No membership or separate service is required, all access is made with PW only, and your request is processed anonymously.
 
 Although this wallet may be self-custodial, there is **no source available for review.** Additionally, it has not seen updates since 2019, thus making it obsolete.
->>>>>>> 9a007253
