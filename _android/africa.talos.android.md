---
wsId: 
title: Talos
altTitle: 
<<<<<<< HEAD
authors:
=======
authors: 
>>>>>>> 8a7adf68
- danny 
users: 1000
appId: africa.talos.android
appCountry: 
released: 2021-07-04
updated: 2022-05-27
version: 2.2.5
stars: 
ratings: 
reviews: 
size: 
website: https://talos.africa
repository: 
issue: 
icon: africa.talos.android.png
bugbounty: 
<<<<<<< HEAD
meta: ok
=======
meta: stale
>>>>>>> 8a7adf68
verdict: custodial
date: 2023-05-06
signer: 
reviewArchive: 
twitter: TalosAfrica
<<<<<<< HEAD
social:
=======
social: 
>>>>>>> 8a7adf68
- https://www.facebook.com/profile.php?id=100064741792233
- https://www.linkedin.com/company/talos-africa
- https://www.instagram.com/talos.africa
- info@talos.africa
redirect_from: 
developerName: Talos Africa
features: 

---

## App Description from Google Play 

- Manage your cryptocurrencies easily.
- Buy and sell crypto instantly, get payments directly into your bank accounts.
- Protect your wallet with 2-factor authentication, backup your keys. We do not hold your funds - your private keys, your crypto.

### [Terms](https://talos.africa/terms)

> Upon completion of registration, Talos will provide you with access to its services, including but not limited to our Digital Currency Wallets (a Network Wallet, and a Spending Wallet). Your Digital Currency Wallet allows you to request, receive, store, track, transfer, and manage your balances of Digital Currency. Talos has the right, in its sole discretion, to provide, modify, or terminate any of its services based on its development plan. Further, Talos could allow or prohibit certain user’s use of any of its services.
>
> When you create a Wallet, the Wallet software generates a cryptographic private key that you may use to send and receive any supported Digital Currency via the relevant Digital Currency network. YOU MUST STORE, OUTSIDE OF THE SERVICES, A BACKUP OF ALL WALLET CREDENTIALS, INCLUDING YOUR PASSPHRASES, IDENTIFIERS, BACKUP PHRASES, PRIVATE KEYS AND NETWORK ADDRESSES. If you do not maintain a backup of your Wallet data outside of the Services, you will not be able to access Digital Currency previously accessed using your Wallet in the event that we discontinue or no longer offer some or all of the Services or may otherwise lose access to your Digital Currency. We are not responsible for maintaining this data on your behalf.
> 
> The Network Wallet will generally be made available on a non-custodial basis enabling you to self-custody your Digital Currency. All Digital Currency held in your Spending Wallet will be custodial assets held on trust by Talos for your benefit.

### [FAQ](https://talos.africa/faqs) 

> We currently do not support buy or sell at the moment due to CBN policy, although preparations are being made to push out our peer 2 peer (P2P) feature soon.

## Analysis 

- We were not able to register but believe that we have enough information from the terms to make a verdict 
- There are two types of wallet provided by Talos, the Network Wallet and the Spending Wallet. The network wallet is self-custodial, while the spending wallet is custodial. 
- The capabilties of the user depend on the level of KYC they have performed, and thus, tiers. 
- Although, we assume that Bitcoin is available as a part of what it describes as "cryptocurrencies", we haven't been able to find a list of supported cryptocurrencies on the site. 
- However, assuming that it does indeed support Bitcoin, that can send and receive, the app can both be **custodial** and **self-custodial**. If it is truly self-custodial, it hasn't publicly made available the source code to the Android app.
- We sent them an email to ascertain this. 
- Meanwhile, we will keep this as **custodial** until further information is made available. 
<|MERGE_RESOLUTION|>--- conflicted
+++ resolved
@@ -2,11 +2,7 @@
 wsId: 
 title: Talos
 altTitle: 
-<<<<<<< HEAD
-authors:
-=======
 authors: 
->>>>>>> 8a7adf68
 - danny 
 users: 1000
 appId: africa.talos.android
@@ -23,21 +19,13 @@
 issue: 
 icon: africa.talos.android.png
 bugbounty: 
-<<<<<<< HEAD
-meta: ok
-=======
 meta: stale
->>>>>>> 8a7adf68
 verdict: custodial
 date: 2023-05-06
 signer: 
 reviewArchive: 
 twitter: TalosAfrica
-<<<<<<< HEAD
-social:
-=======
 social: 
->>>>>>> 8a7adf68
 - https://www.facebook.com/profile.php?id=100064741792233
 - https://www.linkedin.com/company/talos-africa
 - https://www.instagram.com/talos.africa
