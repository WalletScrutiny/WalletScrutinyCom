--- conflicted
+++ resolved
@@ -21,11 +21,7 @@
 bugbounty: 
 meta: stale
 verdict: custodial
-<<<<<<< HEAD
-date: 2023-03-13
-=======
 date: 2023-03-11
->>>>>>> 019397c3
 signer: 
 reviewArchive: 
 twitter: 
