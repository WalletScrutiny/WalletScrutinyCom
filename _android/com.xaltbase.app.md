---
wsId: 100xaltbase
title: "100xAltbase: Buy Crypto Altcoins, Altcoin Exchange"
altTitle: 
authors:
- danny
users: 10000
appId: com.xaltbase.app
released: 2021-05-31
updated: 2021-08-18
version: "3.0.2"
stars: 4.6
ratings: 3438
<<<<<<< HEAD
reviews: 2465
=======
reviews: 2464
>>>>>>> e303ff67
size: 17M
website: https://www.100xcoin.io/
repository: 
issue: 
icon: com.xaltbase.app.png
bugbounty: 
verdict: nobtc
date: 2021-09-17
signer: 
reviewArchive:


providerTwitter: 100XCoin_
providerLinkedIn: 100xCoin
providerFacebook: 100xcoinFB
providerReddit: 

redirect_from:

---


This DeFi trading app is described in its Google Play:

> Download this defi crypto app now for FREE and buy Alt Coins, Meme Coins & everything in-between. Invest in cryptocurrency with the exclusive app for new crypto coins - 100xAltbase.

We downloaded the app and proceeded to create a wallet. Creating a wallet was done through a 12 word mnemonic. After that, BNB and 100xcoin were readily available. As its name implies, it is focused on alt coins. We searched for a BTC wallet, and there was none. 

To verify we went on their Telegram support channel and asked. They confirmed this and suggested that it would be a "future feature".

This DeFi app, has **no bitcoin wallet**. <|MERGE_RESOLUTION|>--- conflicted
+++ resolved
@@ -11,11 +11,7 @@
 version: "3.0.2"
 stars: 4.6
 ratings: 3438
-<<<<<<< HEAD
-reviews: 2465
-=======
 reviews: 2464
->>>>>>> e303ff67
 size: 17M
 website: https://www.100xcoin.io/
 repository: 
