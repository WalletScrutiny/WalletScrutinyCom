---
wsId: RiseWallet
title: "Rise Wallet"
altTitle: 
authors:
- danny
users: 1000
appId: com.risewallet.riseapp
released: 2019-03-08
updated: 2021-11-05
version: "1.5.0"
stars: 4.4
ratings: 38
reviews: 23
<<<<<<< HEAD
size: 7.3M
website: 
=======
size: 5.6M
website: https://www.risewallet.com/
>>>>>>> dab1756e
repository: 
issue: 
icon: com.risewallet.riseapp.png
bugbounty: 
verdict: nosource
date: 2021-08-01
signer: 
reviewArchive:


providerTwitter: RiseWallet
providerLinkedIn: 
providerFacebook: 
providerReddit: 

redirect_from:

---


## App Description

> Rise Wallet is a simple bitcoin wallet app, optimized for new users. Redeem our Bitcoin Gift Card instantly. Control your funds via the private key. Manage any number of wallets with a single key. Enjoy real time bitcoin price quotes and price history analysis. Use the built-in Bitcoin Marketplace to learn about the ecosystem. Bitcoin ATM locator helps you get quick cash for your coins when needed.

## Terms and Conditions

We read Rise's Terms and found this provision, under Section 4 stating that users cannot:

> **Reverse engineer any aspect of the App, or do anything that might discover source code** or bypass or circumvent measures employed to prevent or limit access to any content, area or code of the App.

## The App

Once you start the app users are given three options: redeem btc, open a new wallet and open existing wallet. Users are then given the private key.

The wallet supports sending and receiving BTC.

## Verdict

There's no information if the source code is available and no Github account either. We assume that the source code is simply not publicly available, thus making this app **not verifiable**.
<|MERGE_RESOLUTION|>--- conflicted
+++ resolved
@@ -12,13 +12,8 @@
 stars: 4.4
 ratings: 38
 reviews: 23
-<<<<<<< HEAD
 size: 7.3M
-website: 
-=======
-size: 5.6M
 website: https://www.risewallet.com/
->>>>>>> dab1756e
 repository: 
 issue: 
 icon: com.risewallet.riseapp.png
@@ -37,7 +32,6 @@
 redirect_from:
 
 ---
-
 
 ## App Description
 
