--- conflicted
+++ resolved
@@ -10,13 +10,8 @@
 updated: 2021-07-29
 version: "3.1.45"
 stars: 1.4
-<<<<<<< HEAD
-ratings: 1318
-reviews: 948
-=======
 ratings: 1317
 reviews: 947
->>>>>>> b702eada
 size: 11M
 website: https://www.bitcoin-india.org
 repository: 
