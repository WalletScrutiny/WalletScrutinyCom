--- conflicted
+++ resolved
@@ -9,15 +9,9 @@
 released: 2018-06-11
 updated: 2021-07-29
 version: "3.1.45"
-<<<<<<< HEAD
-stars: 1.4
-ratings: 1318
-reviews: 948
-=======
 stars: 1.5
 ratings: 1319
 reviews: 947
->>>>>>> dcffacc2
 size: 11M
 website: https://www.bitcoin-india.org
 repository: 
