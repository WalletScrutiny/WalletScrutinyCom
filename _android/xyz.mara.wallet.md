--- conflicted
+++ resolved
@@ -8,21 +8,12 @@
 appId: xyz.mara.wallet
 appCountry:
 released: 2022-05-24
-<<<<<<< HEAD
-updated: 2023-06-25
-version: 1.4.0
-stars: 3.9
-ratings:
-reviews: 138
-size:
-=======
 updated: 2023-07-18
 version: 1.5.1
 stars: 3.8
 ratings: 
 reviews: 140
 size: 
->>>>>>> 70b6a0af
 website: https://mara.xyz
 repository:
 issue:
