--- conflicted
+++ resolved
@@ -10,13 +10,8 @@
 updated: 2021-08-20
 version: "1.30.21"
 stars: 4.6
-<<<<<<< HEAD
-ratings: 460047
-reviews: 91874
-=======
 ratings: 462216
 reviews: 92073
->>>>>>> dcffacc2
 size: 33M
 website: https://trustwallet.com
 repository: 
