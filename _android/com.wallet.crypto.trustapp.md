--- conflicted
+++ resolved
@@ -10,13 +10,8 @@
 updated: 2021-08-13
 version: "1.30.21"
 stars: 4.6
-<<<<<<< HEAD
-ratings: 460047
-reviews: 91874
-=======
 ratings: 461023
 reviews: 92023
->>>>>>> b702eada
 size: 33M
 website: https://trustwallet.com
 repository: 
