--- conflicted
+++ resolved
@@ -12,11 +12,7 @@
 version: 4.7.0
 stars: 4.2
 ratings: 413931
-<<<<<<< HEAD
-reviews: 138397
-=======
 reviews: 138390
->>>>>>> 019397c3
 size: 
 website: https://coinswitch.co/in
 repository: 
