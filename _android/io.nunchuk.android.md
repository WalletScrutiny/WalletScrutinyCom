--- conflicted
+++ resolved
@@ -23,7 +23,6 @@
 icon: io.nunchuk.android.png
 bugbounty: 
 meta: ok
-<<<<<<< HEAD
 verdict: nonverifiable
 date: 2025-01-15
 signer: 
@@ -33,18 +32,6 @@
   appHash: aaec6e500babbd1931db8485b99205468e426f6157df131f607aa69b6e821708
   gitRevision: b720beb1ee4f9de53638ab013f759690c8e787a4
   verdict: nonverifiable
-=======
-verdict: wip
-appHashes: []
-date: 2024-11-19
-signer:
-reviewArchive:
-- date: 2024-11-19
-  version: 1.9.53
-  appHashes: []
-  gitRevision: 4458285efc54bd9bc76d74f88e696201a4af4a93
-  verdict: nonverifiable 
->>>>>>> 8080d3a7
 - date: 2023-07-05
   version: 1.9.32
   appHashes: []
