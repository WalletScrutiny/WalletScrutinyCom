--- conflicted
+++ resolved
@@ -24,18 +24,12 @@
 bugbounty: 
 meta: ok
 verdict: nonverifiable
-<<<<<<< HEAD
 appHashes:
 - c0cc213b0e5f309d4bf83d8ff576f7e7c324c2273e202170a10704b0b5d9d535
 - 03a0faf7feae6ced736a0894049163dbfc81d8b616c0c549d1b9dc7c781bd0cc
 - 3f704527776c7696c85728790f8639ced4d38eaa1a43229d33c4c8b8aa0a1e0a
 date: 2025-01-27
 signer:
-=======
-appHashes: 
-date: 2025-01-15
-signer: 
->>>>>>> c1f104a1
 reviewArchive:
 - date: 2025-01-15
   version: 1.9.58
@@ -82,7 +76,6 @@
 
 ---
 
-<<<<<<< HEAD
 ## App Description
 
 Nunchuk is a Bitcoin wallet offering advanced multisignature (multisig) functionality, inheritance planning, and robust privacy features. It eliminates single points of failure with multisig setups and provides key recovery options through encrypted cloud backups. The wallet ensures non-custodial control, allowing users to retain full ownership of their Bitcoin. Privacy is emphasized with features like end-to-end encrypted communication and inheritance planning without identity verification.
@@ -207,164 +200,4 @@
 
 ## Conclusion
 
-While the app is **nonverifiable** due to the differences observed, these differences are largely explained by the signing process and metadata injection by the Play Store. The diffs in resources.arsc are likely due to variations in the build toolchain or resource optimization applied by the Play Store. It is highly probable that this [crashlytics diff on resources.arsc](https://gitlab.com/walletscrutiny/walletScrutinyCom/-/merge_requests/965#note_2314802828) came from a bug that has yet to be addressed. 
-=======
-## Update 2025-01-27 for version **1.9.58**
-
-# Diffs: 
-
-## armeabi_v7a.apk 
-
-```
-8f53fa42fc072381ea228314fa421b52a77b33e9fe6029095fc1d13c68fd9b41 - Official
-```
-
-{% include diffoscope-modal.html label='Diffoscope between built and play armeabi_v7a apks' url='/assets/diffoscope-results/android/io.nunchuk.android/1.9.58/diffo-io.nunchuk.android_1.9.58-built-armeabi-vs-play-armeabi.html' %}
-
-### **Added Metadata** in AndroidManifest.xml
-
-The Play APK includes a new `<meta-data>` element inside the `<application>` tag:
-
-```
-<meta-data android:name\="com.android.vending.derived.apk.id" android:value\="3"/>
-```
-
--   **Purpose**:
-    -   This metadata is added by the Play Store during the app signing and distribution process.
-    -   The `com.android.vending.derived.apk.id` key is used to identify the APK as part of a split configuration. The `value="3"` indicates a specific identifier for this split APK (likely related to the `armeabi_v7a`
-
-
-### Additional Files in the Play APK
-
-The Play APK includes 4 additional files:
-
-1.  **`stamp-cert-sha256`** (32 bytes):
-    -   This file is likely related to Play Store's app signing or integrity verification.
-2.  **`META-INF/BNDLTOOL.SF`** (1,140 bytes):
-    -   A signature file generated during the signing process.
-3.  **`META-INF/BNDLTOOL.RSA`** (2,174 bytes):
-    -   The RSA signature file containing the digital signature of the APK.
-4.  **`META-INF/MANIFEST.MF`** (1,032 bytes):
-    -   The manifest file containing hashes of all files in the APK, used for verification during installation.
-
-### The apk meta data diffs
-
--   The addition of `stamp-cert-sha256: '8'` indicates that the Play APK includes a new file `stamp-cert-sha256`
-
-<hr>
-
-## base.apk
-
-```
-9027651c5ed7dd4a31d6cd073023bb77f38b799d8a0aa0ff0f81a184b1795dd3 - Official
-```
-
-{% include diffoscope-modal.html label='Diffoscope between built and play base apks' url='/assets/diffoscope-results/android/io.nunchuk.android/1.9.58/diffo-io.nunchuk.android_1.9.58-built-base-vs-play-base.html' %}
-
-- baseline.profm
-- classes2.dex
-- classes3.dex
-- classes4.dex
-- classes5.dex
-- classes6.dex
-- classes.dex
-
-### **Added Metadata**
-
-The Play APK includes three new `<meta-data>` elements:
-
-1.  **`com.android.stamp.source`**:
-
-    ```
-    <meta-data android:name\="com.android.stamp.source" android:value\="https://play.google.com/store"/>
-    ```
-    
-    -   Indicates that the APK was distributed via the Play Store.
-    -   The `value` points to the Play Store URL, confirming the source of the APK.
-
-2.  **`com.android.stamp.type`**:
-
-    ```
-    <meta-data android:name\="com.android.stamp.type" android:value\="STAMP\_TYPE\_DISTRIBUTION\_APK"/>
-    ```
-    
-    -   Specifies the type of APK. In this case, it is a **distribution APK**, meaning it is intended for distribution through the Play Store.
-
-3.  **`com.android.vending.derived.apk.id`**:
-
-    ```
-    <meta-data android:name\="com.android.vending.derived.apk.id" android:value\="3"/>
-    ```
-
-    -   Identifies the specific split APK. The `value="3"` corresponds to the `armeabi_v7a` split configuration.
-
-### **Summary of Differences in resources.arsc**
-
-| **Resource** | **Built APK** | **Play APK** |
-| --- | --- | --- |
-| `array/com.google.firebase.crashlytics.build_ids_arch` | Mix of `arm`, `aarch64`, `mips`, `x86`, and `x86_64` (original order) | Reordered with `aarch64` at the beginning, fewer `mips` entries |
-| `array/com.google.firebase.crashlytics.build_ids_build_id` | Build IDs in original order | Build IDs reordered to match the updated `build_ids_arch` array |
-
-### **Changes in `array/com.google.firebase.crashlytics.build_ids_arch`**
-
--   **Built APK**:
-    -   The array contains a mix of architectures: `arm`, `aarch64`, `mips`, `x86`, and `x86_64`.
-    -   The order and count of architectures are specific to the build process.
--   **Play APK**:
-    -   The array has been reordered and modified.
-    -   The `aarch64` entries are moved to the beginning of the array.
-    -   The `mips` entries are reduced, and some `arm` entries are repeated.
-
-<hr>
-
-### xhdpi.apk
-
-```
-02c32758930cf0d4d87a44a5985f7bf97550280e1539074276a277866489f022 - Official
-```
-
-{% include diffoscope-modal.html label='Diffoscope between xhdpi built and play xhdpi apks' url='/assets/diffoscope-results/android/io.nunchuk.android/1.9.58/diffo-io.nunchuk.android_1.9.58-built-xhdpi-vs-play-xhdpi.html' %}
-
-### **File Size and Number of Entries**
-
--   **Built APK**:
-    -   Zip file size: 84,023 bytes
-    -   Number of entries: 90
--   **Play APK**:
-    -   Zip file size: 111,545 bytes (larger by ~27 KB)
-    -   Number of entries: 94 (4 additional files)
-
-The Play APK is larger and includes 4 additional files, which are related to signing and metadata.
-
-### **Additional Files in the Play APK**
-
-The Play APK includes 4 additional files:
-
-1.  **`stamp-cert-sha256`** (32 bytes):
-    -   This file is likely related to Play Store's app signing or integrity verification.
-2.  **`META-INF/BNDLTOOL.SF`** (9,721 bytes):
-    -   A signature file generated during the signing process.
-3.  **`META-INF/BNDLTOOL.RSA`** (2,174 bytes):
-    -   The RSA signature file containing the digital signature of the APK.
-4.  **`META-INF/MANIFEST.MF`** (9,613 bytes):
-    -   The manifest file containing hashes of all files in the APK, used for verification during installation.
-
-### **Added Metadata in AndroidManifest.xml**
-
-The Play APK includes a new `<meta-data>` element inside the `<application>` tag:
-
-    ```
-    <meta-data android:name\="com.android.vending.derived.apk.id" android:value\="3"/>
-    ```
-
--   **Purpose**:
-    -   This metadata is added by the Play Store during the app signing and distribution process.
-    -   The `com.android.vending.derived.apk.id` key is used to identify the APK as part of a split configuration. The `value="3"` indicates a specific identifier for this split APK (likely related to the `xhdpi` density split).
-
-We have updated the issue with this [note.](https://github.com/nunchuk-io/nunchuk-android/issues/23#issuecomment-2462243428)
-
-
-# Conclusion
-
-The differences are quite substantial, and we would have to conclude that {{ page.title }} version **1.9.58** is **nonverifiable**.
->>>>>>> c1f104a1
+While the app is **nonverifiable** due to the differences observed, these differences are largely explained by the signing process and metadata injection by the Play Store. The diffs in resources.arsc are likely due to variations in the build toolchain or resource optimization applied by the Play Store. It is highly probable that this [crashlytics diff on resources.arsc](https://gitlab.com/walletscrutiny/walletScrutinyCom/-/merge_requests/965#note_2314802828) came from a bug that has yet to be addressed. 