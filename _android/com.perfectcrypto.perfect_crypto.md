---
wsId: 
title: "صرافی آنلاین پرفکت کریپتو"
altTitle: 
authors:

users: 10000
appId: com.perfectcrypto.perfect_crypto
released: 2020-11-09
updated: 2021-05-16
version: "1.0.18"
stars: 4.6
<<<<<<< HEAD
ratings: 551
reviews: 335
=======
ratings: 552
reviews: 336
>>>>>>> b702eada
size: 29M
website: 
repository: 
issue: 
icon: com.perfectcrypto.perfect_crypto.png
bugbounty: 
verdict: wip
date: 2021-08-01
signer: 
reviewArchive:


providerTwitter: 
providerLinkedIn: 
providerFacebook: 
providerReddit: 

redirect_from:

---

<|MERGE_RESOLUTION|>--- conflicted
+++ resolved
@@ -10,13 +10,8 @@
 updated: 2021-05-16
 version: "1.0.18"
 stars: 4.6
-<<<<<<< HEAD
-ratings: 551
-reviews: 335
-=======
 ratings: 552
 reviews: 336
->>>>>>> b702eada
 size: 29M
 website: 
 repository: 
