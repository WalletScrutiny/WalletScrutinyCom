--- conflicted
+++ resolved
@@ -9,15 +9,9 @@
 released: 2020-11-09
 updated: 2021-05-16
 version: "1.0.18"
-<<<<<<< HEAD
-stars: 4.6
-ratings: 551
-reviews: 335
-=======
 stars: 4.5
 ratings: 554
 reviews: 337
->>>>>>> dcffacc2
 size: 29M
 website: 
 repository: 
