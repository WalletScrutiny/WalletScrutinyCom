--- conflicted
+++ resolved
@@ -10,13 +10,8 @@
 updated: 2021-01-22
 version: "4.0"
 stars: 2.6
-<<<<<<< HEAD
-ratings: 5100
-reviews: 3052
-=======
 ratings: 5096
 reviews: 3050
->>>>>>> dcffacc2
 size: 8.7M
 website: https://www.cryptonator.com
 repository: 
