--- conflicted
+++ resolved
@@ -9,15 +9,9 @@
 released: 2020-03-04
 updated: 2021-04-12
 version: "3.0.10"
-<<<<<<< HEAD
-stars: 3.6
-ratings: 2926
-reviews: 1321
-=======
 stars: 3.5
 ratings: 2929
 reviews: 1323
->>>>>>> b702eada
 size: 11M
 website: https://hitbtc.com
 repository: 
