--- conflicted
+++ resolved
@@ -10,13 +10,8 @@
 updated: 2021-08-17
 version: "3.5.8"
 stars: 3.2
-<<<<<<< HEAD
-ratings: 3099
-reviews: 1238
-=======
 ratings: 3100
 reviews: 1237
->>>>>>> b702eada
 size: 38M
 website: 
 repository: 
