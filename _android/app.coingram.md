--- conflicted
+++ resolved
@@ -27,11 +27,7 @@
 twitter: 
 social: 
 redirect_from: 
-<<<<<<< HEAD
-developerName: 
-=======
 developerName: Coingraam Ltd
->>>>>>> 57f6cd1d
 features: 
 
 ---
