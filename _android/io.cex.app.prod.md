---
wsId: cex
title: "CEX.IO Cryptocurrency Exchange - Buy Bitcoin (BTC)"
altTitle: 
authors:
- kiwilamb
users: 1000000
appId: io.cex.app.prod
released: 2015-12-22
updated: 2021-08-10
version: "Varies with device"
stars: 4.1
<<<<<<< HEAD
ratings: 12480
reviews: 7905
=======
ratings: 12497
reviews: 7912
>>>>>>> b702eada
size: Varies with device
website: https://cex.io
repository: 
issue: 
icon: io.cex.app.prod.png
bugbounty: 
verdict: custodial
date: 2021-04-16
signer: 
reviewArchive:


providerTwitter: cex_io
providerLinkedIn: cex-io
providerFacebook: CEX.IO
providerReddit: 

redirect_from:

---


The CEX.io mobile app claims on the website to manage bitcoins...

> Stay in control of your funds anywhere. Deposit and withdraw crypto and fiat, add your debit or credit card in a few clicks, and store your funds securely.

however their is no evidence of the wallet being non-custodial, with no source code repository listed or found...

Our verdict: This 'wallet' is probably custodial but does not provide public source and therefore is **not verifiable**.<|MERGE_RESOLUTION|>--- conflicted
+++ resolved
@@ -10,13 +10,8 @@
 updated: 2021-08-10
 version: "Varies with device"
 stars: 4.1
-<<<<<<< HEAD
-ratings: 12480
-reviews: 7905
-=======
 ratings: 12497
 reviews: 7912
->>>>>>> b702eada
 size: Varies with device
 website: https://cex.io
 repository: 
