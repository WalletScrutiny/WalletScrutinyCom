---
wsId: 
title: "Bitcoin Wallet. Buy & Exchange BTC coin－Freewallet"
altTitle: 
authors:
- leo
users: 1000000
appId: btc.org.freewallet.app
released: 2016-06-13
updated: 2021-06-01
version: "2.5.9"
stars: 4.2
<<<<<<< HEAD
ratings: 5480
reviews: 2718
=======
ratings: 5483
reviews: 2719
>>>>>>> dcffacc2
size: 7.3M
website: https://freewallet.org
repository: 
issue: 
icon: btc.org.freewallet.app.png
bugbounty: 
verdict: custodial
date: 2020-10-12
signer: 
reviewArchive:


providerTwitter: freewalletorg
providerLinkedIn: 
providerFacebook: freewallet.org
providerReddit: Freewallet_org

redirect_from:
  - /btc.org.freewallet.app/
  - /posts/btc.org.freewallet.app/
---


According to their description on Google Play, this is a custodial app:

> The Freewallet team keeps most of our customers’ coins in offline cold storage
to ensure the safety of your funds.

Our verdict: This app is **not verifiable**.<|MERGE_RESOLUTION|>--- conflicted
+++ resolved
@@ -10,13 +10,8 @@
 updated: 2021-06-01
 version: "2.5.9"
 stars: 4.2
-<<<<<<< HEAD
-ratings: 5480
-reviews: 2718
-=======
 ratings: 5483
 reviews: 2719
->>>>>>> dcffacc2
 size: 7.3M
 website: https://freewallet.org
 repository: 
