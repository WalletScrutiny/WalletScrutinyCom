---
wsId: 
title: "Bitcoin Wallet. Buy & Exchange BTC coin－Freewallet"
altTitle: 
authors:
- leo
users: 1000000
appId: btc.org.freewallet.app
released: 2016-06-13
updated: 2021-06-01
version: "2.5.9"
stars: 4.2
<<<<<<< HEAD
ratings: 5480
=======
ratings: 5479
>>>>>>> b702eada
reviews: 2718
size: 7.3M
website: https://freewallet.org
repository: 
issue: 
icon: btc.org.freewallet.app.png
bugbounty: 
verdict: custodial
date: 2020-10-12
signer: 
reviewArchive:


providerTwitter: freewalletorg
providerLinkedIn: 
providerFacebook: freewallet.org
providerReddit: Freewallet_org

redirect_from:
  - /btc.org.freewallet.app/
  - /posts/btc.org.freewallet.app/
---


According to their description on Google Play, this is a custodial app:

> The Freewallet team keeps most of our customers’ coins in offline cold storage
to ensure the safety of your funds.

Our verdict: This app is **not verifiable**.<|MERGE_RESOLUTION|>--- conflicted
+++ resolved
@@ -10,11 +10,7 @@
 updated: 2021-06-01
 version: "2.5.9"
 stars: 4.2
-<<<<<<< HEAD
-ratings: 5480
-=======
 ratings: 5479
->>>>>>> b702eada
 reviews: 2718
 size: 7.3M
 website: https://freewallet.org
