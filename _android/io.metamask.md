---
wsId: metamask
title: "MetaMask - Buy, Send and Swap Crypto"
altTitle: 
authors:
- leo
users: 1000000
appId: io.metamask
released: 2020-09-01
updated: 2021-08-17
version: "3.0.1"
stars: 3.4
<<<<<<< HEAD
ratings: 9951
reviews: 5157
=======
ratings: 9999
reviews: 5200
>>>>>>> b702eada
size: 29M
website: https://metamask.io
repository: 
issue: 
icon: io.metamask.png
bugbounty: 
verdict: nobtc
date: 2021-05-01
signer: 
reviewArchive:


providerTwitter: 
providerLinkedIn: 
providerFacebook: 
providerReddit: 

redirect_from:

---


This is an ETH-only app and thus not a Bitcoin wallet.<|MERGE_RESOLUTION|>--- conflicted
+++ resolved
@@ -10,13 +10,8 @@
 updated: 2021-08-17
 version: "3.0.1"
 stars: 3.4
-<<<<<<< HEAD
-ratings: 9951
-reviews: 5157
-=======
 ratings: 9999
 reviews: 5200
->>>>>>> b702eada
 size: 29M
 website: https://metamask.io
 repository: 
