---
wsId: 
title: "TruthX : Sell Gift Cards And Bitcoins"
altTitle: 
authors:
- danny
users: 10000
appId: com.truthx.truthx
released: 2020-07-04
updated: 2021-05-03
version: "1.0.4"
stars: 3.3
ratings: 330
reviews: 291
size: 24M
website: https://gifttokenweb.herokuapp.com
repository: 
issue: 
icon: com.truthx.truthx.png
bugbounty: 
<<<<<<< HEAD
verdict: nowallet
date: 2021-08-08
=======
verdict: wip
date: 2021-09-30
>>>>>>> 89959464
signer: 
reviewArchive:


providerTwitter: 
providerLinkedIn: 
providerFacebook: 
providerReddit: 

redirect_from:

---
### Google Play
TruthX advertises itself as an exchange for bitcoin and gift cards.

> Welcome to TruthX App, this App enables you to transact and exchange bitcoins and gift cards with adequate security features that guarantee safety for clients at all times.

### App
We installed the app to check whether it had a wallet or not. We only found options to trade cards or bitcoin, as well as view the app's transaction history. Choosing to trade bitcoin opened a page with instructions and a BTC address

Users are instructed to select the address and send money from _their_ wallet to that address. The app claims that the equivalent Naira (monetary unit of Nigeria) will be sent to the provided Bank Details attached to the user account.

<<<<<<< HEAD
This app does not have a bitcoin wallet.
=======

### Google Play
The self-description states that this app is for exchanging bitcoins and gift cards, meaning that it is not primarily a BTC wallet.

> Welcome to TruthX App, this App enables you to transact and exchange bitcoins and gift cards with adequate security features that guarantee safety for clients at all times.
>>>>>>> 89959464
<|MERGE_RESOLUTION|>--- conflicted
+++ resolved
@@ -18,13 +18,8 @@
 issue: 
 icon: com.truthx.truthx.png
 bugbounty: 
-<<<<<<< HEAD
 verdict: nowallet
-date: 2021-08-08
-=======
-verdict: wip
 date: 2021-09-30
->>>>>>> 89959464
 signer: 
 reviewArchive:
 
@@ -47,12 +42,4 @@
 
 Users are instructed to select the address and send money from _their_ wallet to that address. The app claims that the equivalent Naira (monetary unit of Nigeria) will be sent to the provided Bank Details attached to the user account.
 
-<<<<<<< HEAD
-This app does not have a bitcoin wallet.
-=======
-
-### Google Play
-The self-description states that this app is for exchanging bitcoins and gift cards, meaning that it is not primarily a BTC wallet.
-
-> Welcome to TruthX App, this App enables you to transact and exchange bitcoins and gift cards with adequate security features that guarantee safety for clients at all times.
->>>>>>> 89959464
+This app does not have a bitcoin wallet.