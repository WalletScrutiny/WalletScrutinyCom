--- conflicted
+++ resolved
@@ -9,13 +9,8 @@
 released: 2021-06-16
 updated: 2021-08-09
 version: "1.3.2"
-<<<<<<< HEAD
-stars: 3.9
-ratings: 87
-=======
 stars: 4.0
 ratings: 88
->>>>>>> b702eada
 reviews: 57
 size: 32M
 website: 
