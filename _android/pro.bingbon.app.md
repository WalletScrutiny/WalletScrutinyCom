---
wsId: bingbon
title: "Bingbon Bitcoin & Cryptocurrency Platform"
altTitle: 
authors:
- kiwilamb
users: 100000
appId: pro.bingbon.app
released: 2019-05-18
updated: 2021-08-14
version: "2.36.0"
stars: 4.3
<<<<<<< HEAD
ratings: 1245
reviews: 713
=======
ratings: 1252
reviews: 717
>>>>>>> dcffacc2
size: 28M
website: https://bingbon.com
repository: 
issue: 
icon: pro.bingbon.app.png
bugbounty: 
verdict: custodial
date: 2021-04-21
signer: 
reviewArchive:


providerTwitter: BingbonOfficial
providerLinkedIn: bingbon
providerFacebook: BingbonOfficial
providerReddit: Bingbon

redirect_from:

---


We cannot find any claims as to the custody of private keys found from Bingbon.
We must assume the wallet app is custodial.

Our verdict: This 'wallet' is custodial and therefore is **not verifiable**.<|MERGE_RESOLUTION|>--- conflicted
+++ resolved
@@ -10,13 +10,8 @@
 updated: 2021-08-14
 version: "2.36.0"
 stars: 4.3
-<<<<<<< HEAD
-ratings: 1245
-reviews: 713
-=======
 ratings: 1252
 reviews: 717
->>>>>>> dcffacc2
 size: 28M
 website: https://bingbon.com
 repository: 
