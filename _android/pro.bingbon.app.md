---
wsId: bingbon
title: BingX Trade Bitcoin,Buy Crypto
altTitle: 
authors:
- kiwilamb
users: 500000
appId: pro.bingbon.app
appCountry: us
released: 2019-05-18
<<<<<<< HEAD
updated: 2023-03-13
version: 3.38.3
stars: 4.6
ratings: 2828
reviews: 364
=======
updated: 2023-03-10
version: 3.38.3
stars: 4.6
ratings: 2828
reviews: 362
>>>>>>> 019397c3
size: 
website: https://bingx.com
repository: 
issue: 
icon: pro.bingbon.app.png
bugbounty: 
meta: ok
verdict: custodial
date: 2021-04-21
signer: 
reviewArchive: 
twitter: BingbonOfficial
social:
- https://www.linkedin.com/company/bingbon
- https://www.facebook.com/BingbonOfficial
- https://www.reddit.com/r/Bingbon
redirect_from: 
developerName: BingX
features: 

---

We cannot find any claims as to the custody of private keys found from Bingbon.
We must assume the wallet app is custodial.

Our verdict: This 'wallet' is custodial and therefore is **not verifiable**.<|MERGE_RESOLUTION|>--- conflicted
+++ resolved
@@ -8,19 +8,11 @@
 appId: pro.bingbon.app
 appCountry: us
 released: 2019-05-18
-<<<<<<< HEAD
-updated: 2023-03-13
-version: 3.38.3
-stars: 4.6
-ratings: 2828
-reviews: 364
-=======
 updated: 2023-03-10
 version: 3.38.3
 stars: 4.6
 ratings: 2828
 reviews: 362
->>>>>>> 019397c3
 size: 
 website: https://bingx.com
 repository: 
