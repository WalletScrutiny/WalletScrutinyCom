---
wsId: aryainvest
title: "ARYA Invest smart, live better"
altTitle: 
authors:
 - danny
users: 100000
appId: com.techx.arya
released: 2019-09-10
updated: 2021-09-08
version: "2.9.0"
stars: 4.1
<<<<<<< HEAD
ratings: 253
reviews: 105
size: 66M
website: https://arya.xy
=======
ratings: 255
reviews: 106
size: 65M
website: 
>>>>>>> 965b5cf7
repository: 
issue: 
icon: com.techx.arya.png
bugbounty: 
verdict: nowallet
date: 2021-08-21
signer: 
reviewArchive:


providerTwitter: TheAryaApp
providerLinkedIn: thearyaapp
providerFacebook: WeloveArya
providerReddit: 

redirect_from:

---
From its Google Play description:

> A unique social App, empowering everyone, to invest smartly.

We downloaded the app and found it to be an investment social network, where users follow experts who give them updates about what investments to make. 

Nowhere in the site did we find any mention of the ability to deposit or withdraw bitcoin or any other cryptocurrency.

This is **not a wallet**<|MERGE_RESOLUTION|>--- conflicted
+++ resolved
@@ -3,24 +3,17 @@
 title: "ARYA Invest smart, live better"
 altTitle: 
 authors:
- - danny
+
 users: 100000
 appId: com.techx.arya
 released: 2019-09-10
 updated: 2021-09-08
 version: "2.9.0"
 stars: 4.1
-<<<<<<< HEAD
-ratings: 253
-reviews: 105
-size: 66M
-website: https://arya.xy
-=======
 ratings: 255
 reviews: 106
 size: 65M
-website: 
->>>>>>> 965b5cf7
+website: https://arya.xy
 repository: 
 issue: 
 icon: com.techx.arya.png
