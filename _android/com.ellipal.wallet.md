--- conflicted
+++ resolved
@@ -10,13 +10,8 @@
 updated: 2021-07-26
 version: "3.0.0"
 stars: 4.0
-<<<<<<< HEAD
-ratings: 585
-reviews: 345
-=======
 ratings: 582
 reviews: 344
->>>>>>> b702eada
 size: 24M
 website: https://www.ellipal.com
 repository: 
