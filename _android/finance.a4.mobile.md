---
wsId: a4SpexyCryptoWallet
title: 'A4/SPEXY: crypto wallet'
<<<<<<< HEAD
altTitle:
authors:
- danny
users: 10000
=======
altTitle: 
authors: 
users: 50000
>>>>>>> 3d3b8a5e
appId: finance.a4.mobile
appCountry:
released: 2022-05-09
updated: 2023-07-05
version: 2.1.2
stars: 4.6
<<<<<<< HEAD
ratings:
reviews: 35
size:
=======
ratings: 
reviews: 36
size: 
>>>>>>> 3d3b8a5e
website: https://a4.finance/
repository:
issue:
icon: finance.a4.mobile.jpg
bugbounty:
meta: ok
verdict: nobtc
date: 2023-07-06
signer:
reviewArchive:
twitter: A4Finance
social:
- https://discord.com/invite/spexy
- https://www.youtube.com/@a4.finance
- https://www.instagram.com/a4_finance
- https://t.me/a4_finance
- https://www.linkedin.com/company/a4-fin
- https://a4finance.medium.com
redirect_from:
developerName: A4Finance LTD
features:

---

## App Description from Google Play

> A4 wallet is a non-custodial multi-currency crypto wallet from A4 Finance. You can securely store, exchange, send and receive Bitcoin, Ethereum, USDT, ADA, XRP as well as other cryptocurrencies and tokens in the mobile A4 Wallet.
>
> A4 Finance's non-custodial A4 wallet is not only multi-network, but also multi-currency. You can store Bitcoin, Ethereum, TWT, BNB, USDT simultaneously in 5 networks which are already added automatically. A4 wallet supports ERC20, BEP20, ERC721 standards and can store not only tokens and cryptocurrencies but also NFTs.
>
> Blockchain networks that are already supported:
>
> - BNB Smart Chain (Binance Smart Chain)
> - Ethereum
> - Avalanche
> - Polygon
> - Fantom
> - Solana
> - Tron

## Analysis

- Contrary to its claim that the app supports storing Bitcoin - we weren't able to find any evidence of this. [(Screenshot)](https://twitter.com/BitcoinWalletz/status/1676850271694254082)
- The available networks are:
  - BNB SC testnet
  - Polygon
  - Fantom
  - Avalanche
  - Solana
  - Tron
- There is a 'Custom Networks' option where users could add their own networks. The parameters include:
  - Name:
  - URL RPC:
  - Chain ID:
  - Token name:
  - Symbol:
  - Explorer URL:
We don't know if this could potentially add BTC. But from their description, we think support for BTC should allow this from the beginning. This is why we conclude that this app **does not support BTC**.<|MERGE_RESOLUTION|>--- conflicted
+++ resolved
@@ -1,31 +1,19 @@
 ---
 wsId: a4SpexyCryptoWallet
 title: 'A4/SPEXY: crypto wallet'
-<<<<<<< HEAD
 altTitle:
 authors:
 - danny
-users: 10000
-=======
-altTitle: 
-authors: 
 users: 50000
->>>>>>> 3d3b8a5e
 appId: finance.a4.mobile
 appCountry:
 released: 2022-05-09
 updated: 2023-07-05
 version: 2.1.2
 stars: 4.6
-<<<<<<< HEAD
 ratings:
-reviews: 35
+reviews: 36
 size:
-=======
-ratings: 
-reviews: 36
-size: 
->>>>>>> 3d3b8a5e
 website: https://a4.finance/
 repository:
 issue:
