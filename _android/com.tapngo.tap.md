--- conflicted
+++ resolved
@@ -12,11 +12,7 @@
 version: 2.6.5
 stars: 3.9
 ratings: 1735
-<<<<<<< HEAD
-reviews: 168
-=======
 reviews: 167
->>>>>>> b63de6a7
 size: 
 website: https://tap.global
 repository: 
