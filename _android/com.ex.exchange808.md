---
wsId: 
title: "808 Exchange"
altTitle: 
authors:
- danny
users: 10000
appId: com.ex.exchange808
released: 2021-02-03
updated: 2021-10-12
version: "2.0.5"
stars: 4.3
<<<<<<< HEAD
ratings: 163
reviews: 95
size: 7.0M
website: https://808exchange.net/
=======
ratings: 164
reviews: 96
size: 7.1M
website: 
>>>>>>> b9fc136c
repository: 
issue: 
icon: com.ex.exchange808.png
bugbounty: 
verdict: wip
date: 2021-10-05
signer: 
reviewArchive:


providerTwitter: 808TA_
providerLinkedIn: 
providerFacebook: 
providerReddit: 

redirect_from:

---


## App Description
808 Excha

> Be a part of a world-class 808 Exchange & Start Staking to get your daily Dividends!



## The Site

## The App

## Contact

## Verdict<|MERGE_RESOLUTION|>--- conflicted
+++ resolved
@@ -3,24 +3,17 @@
 title: "808 Exchange"
 altTitle: 
 authors:
-- danny
+
 users: 10000
 appId: com.ex.exchange808
 released: 2021-02-03
-updated: 2021-10-12
-version: "2.0.5"
+updated: 2021-10-06
+version: "2.0.4"
 stars: 4.3
-<<<<<<< HEAD
 ratings: 163
 reviews: 95
 size: 7.0M
-website: https://808exchange.net/
-=======
-ratings: 164
-reviews: 96
-size: 7.1M
 website: 
->>>>>>> b9fc136c
 repository: 
 issue: 
 icon: com.ex.exchange808.png
@@ -31,7 +24,7 @@
 reviewArchive:
 
 
-providerTwitter: 808TA_
+providerTwitter: 
 providerLinkedIn: 
 providerFacebook: 
 providerReddit: 
@@ -40,18 +33,3 @@
 
 ---
 
-
-## App Description
-808 Excha
-
-> Be a part of a world-class 808 Exchange & Start Staking to get your daily Dividends!
-
-
-
-## The Site
-
-## The App
-
-## Contact
-
-## Verdict