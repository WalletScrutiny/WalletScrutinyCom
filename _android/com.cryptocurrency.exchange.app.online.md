---
wsId: 
title: "Crypto Exchange - Trade Crypto Instantly"
altTitle: 
authors:

users: 1000
appId: com.cryptocurrency.exchange.app.online
released: 2021-05-20
updated: 2021-05-20
version: "1.0"
stars: 4.8
<<<<<<< HEAD
ratings: 64
reviews: 63
=======
ratings: 62
reviews: 61
>>>>>>> dcffacc2
size: 5.8M
website: 
repository: 
issue: 
icon: com.cryptocurrency.exchange.app.online.png
bugbounty: 
verdict: wip
date: 2021-08-02
signer: 
reviewArchive:


providerTwitter: 
providerLinkedIn: 
providerFacebook: 
providerReddit: 

redirect_from:

---

<|MERGE_RESOLUTION|>--- conflicted
+++ resolved
@@ -10,13 +10,8 @@
 updated: 2021-05-20
 version: "1.0"
 stars: 4.8
-<<<<<<< HEAD
-ratings: 64
-reviews: 63
-=======
 ratings: 62
 reviews: 61
->>>>>>> dcffacc2
 size: 5.8M
 website: 
 repository: 
