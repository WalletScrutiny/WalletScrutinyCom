---
wsId: mona
title: "Crypto.com - Buy Bitcoin Now"
altTitle: 
authors:
- leo
users: 10000000
appId: co.mona.android
released: 2017-08-30
updated: 2021-08-06
version: "3.108.0"
<<<<<<< HEAD
stars: 4.0
ratings: 149607
reviews: 52121
=======
stars: 4.1
ratings: 149786
reviews: 52198
>>>>>>> b702eada
size: 109M
website: https://www.crypto.com
repository: 
issue: 
icon: co.mona.android.png
bugbounty: 
verdict: custodial
date: 2019-12-28
signer: 
reviewArchive:


providerTwitter: cryptocom
providerLinkedIn: cryptocom
providerFacebook: CryptoComOfficial
providerReddit: Crypto_com

redirect_from:
  - /co.mona.android/
  - /crypto.com/
  - /posts/co.mona.android/
---


The description of this app is very much focused on the Visa Card they offer
that you can top up with crypto currencies. This and the talk about earning
interest on your holdings clearly sound like a custodial service.

On their website,

>  **You'll need:**
>
> * An email address
> * A phone number
> * One identification document

also sounds more like opening a bank account than starting to use a non-custodial
wallet.

With high certainty this is not a wallet but a custodial service.

Our verdict: **not verifiable**.<|MERGE_RESOLUTION|>--- conflicted
+++ resolved
@@ -9,15 +9,9 @@
 released: 2017-08-30
 updated: 2021-08-06
 version: "3.108.0"
-<<<<<<< HEAD
-stars: 4.0
-ratings: 149607
-reviews: 52121
-=======
 stars: 4.1
 ratings: 149786
 reviews: 52198
->>>>>>> b702eada
 size: 109M
 website: https://www.crypto.com
 repository: 
