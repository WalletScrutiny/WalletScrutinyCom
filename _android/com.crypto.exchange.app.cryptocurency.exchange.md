---
wsId: 
title: 'Crypto Exchange -  Buy & Sell '
altTitle: 
authors:
- danny
users: 10000
appId: com.crypto.exchange.app.cryptocurency.exchange
appCountry: 
released: 2021-04-23
updated: 2021-04-23
version: '1.0'
stars: 4.6
ratings: 220
<<<<<<< HEAD
reviews: 175
=======
reviews: 185
>>>>>>> 019397c3
size: 
website: http://crypto-exchange.club
repository: 
issue: 
icon: com.crypto.exchange.app.cryptocurency.exchange.png
bugbounty: 
meta: stale
verdict: nowallet
date: 2022-04-19
signer: 
reviewArchive: 
twitter: 
social: 
redirect_from: 
developerName: Buy Crypto - Crypto Exchange - Sell Crypto
features: 

---

⚠️ **Warning!** Despite its claims, this app is not a real cryptocurrency exchange app. It is a blatant ploy to receive affiliate commissions from binance. 

When you click on 'Visit Website' on Google Play, the domain listed is crypto-exchange.club. This domain redirects to binance.com with referral url =LDVC8GFU

When you download and open the app, it opens a binance signup form.

This is definitely **not a wallet.**

<|MERGE_RESOLUTION|>--- conflicted
+++ resolved
@@ -12,11 +12,7 @@
 version: '1.0'
 stars: 4.6
 ratings: 220
-<<<<<<< HEAD
-reviews: 175
-=======
 reviews: 185
->>>>>>> 019397c3
 size: 
 website: http://crypto-exchange.club
 repository: 
