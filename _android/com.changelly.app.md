---
wsId: 
title: 'Crypto Exchange: Buy Bitcoin'
altTitle: 
authors:
- leo
- danny
users: 500000
appId: com.changelly.app
appCountry: 
released: 2018-08-28
updated: 2023-03-09
version: 3.4.1
stars: 4.7
ratings: 5008
<<<<<<< HEAD
reviews: 858
=======
reviews: 857
>>>>>>> 019397c3
size: 
website: https://changelly.com/
repository: 
issue: 
icon: com.changelly.app.png
bugbounty: 
meta: ok
verdict: nowallet
date: 2021-11-01
signer: 
reviewArchive: 
twitter: 
social: 
redirect_from:
- /com.changelly.app/
- /posts/com.changelly.app/
developerName: Changelly – Instant Crypto Exchange
features: 

---

This app has no wallet feature in the sense that you hold Bitcoins in the app.<|MERGE_RESOLUTION|>--- conflicted
+++ resolved
@@ -13,11 +13,7 @@
 version: 3.4.1
 stars: 4.7
 ratings: 5008
-<<<<<<< HEAD
-reviews: 858
-=======
 reviews: 857
->>>>>>> 019397c3
 size: 
 website: https://changelly.com/
 repository: 
