--- conflicted
+++ resolved
@@ -9,15 +9,9 @@
 released: 2019-06-21
 updated: 2021-03-18
 version: "1.0.25"
-<<<<<<< HEAD
-stars: 3.9
-ratings: 470
-reviews: 169
-=======
 stars: 3.8
 ratings: 471
 reviews: 170
->>>>>>> dcffacc2
 size: 20M
 website: 
 repository: 
