--- conflicted
+++ resolved
@@ -9,15 +9,9 @@
 released: 
 updated: 2021-07-30
 version: "2.5.23"
-<<<<<<< HEAD
-stars: 3.5
-ratings: 5931
-reviews: 3489
-=======
 stars: 3.4
 ratings: 5941
 reviews: 3493
->>>>>>> dcffacc2
 size: 49M
 website: https://www.investvoyager.com/
 repository: 
