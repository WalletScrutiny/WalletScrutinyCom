--- conflicted
+++ resolved
@@ -10,13 +10,8 @@
 updated: 2021-08-05
 version: "1.1.25"
 stars: 2.7
-<<<<<<< HEAD
-ratings: 947
-reviews: 512
-=======
 ratings: 948
 reviews: 513
->>>>>>> b702eada
 size: 16M
 website: https://bitbay.net
 repository: 
