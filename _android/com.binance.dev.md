--- conflicted
+++ resolved
@@ -10,13 +10,8 @@
 updated: 2021-08-19
 version: "2.33.2"
 stars: 4.4
-<<<<<<< HEAD
-ratings: 338116
-reviews: 118720
-=======
 ratings: 338459
 reviews: 118871
->>>>>>> b702eada
 size: Varies with device
 website: https://www.binance.com
 repository: 
