--- conflicted
+++ resolved
@@ -10,13 +10,8 @@
 updated: 2021-08-12
 version: "2.7.3"
 stars: 4.7
-<<<<<<< HEAD
-ratings: 2098
-reviews: 1438
-=======
 ratings: 2095
 reviews: 1426
->>>>>>> dcffacc2
 size: 59M
 website: https://exmo.com
 repository: 
