---
wsId: exmo
title: "EXMO: Buy & Sell Bitcoin (BTC) on Crypto Exchange"
altTitle: 
authors:
- kiwilamb
users: 100000
appId: com.exmo
released: 2019-11-12
updated: 2021-08-12
version: "2.7.3"
stars: 4.7
<<<<<<< HEAD
ratings: 2098
reviews: 1438
=======
ratings: 2105
reviews: 1440
>>>>>>> b702eada
size: 59M
website: https://exmo.com
repository: 
issue: 
icon: com.exmo.png
bugbounty: 
verdict: custodial
date: 2021-04-21
signer: 
reviewArchive:


providerTwitter: Exmo_com
providerLinkedIn: 
providerFacebook: exmo.market
providerReddit: 

redirect_from:

---


The Exmo [support FAQ](https://info.exmo.com/en/faq/) states under "Where are my EXMO funds kept?"

> Users cryptocurrency funds are stored on the exchange’s crypto wallets: cold and hot vaults.

this leads us to conclude the wallet funds are in control of the provider and hence custodial.

Our verdict: This 'wallet' is custodial and therefore is **not verifiable**.<|MERGE_RESOLUTION|>--- conflicted
+++ resolved
@@ -10,13 +10,8 @@
 updated: 2021-08-12
 version: "2.7.3"
 stars: 4.7
-<<<<<<< HEAD
-ratings: 2098
-reviews: 1438
-=======
 ratings: 2105
 reviews: 1440
->>>>>>> b702eada
 size: 59M
 website: https://exmo.com
 repository: 
