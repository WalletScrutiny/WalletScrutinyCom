--- conflicted
+++ resolved
@@ -12,11 +12,7 @@
 version: 1.0.335
 stars: 4.2
 ratings: 6172
-<<<<<<< HEAD
-reviews: 461
-=======
 reviews: 460
->>>>>>> 019397c3
 size: 
 website: https://cryptotab.farm/
 repository: 
