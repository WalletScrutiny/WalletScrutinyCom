---
wsId: 
title: "CryptoTab Farm — Turn Computers into Digital Gold"
altTitle: 
authors:

users: 100000
appId: com.cryptofarm
released: 2021-06-10
updated: 2021-08-19
version: "1.0.21"
stars: 3.9
<<<<<<< HEAD
ratings: 1191
reviews: 623
=======
ratings: 1219
reviews: 637
>>>>>>> dcffacc2
size: 31M
website: 
repository: 
issue: 
icon: com.cryptofarm.png
bugbounty: 
verdict: wip
date: 2021-08-08
signer: 
reviewArchive:


providerTwitter: 
providerLinkedIn: 
providerFacebook: 
providerReddit: 

redirect_from:

---

<|MERGE_RESOLUTION|>--- conflicted
+++ resolved
@@ -10,13 +10,8 @@
 updated: 2021-08-19
 version: "1.0.21"
 stars: 3.9
-<<<<<<< HEAD
-ratings: 1191
-reviews: 623
-=======
 ratings: 1219
 reviews: 637
->>>>>>> dcffacc2
 size: 31M
 website: 
 repository: 
