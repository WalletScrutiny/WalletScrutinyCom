--- conflicted
+++ resolved
@@ -10,13 +10,8 @@
 updated: 2021-05-05
 version: "1.1"
 stars: 3.3
-<<<<<<< HEAD
-ratings: 37
-reviews: 32
-=======
 ratings: 36
 reviews: 31
->>>>>>> b702eada
 size: 10M
 website: 
 repository: 
