--- conflicted
+++ resolved
@@ -7,19 +7,11 @@
 users: 100000
 appId: com.elrond.maiar.wallet
 released: 2021-01-15
-<<<<<<< HEAD
-updated: 2021-08-17
-version: "1.3.45"
-stars: 4.4
-ratings: 3730
-reviews: 1641
-=======
 updated: 2021-08-19
 version: "1.3.46"
 stars: 4.5
 ratings: 3722
 reviews: 1631
->>>>>>> dcffacc2
 size: 70M
 website: 
 repository: 
