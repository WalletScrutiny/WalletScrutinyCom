--- conflicted
+++ resolved
@@ -1,13 +1,8 @@
 ---
-<<<<<<< HEAD
 wsId: nowWallet
-title: 'NOW Wallet: Buy & Store Crypto'
-=======
-wsId: 
 title: 'NOW Wallet: Crypto & Bitcoin'
->>>>>>> f72ae65b
 altTitle: 
-authors:
+authors: 
 - danny 
 users: 10000
 appId: com.nowwallet
@@ -30,7 +25,7 @@
 signer: 
 reviewArchive: 
 twitter: NOW_Wallet
-social:
+social: 
 - https://www.facebook.com/ChangeNOW.io/
 - https://t.me/NOWWallet_channel
 - https://www.reddit.com/r/ChangeNOW_io/
@@ -38,7 +33,6 @@
 features: 
 
 ---
-
 ## App Description from Google Play 
 
 > NOW Wallet is a fast and secure non-custodial crypto wallet 
@@ -64,4 +58,3 @@
 ## Analysis 
 
 We downloaded the app and got the seed phrases. As the review mentioned, it took quite a bit of time to load. They make **no claims about the public availability of their code and we have not found their repository**.
-       
