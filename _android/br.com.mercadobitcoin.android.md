---
wsId: 
title: "Mercado Bitcoin Oficial"
altTitle: 
authors:
- danny
users: 1000000
appId: br.com.mercadobitcoin.android
released: 2019-07-25
updated: 2021-08-09
version: "1.13.03"
stars: 4.6
<<<<<<< HEAD
ratings: 14550
reviews: 7785
=======
ratings: 15149
reviews: 7846
>>>>>>> dcffacc2
size: 62M
website: https://www.mercadobitcoin.com.br
repository: 
issue: 
icon: br.com.mercadobitcoin.android.png
bugbounty: 
verdict: custodial
date: 2021-08-21
signer: 
reviewArchive:


providerTwitter: MercadoBitcoin
providerLinkedIn: mercado-bitcoin
providerFacebook: MercadoBitcoin
providerReddit: 

redirect_from:

---


Section 8.2 of the Terms and Conditions indicate that it is custodial.

> 8.2. The Bitcoin Market securely stores the private keys referring to the Cryptoactives deposited in the Wallets addresses of each user, through a combination of online and offline storage. Due to this configuration, chosen for the sake of user safety, there may be delays in relation to the processing of receiving Cryptoactives on the Wallet, crediting an account and/or sending Cryptoactives by the Platform, with the Bitcoin Market being exempt from any and all liability for such a delay.<|MERGE_RESOLUTION|>--- conflicted
+++ resolved
@@ -10,13 +10,8 @@
 updated: 2021-08-09
 version: "1.13.03"
 stars: 4.6
-<<<<<<< HEAD
-ratings: 14550
-reviews: 7785
-=======
 ratings: 15149
 reviews: 7846
->>>>>>> dcffacc2
 size: 62M
 website: https://www.mercadobitcoin.com.br
 repository: 
