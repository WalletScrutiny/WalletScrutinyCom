--- conflicted
+++ resolved
@@ -9,15 +9,9 @@
 released: 2019-02-15
 updated: 2021-08-13
 version: "3.19"
-<<<<<<< HEAD
-stars: 3.5
-ratings: 2627
-reviews: 1815
-=======
 stars: 3.9
 ratings: 2697
 reviews: 1878
->>>>>>> b702eada
 size: 37M
 website: https://www.buyucoin.com
 repository: 
