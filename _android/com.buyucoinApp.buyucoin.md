---
wsId: buyucoin
title: "BuyUcoin : Crypto Wallet to Buy/Sell Bitcoin India"
altTitle: 
authors:
- leo
users: 100000
appId: com.buyucoinApp.buyucoin
released: 2019-02-15
updated: 2021-08-13
version: "3.19"
stars: 3.5
<<<<<<< HEAD
ratings: 2627
reviews: 1815
=======
ratings: 2569
reviews: 1770
>>>>>>> dcffacc2
size: 37M
website: https://www.buyucoin.com
repository: 
issue: 
icon: com.buyucoinApp.buyucoin.png
bugbounty: 
verdict: custodial
date: 2021-05-30
signer: 
reviewArchive:


providerTwitter: buyucoin
providerLinkedIn: buyucoin
providerFacebook: BuyUcoin
providerReddit: BuyUcoin

redirect_from:
  - /com.buyucoinApp.buyucoin/
  - /posts/com.buyucoinApp.buyucoin/
---


On the App Store, 4 of 6 ratings are 1-star. On the Play Store the average
rating is 3.5 stars with many complaints in the reviews. Caution is
advised!

This app appears to be the broken interface for a broken exchange, judging by
the vast majority of user comments. It is certainly **not verifiable**.<|MERGE_RESOLUTION|>--- conflicted
+++ resolved
@@ -10,13 +10,8 @@
 updated: 2021-08-13
 version: "3.19"
 stars: 3.5
-<<<<<<< HEAD
-ratings: 2627
-reviews: 1815
-=======
 ratings: 2569
 reviews: 1770
->>>>>>> dcffacc2
 size: 37M
 website: https://www.buyucoin.com
 repository: 
