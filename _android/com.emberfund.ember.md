---
wsId: ember
title: Ember Fund Invest in Crypto
altTitle: 
authors:
- danny
users: 100000
appId: com.emberfund.ember
appCountry: us
released: 2019-01-24
<<<<<<< HEAD
updated: 2023-03-11
=======
updated: 2023-02-10
>>>>>>> 019397c3
version: '31.50'
stars: 4.3
ratings: 1026
reviews: 557
size: 
website: https://www.emberfund.io/
repository: 
issue: 
icon: com.emberfund.ember.jpg
bugbounty: 
meta: ok
verdict: nosource
date: 2021-09-30
signer: 
reviewArchive: 
twitter: Ember_Fund
social:
- https://github.com/ember-fund
redirect_from: 
developerName: Ember Fund Inc
features: 

---

From its Google Play description:

> Ember Fund is a **100% non-custodial** crypto wallet and investment platform which means we don’t store your crypto assets, so only you have full control and access to your funds!<br><br>
The most powerful property of Bitcoin, Ethereum, blockchain and crypto assets is the ability to custody your own assets instead of trusting a third party. We’ve built Ember to be fully non-custodial, so we don’t store your Bitcoin (BTC), Ethereum (ETH) or any cryptocurrency. Instead, we create and fund the necessary crypto wallets on your behalf. You alone have access and control of your funds through your device. We’re the first in the world to build a Bitcoin & cryptocurrency hedge fund investing & wallet app like this.

### The App

We downloaded the app and the first thing it asked to do after registering with an email and keying a pin, was to invite friends to 'start earning Bitcoin daily' at 10 sats/hr. We clicked on the "+" button and saw a Bitcoin logo. We clicked it and it showed a balance of $0.00 BTC, clicking on the QR code takes us to another screen with the ability to receive bitcoin. It says in the app that we need to fund the wallet before we could invest in a fund. We could not locate the send button as is customary in most Bitcoin wallets.

### The Private Keys

Ember claims:

>Our wallet technology provides state of the art security for users, making control of digital assets approachable by abstracting complex private keys to username, password, and PIN code (plus TouchID & FaceID).<br><br>
Ember knows nothing about the encrypted data it interacts with. This data is only accessible to the user. All data is fully encrypted before it touches our servers and can only be decrypted by the user while using the app. Ember does not store any information from user wallets, cannot execute trades, and cannot interact with the blockchain on behalf of the user. It's not just end to end encryption; it is Zero Knowledge architecture. This means that in the unlikely scenario of Ember being hacked, there would be no sensitive user data for an attacker to steal.

Furthermore, under the **Security** tab in Ember.io's Resources Page

> **Are my funds safe? Do I need to trust Ember Fund?**<br><br>
You own your own private keys so you are free to access your assets at all times through Ember or another wallet provider.

This statement poses further questions about how the user can access his own private key:

> **How can I view/export my private key?**<br><br>
Ember's security model was designed to avoid the risks of exporting private keys, while creating the simplest app experience possible.<br><br>‍
‍Your private key is encrypted and never leaves your device. Nobody else can access it, not even Ember.

If it is encrypted, never leaves the device and without an option to backup or export it by the user himself, this begs the question: how can you "access your assets" through "another wallet provider"?

### The Site and FAQ 

Ember.io's [FAQs](https://www.emberfund.io/resources) read:
> Ember Fund is a non-custodial DeFi platform, which means only you have access to your **private keys**, no personal information (aside from your email) is stored, 

We're still looking for a way to Send BTC from the wallet so we searched the site and found this information once you click on 'Withdrawing' under the [Resources](https://www.emberfund.io/resources) page:

> **How do I withdraw from my portfolio?**<br>
To withdraw from your portfolio, simply tap the “Liquidate Portfolio” button on the Settings page in the app. Your portfolio will be sold into Bitcoin that goes directly to your Ember wallet. From there, you can send your Bitcoin to any exchange to cash out for fiat currency. 

We were not able to locate the "Liquidate Portfolio" button under the Settings page. 

### Terms and Conditions

The Ember Terms can be found [here](https://www.emberfund.io/resources#w-tabs-0-data-w-pane-13).

The service offers a non-custodial app which does not readily offer the user to export the private keys, but its terms seem to disallow the user from the usage of the app given certain conditions. Section 4 states:

> Additionally, we may revoke Your access to our Platform if we believe that Your actions may harm us, our business interests, or any third party rights.  Failure by us to revoke Your access does not act as a waiver of Your conduct.  Nothing in this Agreement obligates us to provide You any access to the Platform or any of our associated services.

**Section 5** provides more information about the overall operation of the app:

> Ember Fund allows You to send, request, receive, and store digital currency (“Digital Currency or Digital Currencies”) via Your own digital wallet (“Digital Wallet”).  All wallets created are non-custodial, meaning that You control all private and public keys associated to the Digital Wallet and Ember Fund never has control or possession of Your Digital Wallet to facilitate any transactions made. Ember Fund reserves the right to refuse to process or to cancel any pending digital transaction as required by law, at our discretion, in response to a subpoena, court order, or other binding government order, or to enforce transaction limits. Please be aware that once a transaction is initiated via Your Digital Wallet, Ember Fund may not reverse such transaction, Your Digital Wallet is solely controlled by You and we cannot access or control Your Digital Wallet in any manner, You are solely liable for maintaining access to Your Digital Wallet . 

### Contact

Initially, we thought of it as a DeFi app of sorts, but upon looking at the terms and the reviews, it may appear more like a custodial service. Although it is possible to backup 
We reached out to Ember.io to ask them about their app via [twitter](https://twitter.com/dannybuntu/status/1440227344258527237).

### Source Code
Ember.io does provide a link to their Github account, however none of the repositories match up with this app's ID. While [one repository](https://github.com/ember-fund/edge-react-gui) has an application ID, it is simply a fork of {% include walletLink.html wallet='android/co.edgesecure.app' %}

The repo does not contain any original code and was not updated since February 2020.

### Verdict
This app claims to be non-custodial, but with no source to back it up, it is **not verifiable.** The app is closed source.<|MERGE_RESOLUTION|>--- conflicted
+++ resolved
@@ -8,11 +8,7 @@
 appId: com.emberfund.ember
 appCountry: us
 released: 2019-01-24
-<<<<<<< HEAD
-updated: 2023-03-11
-=======
 updated: 2023-02-10
->>>>>>> 019397c3
 version: '31.50'
 stars: 4.3
 ratings: 1026
