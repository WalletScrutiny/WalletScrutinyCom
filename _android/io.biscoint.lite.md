--- conflicted
+++ resolved
@@ -1,13 +1,8 @@
 ---
-<<<<<<< HEAD
 wsId: biscoint
-title: Bitybank | Biscoint
-=======
-wsId: 
 title: Bitybank | Bitypreço
->>>>>>> 9a007253
 altTitle: 
-authors:
+authors: 
 - danny 
 users: 50000
 appId: io.biscoint.lite
@@ -30,7 +25,7 @@
 signer: 
 reviewArchive: 
 twitter: BityOficial
-social:
+social: 
 - https://www.facebook.com/bitybankoficial 
 redirect_from: 
 features: 
@@ -94,7 +89,3 @@
 We went on [twitter to clarify the matter](https://twitter.com/BitcoinWalletz/status/1631216074879545344). 
 
 Tentatively, we will label this service as a platform that **does not allow sending and receiving of Bitcoins**.
-
-
-
-
