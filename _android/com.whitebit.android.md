--- conflicted
+++ resolved
@@ -10,11 +10,7 @@
 updated: 2021-08-12
 version: "2.1.8"
 stars: 4.4
-<<<<<<< HEAD
-ratings: 1643
-=======
 ratings: 1642
->>>>>>> dcffacc2
 reviews: 910
 size: 13M
 website: 
