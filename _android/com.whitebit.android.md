---
wsId: whitebit
title: WhiteBIT – buy & sell bitcoin
altTitle: 
authors:
- danny
users: 500000
appId: com.whitebit.android
appCountry: ua
released: 2019-06-07
updated: 2023-03-09
version: 2.21.15
stars: 3.9
ratings: 1962
<<<<<<< HEAD
reviews: 252
=======
reviews: 251
>>>>>>> 019397c3
size: 
website: https://whitebit.com/
repository: 
issue: 
icon: com.whitebit.android.png
bugbounty: 
meta: ok
verdict: custodial
date: 2021-09-10
signer: 
reviewArchive: 
twitter: whitebit
social:
- https://www.linkedin.com/company/whitebit-cryptocurrency-exchange
- https://www.facebook.com/whitebit
- https://www.reddit.com/r/WhiteBitExchange
redirect_from: 
developerName: WhiteBit
features: 

---

This centralized cryptocurrency exchange also has a decentralized exchange. 

The centralized exchange allows for [deposit/withdrawal of cryptocurrencies](https://whitebit.com/faq#22) up to 2 BTC in value without KYC. Above that value, KYC would be needed.

Proof that this is a custodial service can be seen in White Bit's [terms](https://whitebit.com/terms)

> The Platform may set some restrictions on the Withdrawal the Funds and/or on the Transactions

Cold storage for the securing user funds is employed and this further indicates a **custodial** offering. <|MERGE_RESOLUTION|>--- conflicted
+++ resolved
@@ -12,11 +12,7 @@
 version: 2.21.15
 stars: 3.9
 ratings: 1962
-<<<<<<< HEAD
-reviews: 252
-=======
 reviews: 251
->>>>>>> 019397c3
 size: 
 website: https://whitebit.com/
 repository: 
