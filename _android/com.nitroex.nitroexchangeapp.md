--- conflicted
+++ resolved
@@ -1,32 +1,26 @@
 ---
 wsId: NitroEXexchangeapp
 title: "NitroEx Exchange"
-altTitle:
+altTitle: 
 authors:
 - danny
-users: 1000
+users: 5000
 appId: com.nitroex.nitroexchangeapp
 released: 2021-06-23
 updated: 2021-07-05
 version: "1.0.13"
-<<<<<<< HEAD
-stars: 4.7
-ratings: 220
-reviews: 150
-=======
 stars: 4.6
 ratings: 232
 reviews: 165
->>>>>>> aaa00175
 size: 22M
 website: https://www.nitroex.io/
 repository:
 issue:
 icon: com.nitroex.nitroexchangeapp.jpg
-bugbounty:
+bugbounty: 
 verdict: custodial
 date: 2021-08-21
-signer:
+signer: 
 reviewArchive:
 
 
