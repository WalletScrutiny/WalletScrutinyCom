---
wsId: ChaingeFinance
title: Chainge Finance
altTitle: 
authors:
- danny
users: 100000
appId: com.fusion.chainge.android
appCountry: us
released: 2021-05-17
updated: 2023-03-08
version: 0.6.0
stars: 4.1
ratings: 8141
<<<<<<< HEAD
reviews: 55
=======
reviews: 56
>>>>>>> 019397c3
size: 
website: https://chainge.finance
repository: 
issue: 
icon: com.fusion.chainge.android.png
bugbounty: 
meta: ok
verdict: nosource
date: 2021-10-21
signer: 
reviewArchive: 
twitter: FinanceChainge
social:
- https://www.linkedin.com/company/chainge-finance
- https://www.facebook.com/chainge.finance
redirect_from: 
developerName: Chainge
features: 

---

## App Description

> Chainge is a Defi app that aims to empower people from all corners of the world to become their own digital bank. With Chainge’s automated financial services, users will have complete control over their wealth while enjoying 100% freedom & security.

### Google Play Critical Reviews

> [Mykha Estillore](https://play.google.com/store/apps/details?id=com.fusion.chainge.android&reviewId=gp%3AAOqpTOFDN0-aDbdh2TT1ewMar0xgM1f5jEWFfIPRwJ_wgbSgxS69B7FsxWitB4bVpBVGO6Jvpobr3rdUB-Gu6p4)<br>
  ★☆☆☆☆ September 28, 2021 <br>
       I've logged in on my app account using Qr code since my old phone number is gone for good. However, after the day I've logged in, my account isn't signed in anymore. Apparently, the Qr code isn't working, so now I can't sign in on my account in the app. I suggest, you guys should add the OTP email. I will change my rating and review if this problem will be solved. Thanks
	   
> [Sumit Ahluwalia](https://play.google.com/store/apps/details?id=com.fusion.chainge.android&reviewId=gp%3AAOqpTOGgqD3WzkjCd8rddo6vDEAi8dpnwtl48B_2XJDPCzyCTp8lG5MFPXD04bISrS2nRZyOcpeyJOJCgIoHsJ4)<br>
  ★☆☆☆☆ September 26, 2021 <br>
       Pathetic, 1. App ask for 6 digit code to verify through a text message. The text message gives you 4 digit code. 2. Option to call and get a password is also not working. How the hell should I log in.
	   
## The Site

Registration is also possible via their website. However, we keep getting a "Registrations Suspended" Error

### [Terms and Conditions](https://www.chainge.finance/TermsAndConditions)

> **D. When do we close your account**
The safety of your account is important to us. We might prevent you from accessing your account if we're reasonably concerned about its security or that it might be used fraudulently or without your permission.<br><br>
We might also have to block your account to meet our legal or contractual obligations.

## The App

We downloaded the app and it has 2 modes: Beginner and Expert. Beginner mode means that the service keeps the private keys on their end. Switching to expert mode means the user is in charge of the seed phrase for the multi-currency wallet. This seed is not for the Bitcoin wallet.

The seed phrase is for a multi-currency account. The default currency is their own CHNG token. A BTC wallet is also available.

### Expert Mode

> - Switching to Expert Account Mode means you will be responsible with managing, securing and backing up your seed phrase.
> - If you want to switch the account mode, you will have to go back and manually transfer all of your existing Chainge wallet balances to other addresses you own.
> - Proceeding without transferring the balances will result in their permanent loss
> - Chainge does not take any responsibility regarding potential asset loss as a result of incorrect or incomplete asset transfers.

## Verdict

We contacted them via [twitter](https://twitter.com/BitcoinWalletz/status/1450388240586866693) to verify. This app is a mix of custodial and self-custodial access. The beginner mode is custodial and switching to expert mode then makes it self-custodial. We were **not able to locate the source code for the app**. 
<|MERGE_RESOLUTION|>--- conflicted
+++ resolved
@@ -12,11 +12,7 @@
 version: 0.6.0
 stars: 4.1
 ratings: 8141
-<<<<<<< HEAD
-reviews: 55
-=======
 reviews: 56
->>>>>>> 019397c3
 size: 
 website: https://chainge.finance
 repository: 
