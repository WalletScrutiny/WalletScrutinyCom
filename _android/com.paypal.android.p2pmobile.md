--- conflicted
+++ resolved
@@ -13,11 +13,7 @@
 version: 8.33.0
 stars: 4.3
 ratings: 2452159
-<<<<<<< HEAD
-reviews: 368788
-=======
 reviews: 368710
->>>>>>> 019397c3
 size: 
 website: https://www.paypal.com/mobile
 repository: 
