--- conflicted
+++ resolved
@@ -10,13 +10,8 @@
 updated: 2021-07-05
 version: "6.4"
 stars: 4.1
-<<<<<<< HEAD
-ratings: 5698
-reviews: 2457
-=======
 ratings: 5712
 reviews: 2460
->>>>>>> dcffacc2
 size: 12M
 website: https://www.excoino.net/
 repository: 
