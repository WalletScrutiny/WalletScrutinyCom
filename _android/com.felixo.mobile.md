--- conflicted
+++ resolved
@@ -19,15 +19,9 @@
 issue: 
 icon: com.felixo.mobile.png
 bugbounty: 
-<<<<<<< HEAD
-meta: ok
+meta: stale
 verdict: custodial
 date: 2023-07-30
-=======
-meta: stale
-verdict: wip
-date: 2023-08-18
->>>>>>> 187df024
 signer: 
 reviewArchive: 
 twitter: felixoexchange
