---
wsId: 
title: "StormGain Express: Digital Currency Marketplace"
altTitle: 
authors:

users: 100000
appId: sg.express.mobile
released: 2020-07-10
updated: 2021-07-08
version: "1.18.0"
stars: 4.4
<<<<<<< HEAD
ratings: 1949
reviews: 773
=======
ratings: 1952
reviews: 772
>>>>>>> b702eada
size: 37M
website: 
repository: 
issue: 
icon: sg.express.mobile.png
bugbounty: 
verdict: wip
date: 2021-08-02
signer: 
reviewArchive:


providerTwitter: 
providerLinkedIn: 
providerFacebook: 
providerReddit: 

redirect_from:

---

<|MERGE_RESOLUTION|>--- conflicted
+++ resolved
@@ -10,13 +10,8 @@
 updated: 2021-07-08
 version: "1.18.0"
 stars: 4.4
-<<<<<<< HEAD
-ratings: 1949
-reviews: 773
-=======
 ratings: 1952
 reviews: 772
->>>>>>> b702eada
 size: 37M
 website: 
 repository: 
