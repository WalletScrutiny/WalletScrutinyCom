---
wsId: 
title: "CoinCircle"
altTitle: 
authors:

users: 10000
appId: com.coincircle
released: 2021-04-26
updated: 2021-06-02
version: "1.1.55.10154"
stars: 4.2
ratings: 76
<<<<<<< HEAD
reviews: 22
=======
reviews: 21
>>>>>>> dcffacc2
size: 101M
website: 
repository: 
issue: 
icon: com.coincircle.png
bugbounty: 
verdict: wip
date: 2021-08-02
signer: 
reviewArchive:


providerTwitter: 
providerLinkedIn: 
providerFacebook: 
providerReddit: 

redirect_from:

---

<|MERGE_RESOLUTION|>--- conflicted
+++ resolved
@@ -11,11 +11,7 @@
 version: "1.1.55.10154"
 stars: 4.2
 ratings: 76
-<<<<<<< HEAD
-reviews: 22
-=======
 reviews: 21
->>>>>>> dcffacc2
 size: 101M
 website: 
 repository: 
