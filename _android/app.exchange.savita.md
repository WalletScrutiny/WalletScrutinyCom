--- conflicted
+++ resolved
@@ -2,14 +2,8 @@
 wsId: savitaBuyBTC
 title: 'Savita: Buy BTC,ETH,USDT'
 altTitle: 
-<<<<<<< HEAD
-authors:
-- danny
-users: 1000
-=======
 authors: 
 users: 5000
->>>>>>> 69d336a3
 appId: app.exchange.savita
 appCountry: 
 released: 2023-01-05
