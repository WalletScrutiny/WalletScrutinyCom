--- conflicted
+++ resolved
@@ -20,11 +20,7 @@
 bugbounty: 
 meta: ok
 verdict: fewusers
-<<<<<<< HEAD
-date: 2023-03-13
-=======
 date: 2023-03-03
->>>>>>> 019397c3
 signer: 
 reviewArchive: 
 twitter: 
