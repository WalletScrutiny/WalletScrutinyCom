--- conflicted
+++ resolved
@@ -9,15 +9,9 @@
 released: 2019-02-11
 updated: 2021-08-11
 version: "4.9.0"
-<<<<<<< HEAD
-stars: 3.9
-ratings: 1439
-reviews: 630
-=======
 stars: 4.0
 ratings: 1438
 reviews: 627
->>>>>>> dcffacc2
 size: 59M
 website: https://www.bitfinex.com
 repository: 
