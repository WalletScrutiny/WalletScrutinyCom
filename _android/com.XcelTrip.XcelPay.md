--- conflicted
+++ resolved
@@ -10,13 +10,8 @@
 updated: 2021-07-28
 version: "2.35.0"
 stars: 4.4
-<<<<<<< HEAD
-ratings: 2909
-reviews: 1486
-=======
 ratings: 2919
 reviews: 1491
->>>>>>> dcffacc2
 size: 32M
 website: http://www.xcelpay.io
 repository: 
