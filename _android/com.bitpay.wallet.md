---
wsId: bitpaywallet
title: "BitPay - Buy Crypto"
altTitle: 
authors:
- leo
users: 1000000
appId: com.bitpay.wallet
released: 2016-10-01
updated: 2021-07-30
version: "12.7.6"
stars: 3.6
<<<<<<< HEAD
ratings: 8993
=======
ratings: 8996
>>>>>>> dcffacc2
reviews: 4277
size: 23M
website: https://bitpay.com
repository: https://github.com/bitpay/wallet
issue: https://github.com/bitpay/wallet/issues/10425
icon: com.bitpay.wallet.png
bugbounty: https://support.bitpay.com/hc/en-us/articles/204229369-Does-BitPay-have-a-bug-bounty-program-
verdict: nonverifiable
date: 2019-11-29
signer: 
reviewArchive:


providerTwitter: BitPay
providerLinkedIn: bitpay-inc-
providerFacebook: BitPayOfficial
providerReddit: 

redirect_from:
  - /bitpay/
  - /com.bitpay.wallet/
  - /posts/2019/11/bitpay/
  - /posts/com.bitpay.wallet/
---


BitPay – Secure Bitcoin Wallet
links to its source code on their Google Play app description.

Bitpay is the first wallet here that uses [Angular](https://angular.io/) and we
are not most familiar with it. Our standard being "easily reproducible" means it
is on the wallet provider to also provide clear instructions on how to build the
app and the most straight forward way to well define the environment would
be to explain it in code, using a [Docker](https://www.docker.com/) containers
for example.

Bitpay does not advertise reproducibility for their builds and neither describes
well how to build the app at all and so we are stuck after running `npm install`
with this error message:


```
npm ERR! code ELIFECYCLE
npm ERR! errno 1
npm ERR! secp256k1@1.1.5 install: `node-gyp rebuild`
npm ERR! Exit status 1
npm ERR!
npm ERR! Failed at the secp256k1@1.1.5 install script.
npm ERR! This is probably not a problem with npm. There is likely additional logging output above.

npm ERR! A complete log of this run can be found in:
npm ERR!     /home/name/.npm/_logs/2019-11-09T21_53_17_873Z-debug.log
[ERROR] An error occurred while running subprocess cordova.

        cordova platform add android --save exited with exit code 1.

        Re-running this command with the --verbose flag may provide more information.
npm ERR! code ELIFECYCLE
npm ERR! errno 1
npm ERR! copay@7.1.1 prepare:copay: `npm run clean && npm run apply:copay && ionic cordova platform add ios; ionic cordova platform add android && npm run fix:fcm`
npm ERR! Exit status 1
npm ERR!
npm ERR! Failed at the copay@7.1.1 prepare:copay script.
npm ERR! This is probably not a problem with npm. There is likely additional logging output above.

npm ERR! A complete log of this run can be found in:
npm ERR!     /home/name/.npm/_logs/2019-11-09T21_53_17_974Z-debug.log
```

which as it turns out,
[others are struggling with, too](https://github.com/bitpay/copay/issues/9037)
without much help from the provider, who closed the issue without helping.

At this point we realize, the version on Google Play, `7.1.7` is nowhere to be
found in their git repository:

```
$ git log --grep="7.1.7"
$ git tag | grep "7.1.7"
$
```

Therefore for now our verdict is that Copay **cannot be easily verified**.

We did give compilation another try using a Cordova Docker we found
[here](https://www.yoprogramo.com/2019/03/24/cordova-android-con-docker/).
Generally we would love to see projects share Dockerfiles with which their build
instructions just worked but for now, here is what we tried:

<div class="language-plaintext highlighter-rouge">
<div class="highlight">
<pre class="highlight">$ docker pull beevelop/cordova:latest
me@home:~/StudioProjects/copay$ docker run --name=cordova -v /home/me/StudioProjects/copay:/mnt -it beevelop/cordova bash
root@3eae2071ceaf:/tmp# cd /mnt/
root@3eae2071ceaf:/mnt# npm install

&gt; secp256k1@1.1.5 install /mnt/node_modules/secp256k1
&gt; node-gyp rebuild

<span style="background-color:#2E3436"><font color="#D3D7CF">gyp</font></span> <span style="background-color:#2E3436"><font color="#CC0000">ERR!</font></span> <font color="#75507B">configure error</font>
<span style="background-color:#2E3436"><font color="#D3D7CF">gyp</font></span> <span style="background-color:#2E3436"><font color="#CC0000">ERR!</font></span> <font color="#75507B">stack</font> Error: Can&apos;t find Python executable &quot;python&quot;, you can set the PYTHON env variable.
...
root@3eae2071ceaf:/mnt# apt update ; apt install python -y
root@3eae2071ceaf:/mnt# npm install

&gt; secp256k1@1.1.5 install /mnt/node_modules/secp256k1
&gt; node-gyp rebuild

<span style="background-color:#2E3436"><font color="#D3D7CF">gyp</font></span> <span style="background-color:#2E3436"><font color="#CC0000">ERR!</font></span> <font color="#75507B">build error</font>
<span style="background-color:#2E3436"><font color="#D3D7CF">gyp</font></span> <span style="background-color:#2E3436"><font color="#CC0000">ERR!</font></span> <font color="#75507B">stack</font> Error: not found: make
...
root@3eae2071ceaf:/mnt# apt install make
root@3eae2071ceaf:/mnt# npm install

&gt; secp256k1@1.1.5 install /mnt/node_modules/secp256k1
&gt; node-gyp rebuild

make: Entering directory &apos;/mnt/node_modules/secp256k1/build&apos;
  CXX(target) Release/obj.target/secp256k1/functions.o
make: g++: Command not found
...
root@3eae2071ceaf:/mnt# apt install g++
root@3eae2071ceaf:/mnt# npm install
...
<span style="background-color:#2E3436"><font color="#D3D7CF">npm</font></span> <span style="background-color:#C4A000"><font color="#2E3436">WARN</font></span> <font color="#75507B">lifecycle</font> copay@8.0.4~postinstall: cannot run in wd copay@8.0.4 npm run env:dev &amp;&amp; npm run prompt (wd=/mnt)
<span style="background-color:#2E3436"><font color="#D3D7CF">npm</font></span> <span style="background-color:#C4A000"><font color="#2E3436">WARN</font></span> @angular-devkit/build-webpack@0.12.4 requires a peer of webpack@^4.6.0 but none is installed. You must install peer dependencies yourself.
<span style="background-color:#2E3436"><font color="#D3D7CF">npm</font></span> <span style="background-color:#C4A000"><font color="#2E3436">WARN</font></span> @ngtools/webpack@7.2.4 requires a peer of webpack@^4.0.0 but none is installed. You must install peer dependencies yourself.
<span style="background-color:#2E3436"><font color="#D3D7CF">npm</font></span> <span style="background-color:#C4A000"><font color="#2E3436">WARN</font></span> @zxing/ngx-scanner@1.2.1 requires a peer of rxjs@^6.2.0 but none is installed. You must install peer dependencies yourself.
<span style="background-color:#2E3436"><font color="#D3D7CF">npm</font></span> <span style="background-color:#C4A000"><font color="#2E3436">WARN</font></span> awesome-typescript-loader@5.2.1 requires a peer of typescript@^2.7 || ^3 but none is installed. You must install peer dependencies yourself.
<span style="background-color:#2E3436"><font color="#D3D7CF">npm</font></span> <span style="background-color:#C4A000"><font color="#2E3436">WARN</font></span> circular-dependency-plugin@5.0.2 requires a peer of webpack@&gt;=4.0.1 but none is installed. You must install peer dependencies yourself.
<span style="background-color:#2E3436"><font color="#D3D7CF">npm</font></span> <span style="background-color:#C4A000"><font color="#2E3436">WARN</font></span> mini-css-extract-plugin@0.8.0 requires a peer of webpack@^4.4.0 but none is installed. You must install peer dependencies yourself.
<span style="background-color:#2E3436"><font color="#D3D7CF">npm</font></span> <span style="background-color:#C4A000"><font color="#2E3436">WARN</font></span> ngx-barcode@0.2.4 requires a peer of @angular/core@^4.0.0 but none is installed. You must install peer dependencies yourself.
<span style="background-color:#2E3436"><font color="#D3D7CF">npm</font></span> <span style="background-color:#C4A000"><font color="#2E3436">WARN</font></span> terser-webpack-plugin@1.2.1 requires a peer of webpack@^4.0.0 but none is installed. You must install peer dependencies yourself.
<span style="background-color:#2E3436"><font color="#D3D7CF">npm</font></span> <span style="background-color:#C4A000"><font color="#2E3436">WARN</font></span> webpack-dev-middleware@3.4.0 requires a peer of webpack@^4.0.0 but none is installed. You must install peer dependencies yourself.
<span style="background-color:#2E3436"><font color="#D3D7CF">npm</font></span> <span style="background-color:#C4A000"><font color="#2E3436">WARN</font></span> webpack-dev-server@3.1.14 requires a peer of webpack@^4.0.0 but none is installed. You must install peer dependencies yourself.
<span style="background-color:#2E3436"><font color="#D3D7CF">npm</font></span> <span style="background-color:#C4A000"><font color="#2E3436">WARN</font></span> <font color="#75507B">optional</font> SKIPPING OPTIONAL DEPENDENCY: fsevents@1.2.9 (node_modules/fsevents):
<span style="background-color:#2E3436"><font color="#D3D7CF">npm</font></span> <span style="background-color:#C4A000"><font color="#2E3436">WARN</font></span> <font color="#75507B">notsup</font> SKIPPING OPTIONAL DEPENDENCY: Unsupported platform for fsevents@1.2.9: wanted {&quot;os&quot;:&quot;darwin&quot;,&quot;arch&quot;:&quot;any&quot;} (current: {&quot;os&quot;:&quot;linux&quot;,&quot;arch&quot;:&quot;x64&quot;})

added 3 packages from 10 contributors and audited 76060 packages in 18.811s
found <font color="#EF2929">17</font> vulnerabilities (7 <b>low</b>, 1 <font color="#FCE94F">moderate</font>, 9 <font color="#EF2929">high</font>)
  run `npm audit fix` to fix them, or `npm audit` for details
root@3eae2071ceaf:/mnt# npm run clean-all
root@3eae2071ceaf:/mnt# npm install
root@3eae2071ceaf:/mnt# npm run apply:copay
root@3eae2071ceaf:/mnt# npm run prepare:copay
root@3eae2071ceaf:/mnt# npm run final:android
...
Checking the license for package Android SDK Platform 27 in /opt/android/licenses
Warning: License for package Android SDK Platform 27 not accepted.

FAILURE: Build failed with an exception.

* What went wrong:
A problem occurred configuring project ':CordovaLib'.
> You have not accepted the license agreements of the following SDK components:
  [Android SDK Platform 27].
root@3eae2071ceaf:/mnt# $ANDROID_HOME/tools/bin/sdkmanager "platforms;android-27"
root@3eae2071ceaf:/mnt# npm run final:android
...
45 actionable tasks: 2 executed, 43 up-to-date
Built the following apk(s):
	/mnt/platforms/android/app/build/outputs/apk/release/app-release-unsigned.apk

> copay@8.0.4 sign:android /mnt
> rm -f platforms/android/app/build/outputs/apk/release/android-release-signed-aligned.apk; jarsigner -verbose -sigalg SHA1withRSA -digestalg SHA1 -keystore ../copay.keystore -signedjar platforms/android/app/build/outputs/apk/release/android-release-signed.apk platforms/android/app/build/outputs/apk/release/app-release-unsigned.apk  copay_play && $ANDROID_HOME/build-tools/28.0.3/zipalign -v 4 platforms/android/app/build/outputs/apk/release/android-release-signed.apk platforms/android/app/build/outputs/apk/release/android-release-signed-aligned.apk

Enter Passphrase for keystore:
jarsigner: you must enter key password
<span style="background-color:#2E3436"><font color="#D3D7CF">npm</font></span> <span style="background-color:#2E3436"><font color="#CC0000">ERR!</font></span> <font color="#75507B">code</font> ELIFECYCLE
<span style="background-color:#2E3436"><font color="#D3D7CF">npm</font></span> <span style="background-color:#2E3436"><font color="#CC0000">ERR!</font></span> <font color="#75507B">errno</font> 1
</pre>
</div>
</div>

Although it looks bad, here we actually have what we wanted:
`platforms/android/app/build/outputs/apk/release/app-release-unsigned.apk`

We are not surprised to find this apk to massively differ from the one on Google
Play as we were not building the (not published) correct version.

At this point we found there is a relevant commit:

<div class="language-plaintext highlighter-rouge">
<div class="highlight">
<pre class="highlight">$ git branch -r | grep &quot;7.1&quot;
  origin/v<font color="#CC0000"><b>7.1</b></font>
$ git checkout v7.1
Switched to branch &apos;v7.1&apos;
Your branch is up to date with &apos;origin/v7.1&apos;.
$ git log --grep=&quot;7.1.7&quot;
<font color="#C4A000">commit 84acad445ad76e2572869d9c7bcd1eaf10764aa1 (</font><font color="#06989A"><b>HEAD -&gt; </b></font><font color="#4E9A06"><b>v7.1</b></font><font color="#C4A000">, </font><font color="#CC0000"><b>origin/v7.1</b></font><font color="#C4A000">)</font>
Merge: be5809a48 685dbbb6d
Author: Matias Alejo Garcia &lt;ematiu@gmail.com&gt;
Date:   Thu Nov 14 16:45:11 2019 -0300

    Merge pull request #10333 from cmgustavo/bug/plugin-fcm-02

    Bump app v7.1.7 - Fix cordova-plugin-fcm

<font color="#C4A000">commit 685dbbb6d52f5f7db3b84c8e2fc5271b54d6e201</font>
Author: Gustavo Maximiliano Cortez &lt;cmgustavo83@gmail.com&gt;
Date:   Thu Nov 14 11:33:20 2019 -0300

    Bump app v7.1.7 - Fix cordova-plugin-fcm
</pre>
</div>
</div>

but compiling revision `84acad445ad76e` did also result in massive differences
with the version on Google Play:

![BitPay diffs 1](/images/BitpayDiffs1.png)

![BitPay diffs 2](/images/BitpayDiffs2.png)

this is by far not the only thing that differs

so our verdict remains: This app is **not verifiable**.

Above is not the whole picture of what we went through to get to this point.
Here is just the command history from the Docker session:

```
root@3eae2071ceaf:/mnt# history
    1  cd /mnt/
    2  ll
    3  npm install
    4  apt update
    5  apt install python
    6  npm install
    7  apt install make
    8  npm install
    9  apt install g++
   10  npm install
   11  npm run clean-all
   12  npm install
   13  npm run apply:copay
   14  npm run prepare:copay
   15  git checkout v7.1.7
   16  git tag
   17  git log
   18  npm run prepare:copay
   19  npm run final:android
   20  $ANDROID_HOME/tools/bin/sdkmanager --licenses
   21  $ANDROID_HOME/tools/bin/sdkmanager update sdk --no-ui --filter android-27
   22  $ANDROID_HOME/tools/bin/sdkmanager update sdk --filter android-27
   23  $ANDROID_HOME/tools/bin/sdkmanager android-27
   24  $ANDROID_HOME/tools/bin/sdkmanager --list
   25  $ANDROID_HOME/tools/bin/sdkmanager update
   26  $ANDROID_HOME/tools/bin/sdkmanager platforms;android-27
   27  $ANDROID_HOME/tools/bin/sdkmanager "platforms;android-27"
   28  npm run final:android
   29  ll platforms/android/app/build/outputs/apk/release/app-release-unsigned.apk
   30  yes $ANDROID_HOME/tools/bin/sdkmanager "platforms;android-27"
   31  yes $ANDROID_HOME/tools/bin/sdkmanager "platforms;android-28"
   32  $ANDROID_HOME/tools/bin/sdkmanager "platforms;android-28"
   33  $ANDROID_HOME/tools/bin/sdkmanager "platforms;android-29"
   34  npm run final:android
   35  git checkout 84acad445ad
   36  history
   37  npm install
   38  npm run clean-all
   39  npm run apply:copay
   40  npm install
   41  npm run apply:copay
   42  history
   43  npm run prepare:copay
   44  npm run start:android
   45  history
   46  npm run final:android
```

With all the investigations above, this would be my build instructions:

```
$ docker run -v /path/to/copay:/mnt -it beevelop/cordova bash /mnt/build.sh
```

with this `build.sh`:

```
cd /mnt/ && \
apt update && \
apt install python make g++ -y && \
npm run clean-all && \
npm install && \
npm run apply:copay && \
npm run prepare:copay && \
yes | $ANDROID_HOME/tools/bin/sdkmanager "platforms;android-27" && \
yes "" | npm run final:android
```

Other Observations
------------------

Copay has a
[Bug Bounty Program](https://support.bitpay.com/hc/en-us/articles/204229369-Does-BitPay-have-a-bug-bounty-program-).<|MERGE_RESOLUTION|>--- conflicted
+++ resolved
@@ -10,11 +10,7 @@
 updated: 2021-07-30
 version: "12.7.6"
 stars: 3.6
-<<<<<<< HEAD
-ratings: 8993
-=======
 ratings: 8996
->>>>>>> dcffacc2
 reviews: 4277
 size: 23M
 website: https://bitpay.com
