--- conflicted
+++ resolved
@@ -11,11 +11,7 @@
 released: 2016-10-01
 updated: 2023-03-08
 version: 14.10.1
-<<<<<<< HEAD
-stars: 4.1
-=======
 stars: 4.2
->>>>>>> 019397c3
 ratings: 9809
 reviews: 2056
 size: 
