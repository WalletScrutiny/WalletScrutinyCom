--- conflicted
+++ resolved
@@ -10,13 +10,8 @@
 updated: 2021-07-30
 version: "12.7.6"
 stars: 3.6
-<<<<<<< HEAD
-ratings: 8993
-reviews: 4277
-=======
 ratings: 8995
 reviews: 4278
->>>>>>> b702eada
 size: 23M
 website: https://bitpay.com
 repository: https://github.com/bitpay/wallet
