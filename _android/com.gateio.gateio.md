--- conflicted
+++ resolved
@@ -12,11 +12,7 @@
 version: 4.2.2
 stars: 4.7
 ratings: 17546
-<<<<<<< HEAD
-reviews: 2459
-=======
 reviews: 2455
->>>>>>> 019397c3
 size: 
 website: https://gate.io/
 repository: 
