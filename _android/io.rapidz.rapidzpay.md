--- conflicted
+++ resolved
@@ -2,14 +2,9 @@
 wsId: rapidzPay
 title: Rapidz Pay
 altTitle: 
-<<<<<<< HEAD
 authors:
 - danny
-users: 5000
-=======
-authors: 
 users: 10000
->>>>>>> ddf48607
 appId: io.rapidz.rapidzpay
 appCountry: 
 released: 2021-06-21
