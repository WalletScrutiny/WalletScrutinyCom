--- conflicted
+++ resolved
@@ -10,11 +10,7 @@
 updated: 2020-07-17
 version: "0.5-alpha"
 stars: 3.7
-<<<<<<< HEAD
-ratings: 287
-=======
 ratings: 285
->>>>>>> b702eada
 reviews: 180
 size: 6.7M
 website: https://wallet.coinbase.com
