---
wsId: 
title: "Brasil Bitcoin"
altTitle: 
authors:

users: 100000
appId: br.com.brasilbitcoin
released: 2021-02-17
updated: 2021-08-10
version: "2.4.04"
stars: 2.5
<<<<<<< HEAD
ratings: 1748
reviews: 1206
=======
ratings: 1747
reviews: 1204
>>>>>>> dcffacc2
size: 43M
website: 
repository: 
issue: 
icon: br.com.brasilbitcoin.png
bugbounty: 
verdict: wip
date: 2021-08-01
signer: 
reviewArchive:


providerTwitter: 
providerLinkedIn: 
providerFacebook: 
providerReddit: 

redirect_from:

---

<|MERGE_RESOLUTION|>--- conflicted
+++ resolved
@@ -10,13 +10,8 @@
 updated: 2021-08-10
 version: "2.4.04"
 stars: 2.5
-<<<<<<< HEAD
-ratings: 1748
-reviews: 1206
-=======
 ratings: 1747
 reviews: 1204
->>>>>>> dcffacc2
 size: 43M
 website: 
 repository: 
