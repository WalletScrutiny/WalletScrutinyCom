---
wsId: streakkWallet
title: Streakk Wallet
altTitle:
authors:
- danny
users: 10000
appId: com.streakk
appCountry:
released: 2022-07-29
<<<<<<< HEAD
updated: 2023-05-16
version: '2.9'
stars:
ratings:
reviews:
size:
=======
updated: 2023-07-19
version: '3'
stars: 
ratings: 
reviews: 
size: 
>>>>>>> 316cea2e
website: https://streakk.io/
repository:
issue:
icon: com.streakk.png
bugbounty:
meta: ok
verdict: nosource
date: 2023-07-03
signer:
reviewArchive:
twitter: streakkofficial
social:
- https://www.facebook.com/profile.php?id=100082035586084
- https://www.youtube.com/channel/UCoUO11LtezWh-HmuNUe0WbA
- https://t.me/streakkofficial
- https://medium.com/@streakkofficial
redirect_from:
developerName: Streakk Technologies
features:

---

## App Description from Google Play

> Streakk is crypto wallet. You can send, receive and store multiple cryptocurrencies safely and securely with the Streakk mobile app. It's 100% decentralized.
>
> You can even use Streakk to earn interest on your crypto holdings without having to give up custody of your funds in the simplest way possible.

## Analysis

- We were given the 12-word seed phrases after accepting the Privacy Policy and Terms.
- We verified the existence of a BTC wallet. The address is in Bech32 format. It can send/receive.
- The provider did not have any claims regarding source-availability.
- A code search on GitHub, returned [0 results](https://github.com/search?q=com.streakk&type=code).
- This app is **not source-available**.<|MERGE_RESOLUTION|>--- conflicted
+++ resolved
@@ -8,21 +8,12 @@
 appId: com.streakk
 appCountry:
 released: 2022-07-29
-<<<<<<< HEAD
-updated: 2023-05-16
-version: '2.9'
+updated: 2023-07-19
+version: '3'
 stars:
 ratings:
 reviews:
 size:
-=======
-updated: 2023-07-19
-version: '3'
-stars: 
-ratings: 
-reviews: 
-size: 
->>>>>>> 316cea2e
 website: https://streakk.io/
 repository:
 issue:
