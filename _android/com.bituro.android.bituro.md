--- conflicted
+++ resolved
@@ -10,13 +10,8 @@
 updated: 2021-04-20
 version: "1.15.0"
 stars: 4.4
-<<<<<<< HEAD
-ratings: 7654
-reviews: 4504
-=======
 ratings: 7655
 reviews: 4503
->>>>>>> b702eada
 size: 12M
 website: https://bituro.com/
 repository: 
