---
wsId: deepcoin
title: 'Deepcoin: Buy Bitcoin & Crypto'
altTitle: 
authors:
- danny 
users: 100000
appId: com.deepcoin.app.global
appCountry: 
released: Dec 8, 2020
updated: 2023-03-22
version: 6.4.7
stars: 4.2
ratings: 
reviews: 28
size: 
<<<<<<< HEAD
website: https://www.deepcoin.pro
=======
website: https://www.deepcoin.com
>>>>>>> 06c75eb5
repository: 
issue: 
icon: com.deepcoin.app.global.png
bugbounty: 
meta: ok
verdict: custodial
date: 2023-02-10
signer: 
reviewArchive: 
twitter: 
social:
- https://www.linkedin.com/company/deepcoinpro/ 
redirect_from: 
features: 

---

This is a cryptocurrency trading platform. 

It has a [termination clause](https://www.deepcoin.com/en/helpcenter/articles/360048193911):

> 4） The Company may suspend or terminate your account or use of the Service, or the processing of any digital asset transaction, at any time if it determines in its sole discretion that you have violated this Agreement or that its provision or your use of the Service in your jurisdiction is unlawful. 

We were able to find a BTC wallet among other cryptocurrencies. 

We were not able to find provisions for backing up the private keys. 

This is a **custodial service**. <|MERGE_RESOLUTION|>--- conflicted
+++ resolved
@@ -14,11 +14,7 @@
 ratings: 
 reviews: 28
 size: 
-<<<<<<< HEAD
-website: https://www.deepcoin.pro
-=======
 website: https://www.deepcoin.com
->>>>>>> 06c75eb5
 repository: 
 issue: 
 icon: com.deepcoin.app.global.png
