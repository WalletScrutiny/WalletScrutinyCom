---
wsId: 
title: "Zipmex: Sell buy Bitcoin, Ethereum, Cryptocurrency"
altTitle: 
authors:

users: 100000
appId: com.zipmex
released: 2020-03-30
updated: 2021-08-16
<<<<<<< HEAD
version: "2.8.1122880943"
stars: 4.3
ratings: 7536
reviews: 4156
=======
version: "2.9.1135334225"
stars: 4.2
ratings: 7574
reviews: 4181
>>>>>>> b702eada
size: 125M
website: 
repository: 
issue: 
icon: com.zipmex.png
bugbounty: 
verdict: wip
date: 2021-08-01
signer: 
reviewArchive:


providerTwitter: 
providerLinkedIn: 
providerFacebook: 
providerReddit: 

redirect_from:

---

<|MERGE_RESOLUTION|>--- conflicted
+++ resolved
@@ -8,17 +8,10 @@
 appId: com.zipmex
 released: 2020-03-30
 updated: 2021-08-16
-<<<<<<< HEAD
-version: "2.8.1122880943"
-stars: 4.3
-ratings: 7536
-reviews: 4156
-=======
 version: "2.9.1135334225"
 stars: 4.2
 ratings: 7574
 reviews: 4181
->>>>>>> b702eada
 size: 125M
 website: 
 repository: 
