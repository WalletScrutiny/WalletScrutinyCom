---
wsId: 
title: "Buycoins - The easiest way to buy & sell crypto"
altTitle: 
authors:

users: 5000
appId: africa.buycoins.buycoinsx.basic
released: 2021-04-16
updated: 2021-07-15
version: "1.1.16"
stars: 3.8
<<<<<<< HEAD
ratings: 117
=======
ratings: 118
>>>>>>> dcffacc2
reviews: 78
size: 34M
website: 
repository: 
issue: 
icon: africa.buycoins.buycoinsx.basic.png
bugbounty: 
verdict: wip
date: 2021-08-02
signer: 
reviewArchive:


providerTwitter: 
providerLinkedIn: 
providerFacebook: 
providerReddit: 

redirect_from:

---

<|MERGE_RESOLUTION|>--- conflicted
+++ resolved
@@ -10,11 +10,7 @@
 updated: 2021-07-15
 version: "1.1.16"
 stars: 3.8
-<<<<<<< HEAD
-ratings: 117
-=======
 ratings: 118
->>>>>>> dcffacc2
 reviews: 78
 size: 34M
 website: 
