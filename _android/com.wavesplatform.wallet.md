---
wsId: 
title: "Waves.Exchange"
altTitle: 
authors:
- leo
users: 500000
appId: com.wavesplatform.wallet
released: 2017-03-09
<<<<<<< HEAD
updated: 2021-08-03
version: "2.16.14"
stars: 4.0
ratings: 6142
reviews: 3167
=======
updated: 2021-08-19
version: "2.16.15"
stars: 4.0
ratings: 6144
reviews: 3165
>>>>>>> b702eada
size: 43M
website: https://waves.exchange/
repository: 
issue: 
icon: com.wavesplatform.wallet.png
bugbounty: 
verdict: nobtc
date: 2021-07-20
signer: 
reviewArchive:


providerTwitter: waves_exchange
providerLinkedIn: 
providerFacebook: 
providerReddit: 

redirect_from:

---


On their website, the only pointer to this app is:

> **Download Waves.Exchange App**<br>
  Waves.Exchange enables you to join the ecosystem and enjoy the full range of
  digital asset management features

and in
[the docs](https://docs.waves.exchange/en/waves-exchange/waves-exchange-mobile/mobile-asset/)
we find:

> **Asset Management (mobile)**<br>
  ...<br>
  Bitcoins or other supported external cryptocurrencies are transferred by means of centralized Waves.Exchange gateway. This means that the coins are sent to a user's personal Waves address via standard transfer and after the depositing user receives WAVES-based assets (for example wBTC) issued in the Waves blockchain. The gateway assets are backed 1:1 with the real external coins.

which is not a very clear statement on whether or not one can hold BTC in
{{ page.title }} so we had a little chat with Lars from their support:

> **WalletScrutiny**:Hi! I searched the Terms and Conditions and docs and stuff
  but remain with a doubt:<br>
  I can receive to BTC addresses but I could not find a clear statement that this
  address is derived from my 15 words private keys. Am I right to suspect that
  this is not the case and the transaction actually goes to a gateway provider
  that then has up to 3 days to issue wBTC into my account?

<blockquote>
  <strong>Lars</strong>: Hey! Great to meet you on our exchange, your questions are warmly welcomed anytime!
  <blockquote>
    the transaction actually goes to a gateway provider
  </blockquote>
  ﻿Yes, right.
  <blockquote>
    then has up to 3 days to issue wBTC into my account?
  </blockquote>
  ﻿The external payments processing may take up to 60 mins, but usually faster.
</blockquote>

So as you never hold BTC in this product but "buy" wBTC with your BTC, it is not
a Bitcoin wallet.<|MERGE_RESOLUTION|>--- conflicted
+++ resolved
@@ -7,19 +7,11 @@
 users: 500000
 appId: com.wavesplatform.wallet
 released: 2017-03-09
-<<<<<<< HEAD
-updated: 2021-08-03
-version: "2.16.14"
-stars: 4.0
-ratings: 6142
-reviews: 3167
-=======
 updated: 2021-08-19
 version: "2.16.15"
 stars: 4.0
 ratings: 6144
 reviews: 3165
->>>>>>> b702eada
 size: 43M
 website: https://waves.exchange/
 repository: 
