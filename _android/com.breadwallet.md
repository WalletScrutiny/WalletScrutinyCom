---
wsId: BRDBitcoin
title: BRD Bitcoin Wallet Bitcoin BTC
altTitle: 
authors:
- leo
users: 5000000
appId: com.breadwallet
appCountry: 
released: 2016-07-21
updated: 2022-03-18
version: 4.18.0
stars: 3.4
ratings: 33632
reviews: 1476
size: 
website: https://brd.com
repository: https://github.com/breadwallet/brd-mobile
issue: https://github.com/breadwallet/brd-mobile/issues/13
icon: com.breadwallet.jpg
bugbounty: 
meta: stale
verdict: nosource
<<<<<<< HEAD
date: 2023-03-13
=======
date: 2023-03-14
>>>>>>> b63de6a7
signer: 
reviewArchive:
- date: 2022-04-07
  version: 4.10.0
  appHash: 
  gitRevision: 7ef2f58d84c1778fe019c9d0b085187b6ac7228e
  verdict: nonverifiable
- date: 2021-06-27
  version: 4.10.0
  appHash: 
  gitRevision: 5f9d3e8bf00be2ad8968b129c27258ea45ce2680
  verdict: nosource
- date: 2019-12-16
  version: 4.9.1.1
  appHash: 
  gitRevision: a928ed573992e73ddec01d811a7fe81a3d5f62c2
  verdict: nonverifiable
twitter: BRDHQ
social:
- https://www.linkedin.com/company/brdhq
- https://www.facebook.com/brdhq
- https://www.reddit.com/r/brdapp
redirect_from: 
developerName: breadwallet
features: 

---

**Update 2022-11-02**: The repository has not been updated in a long time and
the provider has not reacted to our enquiry to do so. This product is
**not verifiable**.

**Update 2022-04-07**: This product's provider appears to be partnering with
[Coinbase](https://www.coinbase.com) and with their latest update they now
[encourage and help their users to migrate](https://brd.com/brd-joins-coinbase)
to [Coinbase Wallet](https://www.coinbase.com/wallet), a browser extension based
self-custodial wallet. The article is not (yet) talking about {{ page.title }}
being in sunset mode or obsolete but some consolidation appears to be going on.

**Update 2021-06-29**: The provider
[informed us](https://github.com/breadwallet/breadwallet-android/issues/117#issuecomment-869938323)
that the latest code can be found in a new repository. Apparently the
[new repository](https://github.com/breadwallet/brd-mobile)
is a fork of the
[old repository](https://github.com/breadwallet/breadwallet-android)
where they
[changed the license](https://github.com/breadwallet/brd-mobile/commit/9c563ce83521bebee375641a65e965392fa7057a)
from open source to some look-dont-touch license. For us, both provide the same
degree of transparency so we have to revert the last change in verdict. This app
does indeed share up to date source code although the git tag and the Play Store
version name [do differ](https://github.com/breadwallet/brd-mobile/issues/1).

**Update 2021-06-27**: As pointed out
[here](https://github.com/breadwallet/breadwallet-android/issues/117#issuecomment-869031603),
the provider stopped updating the public source repository and thus is to be
considered closed source. The current version on the Play Store is 4.10.0 from
yesterday. The latest version available on their GitHub is 4.9.1.1 from
2021-03-03.

This wallet claims not to be custodial and we found its supposed
[source code](https://github.com/breadwallet/breadwallet-android)
but we found no claim of verifiability and so verification was difficult.

**Update:** The team reacted quickly to our reach-out after our first analysis via
[this issue](https://github.com/breadwallet/breadwallet-android/issues/117) on
their GitHub.

Now we find a tag `build-3.14.3.3` and can try to compile that:

```
$ git tag | grep 3.14.3
build-3.14.3.3
$ git checkout build-3.14.3.3
...
HEAD is now at a332b4d5 Merge branch 'pablobu/DROID-1497' into 'release/3.14.3'
$ git submodule update --init --recursive
$ docker run -v $PWD:/mnt -it beevelop/cordova bash
root@e34a31867b99:/tmp# cd /mnt/
root@e34a31867b99:/mnt# yes | $ANDROID_HOME/tools/bin/sdkmanager "platforms;android-28"
root@e34a31867b99:/mnt# ./gradlew :app:assemble
root@e34a31867b99:/mnt# ls app/build/outputs/apk/brd/release/*.apk
brd-release-3.14.2.1.apk  output.json
```

Now that doesn't look promising, given we need version `3.14.3` and indeed the
diff is huge and goes across many code files.

The content of AboutActivity for example confirms its the wrong version. Many of the
differences look harmless like this:

```
diff -r fromBuild/smali/com/breadwallet/presenter/activities/settings/AboutActivity.smali fromPlayStore/smali/com/breadwallet/presenter/activities/settings/AboutActivity.smali
157c157
<     const-string v4, "3.14.2"
---
>     const-string v4, "3.14.3"
```

But with these diffs we can't give it a pass:

```
Binary files fromBuild/lib/arm64-v8a/libcore.so and fromPlayStore/lib/arm64-v8a/libcore.so differ
Binary files fromBuild/lib/armeabi-v7a/libcore.so and fromPlayStore/lib/armeabi-v7a/libcore.so differ
Binary files fromBuild/lib/x86/libcore.so and fromPlayStore/lib/x86/libcore.so differ
Binary files fromBuild/lib/x86_64/libcore.so and fromPlayStore/lib/x86_64/libcore.so differ
```

Diffoscope yields user directories in its 397662 lines of diff:

```
│ ├── readelf --wide --decompress --hex-dump=.rodata {}
│ │ @@ -1,7610 +1,7450 @@
│ │  
│ │  Hex dump of section '.rodata':
│ │ -  0x001622e0 2f557365 72732f61 6a762f64 6576656c /Users/ajv/devel
│ │ -  0x001622f0 2f627265 61647761 6c6c6574 2d616e64 /breadwallet-and
│ │ -  0x00162300 726f6964 2f636f72 652f4a61 76612f43 roid/core/Java/C
│ │ -  0x00162310 6f72652f 7372632f 6d61696e 2f637070 ore/src/main/cpp
│ │ -  0x00162320 2f636f72 652f7375 70706f72 742f4252 /core/support/BR
```

This looks like NDK being the culprit for part of the diff, apart from it being
the wrong version. Hopefully with Docker this can be improved.

Our verdict
-----------

We conclude that we hope for a quick resolution of the issues but for now
this wallet remains **not verifiable**.<|MERGE_RESOLUTION|>--- conflicted
+++ resolved
@@ -21,11 +21,7 @@
 bugbounty: 
 meta: stale
 verdict: nosource
-<<<<<<< HEAD
-date: 2023-03-13
-=======
 date: 2023-03-14
->>>>>>> b63de6a7
 signer: 
 reviewArchive:
 - date: 2022-04-07
