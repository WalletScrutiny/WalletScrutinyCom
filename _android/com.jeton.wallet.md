---
wsId: 
title: "Jeton Wallet"
altTitle: 
authors:

users: 100000
appId: com.jeton.wallet
released: 2018-12-27
updated: 2021-08-03
version: "3.2.8"
stars: 3.5
<<<<<<< HEAD
ratings: 2385
reviews: 1410
=======
ratings: 2381
reviews: 1405
>>>>>>> b702eada
size: 75M
website: 
repository: 
issue: 
icon: com.jeton.wallet.png
bugbounty: 
verdict: wip
date: 2021-08-02
signer: 
reviewArchive:


providerTwitter: 
providerLinkedIn: 
providerFacebook: 
providerReddit: 

redirect_from:

---

<|MERGE_RESOLUTION|>--- conflicted
+++ resolved
@@ -10,13 +10,8 @@
 updated: 2021-08-03
 version: "3.2.8"
 stars: 3.5
-<<<<<<< HEAD
-ratings: 2385
-reviews: 1410
-=======
 ratings: 2381
 reviews: 1405
->>>>>>> b702eada
 size: 75M
 website: 
 repository: 
