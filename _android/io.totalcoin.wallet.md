---
wsId: Totalcoin
title: "Bitcoin Wallet Totalcoin - Buy and Sell Bitcoin"
altTitle: 
authors:
- leo
users: 500000
appId: io.totalcoin.wallet
released: 2018-04-01
updated: 2021-06-19
version: "4.7.0"
stars: 4.6
<<<<<<< HEAD
ratings: 7401
reviews: 3480
=======
ratings: 7405
reviews: 3481
>>>>>>> dcffacc2
size: 11M
website: http://totalcoin.io
repository: 
issue: 
icon: io.totalcoin.wallet.png
bugbounty: 
verdict: custodial
date: 2021-05-24
signer: 
reviewArchive:


providerTwitter: 
providerLinkedIn: 
providerFacebook: totalcoin.io
providerReddit: 

redirect_from:
  - /totalcoin/
  - /io.totalcoin.wallet/
  - /posts/2019/11/totalcoin/
  - /posts/io.totalcoin.wallet/
---


On the wallet's website there is no claim about custodianship which makes us
assume it is a custodial product.

As such it is **not verifiable**.<|MERGE_RESOLUTION|>--- conflicted
+++ resolved
@@ -10,13 +10,8 @@
 updated: 2021-06-19
 version: "4.7.0"
 stars: 4.6
-<<<<<<< HEAD
-ratings: 7401
-reviews: 3480
-=======
 ratings: 7405
 reviews: 3481
->>>>>>> dcffacc2
 size: 11M
 website: http://totalcoin.io
 repository: 
