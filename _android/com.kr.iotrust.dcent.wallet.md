--- conflicted
+++ resolved
@@ -10,13 +10,8 @@
 updated: 2021-08-04
 version: "5.6.0"
 stars: 4.1
-<<<<<<< HEAD
-ratings: 393
-reviews: 262
-=======
 ratings: 395
 reviews: 264
->>>>>>> b702eada
 size: 37M
 website: https://dcentwallet.com/
 repository: https://github.com/DcentWallet
