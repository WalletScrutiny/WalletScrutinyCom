---
wsId: klever
title: K4 Wallet
altTitle: 
authors:
- leo
users: 1000000
appId: cash.klever.blockchain.wallet
appCountry: 
released: 2020-08-27
updated: 2023-01-30
version: 4.24.11
stars: 3.7
ratings: 10676
<<<<<<< HEAD
reviews: 589
=======
reviews: 587
>>>>>>> 019397c3
size: 
website: https://www.klever.io/
repository: 
issue: 
icon: cash.klever.blockchain.wallet.png
bugbounty: 
meta: ok
verdict: nosource
date: 2021-05-22
signer: 
reviewArchive: 
twitter: klever_io
social:
- https://www.facebook.com/klever.io
redirect_from:
- /cash.klever.blockchain.wallet/
developerName: 'Klever Wallet: Bitcoin, Ethereum, TRX & Crypto'
features: 

---

On their website we read:

> **Peer-to-Peer**<br>
  Klever is a decentralized p2p and self-custody wallet network. Your Keys, your
  crypto.

so they claim the app is self-custodial but we cannot find any source code which
makes the app **not verifiable**.<|MERGE_RESOLUTION|>--- conflicted
+++ resolved
@@ -12,11 +12,7 @@
 version: 4.24.11
 stars: 3.7
 ratings: 10676
-<<<<<<< HEAD
-reviews: 589
-=======
 reviews: 587
->>>>>>> 019397c3
 size: 
 website: https://www.klever.io/
 repository: 
