---
wsId: OKEx
title: "اوکی اکسچنج، خرید بیت کوین و ارز دیجیتال"
altTitle: 
authors:
- leo
users: 100000
appId: co.okex.app
released: 2019-09-11
updated: 2021-08-07
version: "5.5.0"
stars: 4.3
<<<<<<< HEAD
ratings: 4237
reviews: 2049
=======
ratings: 4245
reviews: 2050
>>>>>>> dcffacc2
size: 7.2M
website: https://ok-ex.co
repository: 
issue: 
icon: co.okex.app.png
bugbounty: 
verdict: wip
date: 2021-06-18
signer: 
reviewArchive:
- date: 2020-11-16
  version: ""
  appHash: 
  gitRevision: bcb5dbfd724ca531c1965cce7ef0d38f023e4c0c
  verdict: custodial

providerTwitter: 
providerLinkedIn: 
providerFacebook: 
providerReddit: 

redirect_from:
  - /co.okex.app/
---


**Update:** This app appears to have disappeared from Google Play or maybe only
from English Google Play, as it apparently was in Arab, only? If we should
re-add it, please create an issue on our GitLab.

> The okex app is a digital currency trading platform

as such, this is probably a custodial offering.

As the website is broken, we can't find any contrary claims and conclude, this
app is **not verifiable**.<|MERGE_RESOLUTION|>--- conflicted
+++ resolved
@@ -10,13 +10,8 @@
 updated: 2021-08-07
 version: "5.5.0"
 stars: 4.3
-<<<<<<< HEAD
-ratings: 4237
-reviews: 2049
-=======
 ratings: 4245
 reviews: 2050
->>>>>>> dcffacc2
 size: 7.2M
 website: https://ok-ex.co
 repository: 
