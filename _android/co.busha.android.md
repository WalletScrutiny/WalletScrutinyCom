--- conflicted
+++ resolved
@@ -10,13 +10,8 @@
 updated: 2021-06-02
 version: "2.6.13"
 stars: 4.1
-<<<<<<< HEAD
-ratings: 2298
-reviews: 1762
-=======
 ratings: 2300
 reviews: 1763
->>>>>>> b702eada
 size: 17M
 website: https://busha.co
 repository: 
