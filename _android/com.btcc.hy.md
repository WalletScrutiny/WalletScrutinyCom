--- conflicted
+++ resolved
@@ -10,15 +10,9 @@
 released: 2020-08-04
 updated: 2023-03-09
 version: 7.2.1
-<<<<<<< HEAD
-stars: 4.4
-ratings: 11611
-reviews: 157
-=======
 stars: 4.3
 ratings: 11611
 reviews: 156
->>>>>>> 019397c3
 size: 
 website: https://www.btcc.com/en-US
 repository: 
