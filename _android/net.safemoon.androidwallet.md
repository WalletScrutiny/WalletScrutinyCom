--- conflicted
+++ resolved
@@ -12,11 +12,7 @@
 version: V3.41
 stars: 4.3
 ratings: 
-<<<<<<< HEAD
-reviews: 6407
-=======
 reviews: 6408
->>>>>>> 0168bdf8
 size: 
 website: https://safemoon.com
 repository: 
