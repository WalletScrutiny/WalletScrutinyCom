---
wsId: 
title: "업비트 - 가장 신뢰받는 디지털 자산(비트코인, 이더리움, 비트코인캐시) 거래소"
altTitle: 
authors:
- danny
users: 5000000
appId: com.dunamu.exchange
released: 2017-10-23
updated: 2021-08-19
version: "1.14.12p2"
stars: 3.6
<<<<<<< HEAD
ratings: 21660
reviews: 8897
=======
ratings: 21669
reviews: 8900
>>>>>>> b702eada
size: 26M
website: https://upbit.com
repository: 
issue: 
icon: com.dunamu.exchange.png
bugbounty: 
verdict: custodial
date: 2021-08-16
signer: 
reviewArchive:


providerTwitter: upbitglobal
providerLinkedIn: upbit-official
providerFacebook: upbit.exchange
providerReddit: 

redirect_from:

---
There are two versions of this app: one for Korea and one that's global. 

Upbit uses ID verification and KYC therefore we can assume that it is **custodial** and **not verifiable**. You cannot deposit or withdraw BTC as well as other altcoins without finishing their level 2 KYC. They also claim to have multi-sig and cold wallets.<|MERGE_RESOLUTION|>--- conflicted
+++ resolved
@@ -10,13 +10,8 @@
 updated: 2021-08-19
 version: "1.14.12p2"
 stars: 3.6
-<<<<<<< HEAD
-ratings: 21660
-reviews: 8897
-=======
 ratings: 21669
 reviews: 8900
->>>>>>> b702eada
 size: 26M
 website: https://upbit.com
 repository: 
