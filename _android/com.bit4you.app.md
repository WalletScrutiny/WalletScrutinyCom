--- conflicted
+++ resolved
@@ -1,11 +1,6 @@
 ---
-<<<<<<< HEAD
 wsId: bit4you
-title: bit4you - Cryptocurrency Trading Platform
-=======
-wsId: 
 title: bit4you
->>>>>>> 5a97437f
 altTitle: 
 authors:
 - danny
