--- conflicted
+++ resolved
@@ -11,11 +11,7 @@
 version: "2.19.0"
 stars: 3.0
 ratings: 2791
-<<<<<<< HEAD
-reviews: 1750
-=======
 reviews: 1751
->>>>>>> b702eada
 size: 52M
 website: https://shapeshift.com
 repository: 
