---
wsId: patriciaExchange
title: Patricia Universe
altTitle: 
<<<<<<< HEAD
authors:
- danny
users: 5000
=======
authors: 
users: 10000
>>>>>>> 60738eb3
appId: com.patriciauniverse
appCountry: 
released: 2023-01-27
updated: 2023-05-03
version: 1.1.1
stars: 1.8
ratings: 
reviews: 10
size: 
website: https://mypatricia.co
repository: 
issue: 
icon: com.patriciauniverse.png
bugbounty: 
meta: ok
verdict: custodial
date: 2023-07-30
signer: 
reviewArchive: 
twitter: PatriciaSwitch
social:
- https://www.instagram.com/welcometopatricia
- https://www.facebook.com/patricia.com.ng
- https://www.youtube.com/channel/UCxfeniM2_FGIFcXSWa4Y_sA
redirect_from: 
developerName: Patricia Technologies
features: 

---

## App Description from Google Play

> Welcome to Patricia, the industry leader in Bitcoin exchange. Patricia allows you to securely buy or sell Bitcoin & Etherum of any value, store them in a BTC, ETH or Local Currency Wallet and smoothly switch between the two for everyday transactions like airtime, data and cable subscriptions. With the all new Patricia App, Transacting with your Patricia account is a breeze.

## Analysis

- Sign up is disabled for the mean time.
- Although we are not able to sign up for the reasons stated above, there are many hallmarks to the custodial nature of this app. Without seeing "cold-wallets" and explicit mention of custody in any of its documents, we take clues from the following:
- If a user loses access to his 'account', the user can send personally identifiable information, to the platform and their customer support can 'give access' back to the user. 
- The [terms](https://mypatricia.co/terms-of-service) also say that they can terminate the user's access to the service.

    > Patricia, in its sole discretion, reserves the right to terminate this Agreement and/or access to the Patricia Services and Patricia Platform for any reason and at any time upon notice and payment to you of any unrestricted funds held in your wallet.
    >
    > If we limit access to your Patricia user account, including through the placement of a lien, we will provide you with notice of our actions, and the opportunity to request restoration of access if, in our sole discretion, we deem it appropriate. Further, you acknowledge that Patricia’s decision to take certain actions, including limiting access to your Patricia user account, may be based on confidential criteria that is essential to our management of risk, the security of other Patricia users’ accounts and the Patricia system. You agree that Patricia is under no obligation to disclose the details of its risk management or its security procedures to you.

This is a *custodial* and **non-verifiable** app.<|MERGE_RESOLUTION|>--- conflicted
+++ resolved
@@ -2,14 +2,8 @@
 wsId: patriciaExchange
 title: Patricia Universe
 altTitle: 
-<<<<<<< HEAD
-authors:
-- danny
-users: 5000
-=======
 authors: 
 users: 10000
->>>>>>> 60738eb3
 appId: com.patriciauniverse
 appCountry: 
 released: 2023-01-27
