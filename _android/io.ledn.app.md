---
wsId: Ledn
title: "Ledn"
altTitle:
authors:
<<<<<<< HEAD
- danny
users: 5000
=======

users: 10000
>>>>>>> aaa00175
appId: io.ledn.app
released: 2021-01-04
updated: 2021-01-28
version: "0.1.3"
stars: 3.5
ratings: 47
reviews: 34
size: 73M
website: https://ledn.io/
repository:
issue:
icon: io.ledn.app.png
bugbounty:
verdict: custodial
date: 2021-08-08
signer:
reviewArchive:


providerTwitter: hodlwithLedn
providerLinkedIn: ledn-inc
providerFacebook: Ledn.io
providerReddit:

redirect_from:

---


## App Description

> Do more with your digital assets
>
> Earn interest
> Access dollar loans
> Loans to buy more bitcoin

## The Site

### [Terms of Service](https://ledn.io/legal/en/terms-of-service)

**Termination Clause**

> If you have breached any provision of the Terms of Service or are otherwise not in full compliance with these Terms of Service, the permissions granted to you hereunder will **automatically terminate, and in such circumstance, you will no longer use or access, or be entitled to use or access, the Platform, your Ledn Account or the Services.** We reserve the right to terminate your right to use the Platform, or block you from future use, at any time in our sole discretion, with or without cause, and without notice to you.

**Further Remedies**

> Without prejudice to any of our other rights under these Terms of Service, if you breach these Terms of Service in any way, you agree and acknowledge that we may take such action as we deem appropriate to deal with the breach, **including suspending your access to the Platform, prohibiting you from accessing the Platform, blocking computers using your IP address from accessing the Platform, contacting your internet service or other telecommunications provider** to request that it block your access to the Platform, contact any private or public law enforcement authority and disclose any information we may have about you regardless of how it was obtained,

## The Service

In order to qualify for a Savings account, the user must have passed Ledn's KYC process. Users can then **deposit Bitcoin**.

> To apply for a [Savings Account](https://ledn.io/legal/en/savings-account-terms), you must have a Ledn Account and have completed our know-your-client verification process. You apply for a Savings Account by clicking the "Deposit" button on the "BTC Savings" or the "USDC Savings" page of the Platform or by otherwise requesting to use or open a Savings Account.

The [withdrawal process](https://ledn.io/en/btc-savings) entails requires approval from Ledn.

## Verdict

The app allows users to deposit, withdraw, save and borrow against bitcoin. It functions as a wallet with some features and some restrictions. The service is **custodial**, making the app **not verifiable**.<|MERGE_RESOLUTION|>--- conflicted
+++ resolved
@@ -3,13 +3,8 @@
 title: "Ledn"
 altTitle:
 authors:
-<<<<<<< HEAD
 - danny
-users: 5000
-=======
-
 users: 10000
->>>>>>> aaa00175
 appId: io.ledn.app
 released: 2021-01-04
 updated: 2021-01-28
