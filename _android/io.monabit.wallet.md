---
<<<<<<< HEAD
wsId: monabitWallet
title: Monabit Wallet
=======
wsId: 
title: MonaBit Wallet
>>>>>>> ddf48607
altTitle: 
authors:
- danny
users: 10000
appId: io.monabit.wallet
appCountry: 
released: 2021-12-17
updated: 2023-07-31
version: '3.7'
stars: 
ratings: 
reviews: 
size: 
website: https://monabit.io
repository: 
issue: 
icon: io.monabit.wallet.png
bugbounty: 
meta: ok
verdict: nosource
date: 2023-07-20
signer: 
reviewArchive: 
twitter: 
social:
- https://www.instagram.com/monabit.io
- https://www.facebook.com/monabitapp
- https://www.youtube.com/channel/UC2oFxYscQFtbVp-nvczEddQ
redirect_from: 
developerName: Monabit
features: 

---

## App Description from Google Play

> Monabit is a decentralized wallet that allows you to manage and trade your crypto assets safely and quickly, without losing control of your funds; We support various crypto assets such as: Bitcoin (BTC), Tron (TRX), Ethereum (ETH), Tether USDT (ERC-20 and TRC-20), and Tokens (ERC-20 and TRC-20).
>
> With Monabit you will have an intuitive and friendly interface, which makes the process of creating addresses easy to manage or trade your funds. Being decentralized allows users to import existing addresses with the same ease and in a matter of seconds.

## Analysis

- The [terms](https://www.monabit.io/tyc) in page 10 indicate that this is a self-custodial wallet and that {{ page.title }} does not control the private keys.
- We were able to find the private key backup option in the settings. 
- There was a P2SH BTC wallet address that has send/receive functions. 
- We were not able to find any claims whether the software was Open Source or not. 
- There were [0 results](https://github.com/search?q=io.monabit.wallet&type=code) when we searched for the app ID in GitHub Code.
- This app is **not source-available.**<|MERGE_RESOLUTION|>--- conflicted
+++ resolved
@@ -1,11 +1,6 @@
 ---
-<<<<<<< HEAD
 wsId: monabitWallet
-title: Monabit Wallet
-=======
-wsId: 
 title: MonaBit Wallet
->>>>>>> ddf48607
 altTitle: 
 authors:
 - danny
