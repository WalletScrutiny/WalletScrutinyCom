---
wsId: etoro
title: 'eToro: Investing made social'
altTitle: 
authors:
- leo
users: 10000000
appId: com.etoro.openbook
appCountry: 
released: 2013-11-05
updated: 2023-03-06
<<<<<<< HEAD
version: 537.0.0
=======
version: 534.0.0
>>>>>>> 019397c3
stars: 4
ratings: 111823
reviews: 3069
size: 
website: https://www.etoro.com/
repository: 
issue: 
icon: com.etoro.openbook.jpg
bugbounty: 
meta: ok
verdict: custodial
date: 2021-04-02
signer: 
reviewArchive: 
twitter: etoro
social:
- https://www.linkedin.com/company/etoro
- https://www.facebook.com/eToro
redirect_from: 
developerName: eToro
features: 

---

Etoro is used to speculate on assets more than to actually transfer them but in
the case of Bitcoin, according to
[the Help Center](https://www.etoro.com/customer-service/help/1422157482/can-i-withdraw-my-cryptocurrencies-from-the-platform/)
you can actually send Bitcoins from this app ... if you are in the right
jurisdiction ...
[further restrictions apply](https://etoro.nanorep.co/widget/widget.html?kb=156763&account=etoro#onloadquestionid=1306615492) ...

So all in all this could pass as a custodial app.

As a custodial app it is **not verifiable**.<|MERGE_RESOLUTION|>--- conflicted
+++ resolved
@@ -9,11 +9,7 @@
 appCountry: 
 released: 2013-11-05
 updated: 2023-03-06
-<<<<<<< HEAD
-version: 537.0.0
-=======
 version: 534.0.0
->>>>>>> 019397c3
 stars: 4
 ratings: 111823
 reviews: 3069
