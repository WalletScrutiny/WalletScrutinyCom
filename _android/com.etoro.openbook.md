--- conflicted
+++ resolved
@@ -10,13 +10,8 @@
 updated: 2021-08-09
 version: "339.0.0"
 stars: 4.2
-<<<<<<< HEAD
-ratings: 91645
-reviews: 35113
-=======
 ratings: 91717
 reviews: 35135
->>>>>>> b702eada
 size: 56M
 website: https://www.etoro.com
 repository: 
