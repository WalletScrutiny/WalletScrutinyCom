--- conflicted
+++ resolved
@@ -10,17 +10,10 @@
 updated: 2021-08-19
 version: "1.3.28"
 stars: 4.0
-<<<<<<< HEAD
-ratings: 38807
-reviews: 15335
-size: 10.0M
-website: https://www.hotbit.io/s
-=======
 ratings: 38940
 reviews: 15346
 size: 11M
 website: https://www.hotbit.io
->>>>>>> dcffacc2
 repository: 
 issue: 
 icon: io.hotbit.shouyi.png
