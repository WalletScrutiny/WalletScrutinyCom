--- conflicted
+++ resolved
@@ -7,20 +7,13 @@
 users: 1000000
 appId: io.hotbit.shouyi
 released: 2019-09-19
-updated: 2021-08-19
-version: "1.3.28"
+updated: 2021-08-12
+version: "1.3.27"
 stars: 4.0
-<<<<<<< HEAD
-ratings: 38758
-reviews: 15315
-size: 10.0M
-website: https://www.hotbit.io/s
-=======
 ratings: 39036
 reviews: 15418
 size: 11M
-website: 
->>>>>>> 9fd4b3d4
+website: https://www.hotbit.io
 repository: 
 issue: 
 icon: io.hotbit.shouyi.png
@@ -46,4 +39,4 @@
 
 these usually tend to be custodial.
 
-It laters mentions the use of hot and cold wallets, and both are usually traits of custodial offerings. We mark this as not verifiable.+It laters mentions the use of hot and cold wallets, and both are usually traits of custodial offerings. We mark this as **not verifiable.**