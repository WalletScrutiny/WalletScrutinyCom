--- conflicted
+++ resolved
@@ -19,15 +19,9 @@
 issue: 
 icon: com.ringelweb.bitcoinasiatravel.png
 bugbounty: 
-<<<<<<< HEAD
-meta: ok
+meta: stale
 verdict: nowallet
 date: 2022-12-08
-=======
-meta: stale
-verdict: wip
-date: 2022-12-17
->>>>>>> b7fce571
 signer: 
 reviewArchive: 
 twitter: bitcoin_asia
