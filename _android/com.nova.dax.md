--- conflicted
+++ resolved
@@ -10,13 +10,8 @@
 updated: 2021-05-25
 version: "1.1.4"
 stars: 4.0
-<<<<<<< HEAD
-ratings: 9544
-reviews: 5095
-=======
 ratings: 9564
 reviews: 5102
->>>>>>> dcffacc2
 size: 11M
 website: https://www.novadax.com
 repository: 
