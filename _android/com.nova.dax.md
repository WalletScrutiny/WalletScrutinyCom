---
wsId: 
title: "NovaDAX - Buy & Sell Bitcoin and digital assets"
altTitle: 
authors:
 - danny

users: 500000
appId: com.nova.dax
released: 2019-09-20
updated: 2021-05-25
version: "1.1.4"
stars: 4.0
<<<<<<< HEAD
ratings: 9544
reviews: 5095
=======
ratings: 9561
reviews: 5105
>>>>>>> b702eada
size: 11M
website: https://www.novadax.com
repository: 
issue: 
icon: com.nova.dax.png
bugbounty: 
verdict: custodial
date: 2021-08-19
signer: 
reviewArchive:


providerTwitter: Nova_DAXglobal
providerLinkedIn: novadax-do-brasil
providerFacebook: novadaxglobal
providerReddit: 

redirect_from:

---
The verdict is **custodial** as the [Novadax's security page notes](https://www.novadax.com/en-EU/company/security):

> 99% of cryptocurrencies are stored in a multi-signed “Cold Wallet” (offline)
<|MERGE_RESOLUTION|>--- conflicted
+++ resolved
@@ -11,13 +11,8 @@
 updated: 2021-05-25
 version: "1.1.4"
 stars: 4.0
-<<<<<<< HEAD
-ratings: 9544
-reviews: 5095
-=======
 ratings: 9561
 reviews: 5105
->>>>>>> b702eada
 size: 11M
 website: https://www.novadax.com
 repository: 
