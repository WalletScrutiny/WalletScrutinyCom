--- conflicted
+++ resolved
@@ -8,11 +8,7 @@
 appCountry: 
 released: Dec 28, 2021
 updated: 2023-03-07
-<<<<<<< HEAD
-version: 0.85.0
-=======
 version: 0.84.0
->>>>>>> 019397c3
 stars: 3.8
 ratings: 
 reviews: 17
