--- conflicted
+++ resolved
@@ -19,15 +19,9 @@
 issue: 
 icon: io.coinCap.coinCap.png
 bugbounty: 
-<<<<<<< HEAD
-meta: ok
+meta: stale
 verdict: nowallet
-date: 2022-06-22
-=======
-meta: stale
-verdict: wip
-date: 2022-11-02
->>>>>>> 5a97437f
+date: date: 2022-11-02
 signer: 
 reviewArchive: 
 twitter: CoinCap_io
