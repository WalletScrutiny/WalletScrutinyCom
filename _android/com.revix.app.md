--- conflicted
+++ resolved
@@ -8,21 +8,12 @@
 appId: com.revix.app
 appCountry:
 released: 2022-08-08
-<<<<<<< HEAD
-updated: 2023-06-24
-version: 1.5.1
+updated: 2023-07-27
+version: 1.6.0
 stars:
 ratings:
 reviews:
 size:
-=======
-updated: 2023-07-27
-version: 1.6.0
-stars: 
-ratings: 
-reviews: 
-size: 
->>>>>>> 5de662e7
 website: https://revix.com
 repository:
 issue:
