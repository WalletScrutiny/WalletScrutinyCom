---
wsId: Vauld
title: "Vauld -  Earn, Borrow & Trade With Crypto"
altTitle: 
authors:
- kiwilamb
users: 10000
appId: com.bankofhodlers.mobile
released: 2020-04-30
updated: 2021-07-24
version: "2.3.2"
<<<<<<< HEAD
stars: 3.7
ratings: 258
reviews: 130
=======
stars: 3.6
ratings: 259
reviews: 131
>>>>>>> dcffacc2
size: 27M
website: https://www.vauld.com/
repository: 
issue: 
icon: com.bankofhodlers.mobile.png
bugbounty: 
verdict: custodial
date: 2021-05-08
signer: 
reviewArchive:


providerTwitter: Vauld_
providerLinkedIn: vauld
providerFacebook: VauldOfficial
providerReddit: BankofHodlers

redirect_from:

---


The Vauld website Help Center had an article "Security at Vauld" which covers a number of security risk.<br>
A statement of the management of the users "funds" makes it pretty clear the wallets private keys are in control of the provider.

> Our funds are managed through a multi signature system with the signatories being our co-founders.

Our verdict: This wallet is custodial and therefore **not verifiable**.
<|MERGE_RESOLUTION|>--- conflicted
+++ resolved
@@ -9,15 +9,9 @@
 released: 2020-04-30
 updated: 2021-07-24
 version: "2.3.2"
-<<<<<<< HEAD
-stars: 3.7
-ratings: 258
-reviews: 130
-=======
 stars: 3.6
 ratings: 259
 reviews: 131
->>>>>>> dcffacc2
 size: 27M
 website: https://www.vauld.com/
 repository: 
