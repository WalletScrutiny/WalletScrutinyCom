--- conflicted
+++ resolved
@@ -2,14 +2,9 @@
 wsId: 
 title: Tarmex
 altTitle: 
-<<<<<<< HEAD
-authors:
+authors: 
 - danny 
-users: 1000
-=======
-authors: 
 users: 5000
->>>>>>> ee8a65ff
 appId: com.tarmex.tarmex
 appCountry: 
 released: 2022-12-22
@@ -30,7 +25,7 @@
 signer: 
 reviewArchive: 
 twitter: Tarmexio
-social:
+social: 
 - https://www.facebook.com/Tarmex.exchange
 - https://www.linkedin.com/company/tarmex
 - https://t.me/TOKENTARM
