--- conflicted
+++ resolved
@@ -12,11 +12,7 @@
 version: 5.0.22
 stars: 4.4
 ratings: 2781
-<<<<<<< HEAD
-reviews: 331
-=======
 reviews: 336
->>>>>>> 019397c3
 size: 
 website: https://hyperpay.tech
 repository: 
