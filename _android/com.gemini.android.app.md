--- conflicted
+++ resolved
@@ -10,13 +10,8 @@
 updated: 2021-08-18
 version: "3.29.0"
 stars: 4.5
-<<<<<<< HEAD
-ratings: 20978
-reviews: 4518
-=======
 ratings: 21033
 reviews: 4502
->>>>>>> dcffacc2
 size: Varies with device
 website: https://gemini.com
 repository: 
