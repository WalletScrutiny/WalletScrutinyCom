---
wsId: 
title: "Digiexchange"
altTitle: 
authors:

users: 10000
appId: com.digi.exchange
released: 2019-03-11
updated: 2021-07-17
version: "1.1.6"
stars: 4.3
<<<<<<< HEAD
ratings: 250
=======
ratings: 251
>>>>>>> 89959464
reviews: 81
size: 3.7M
website: 
repository: 
issue: 
icon: com.digi.exchange.jpg
bugbounty: 
verdict: wip
date: 2021-08-01
signer: 
reviewArchive:


providerTwitter: 
providerLinkedIn: 
providerFacebook: 
providerReddit: 

redirect_from:

---

<|MERGE_RESOLUTION|>--- conflicted
+++ resolved
@@ -10,11 +10,7 @@
 updated: 2021-07-17
 version: "1.1.6"
 stars: 4.3
-<<<<<<< HEAD
-ratings: 250
-=======
 ratings: 251
->>>>>>> 89959464
 reviews: 81
 size: 3.7M
 website: 
