--- conflicted
+++ resolved
@@ -8,21 +8,12 @@
 appId: pro.cointr
 appCountry:
 released: 2022-10-30
-<<<<<<< HEAD
-updated: 2023-06-01
-version: 2.1.12
-stars: 3.7
+updated: 2023-06-28
+version: 2.1.14
+stars: 3.9
 ratings:
 reviews: 1
 size:
-=======
-updated: 2023-06-28
-version: 2.1.14
-stars: 3.9
-ratings: 
-reviews: 6
-size: 
->>>>>>> 4a4db30c
 website: https://www.cointr.pro
 repository:
 issue:
