---
wsId: coinTRPro
title: 'CoinTR Pro: Trade Bitcoin ETH'
altTitle:
authors:
- danny
users: 10000
appId: pro.cointr
appCountry:
released: 2022-10-30
<<<<<<< HEAD
updated: 2023-06-28
version: 2.1.14
stars: 3.9
ratings:
reviews: 1
size:
=======
updated: 2023-07-11
version: 2.2.0
stars: 4
ratings: 
reviews: 6
size: 
>>>>>>> 3d3b8a5e
website: https://www.cointr.pro
repository:
issue:
icon: pro.cointr.png
bugbounty:
meta: ok
verdict: custodial
date: 2023-07-03
signer:
reviewArchive:
twitter: CoinTRpro
social:
- https://t.me/CoinTRPro
- https://www.instagram.com/cointrturkiye
- https://www.facebook.com/profile.php?id=100083113521452
- https://www.youtube.com/channel/UCU2wOPdZ9mT2g3S2_wQcQQw
- https://medium.com/@cointrbtc
redirect_from:
developerName: CoinTR pro
features:

---

## App Description from Google Play

> CoinTR has obtained financial licenses, MSB license from FinCEN, support compliance and reliable business. Users' assets guardian by international professional financial management criterion SOX 404, GAAP and ISO27000 Information Security Standards.
>
> Rich and Diverse Trading Model
Including Bitcoin (BTC), Ether (ETH), Doge etc. spot and contract trading, choose your own leverage, support up to 125 times robust contracts, to meet your diverse trading needs.

## Analysis

- We signed up but the email verification did not contain the code to input in the form. It merely told us to "login directly". We closed the app and opened it again and logged in using the details we provided. This time, they sent a code.
- There are two tabs at the top of the app:
  - Exchange
  - Wallet

### Wallet Section

- The wallet section allows us to create a wallet, but the "import wallet" option says "Coming soon"
- We set a wallet password.
- It sent another verification email. It consisted of 6 digits.
- It then asked us to back up the wallet password which is in ciphertext, which has 64 chracters.
- We tapped on "Complete", and it gave a message that the Web3 Wallet was created.
- A multichain wallet was presented with various tokens. The primary network is ETH. The secondary network was TRON.
- There is no bitcoin.
- The seed phrase and the private keys have their own export functions.

### Exchange

- This is a centralized cryptocurrency exchange located within the same app.
- It is possible to deposit with a Bech32 BTC address.
- This [Help Document](https://support.cointr.pro/hc/en-us/articles/5211778969103-How-to-withdraw-Web-) describes how users can withdraw BTC from the platform.

## [Terms](https://support.cointr.pro/hc/en-us/articles/5224297265423)

- Section 3 gives the platform the power to freeze the user's funds
- Section 3.1 describes the process by which trade orders are made on the platform. This clause also describes how the platform has control over user funds.
- Section 6.1 gives the platform the power to terminate the user's access at any time without prior notice to the user.

Despite the ability to export the seed phrases and the private keys in the Crypto Web3 wallet located within the same app, we believe this is a custodial provider for the simple fact that users would still have to login before they can either import a wallet or create a wallet.

If there is no login access, there is no access to the web 3 wallet. This is a **custodial** app.<|MERGE_RESOLUTION|>--- conflicted
+++ resolved
@@ -8,21 +8,12 @@
 appId: pro.cointr
 appCountry:
 released: 2022-10-30
-<<<<<<< HEAD
-updated: 2023-06-28
-version: 2.1.14
-stars: 3.9
-ratings:
-reviews: 1
-size:
-=======
 updated: 2023-07-11
 version: 2.2.0
 stars: 4
-ratings: 
+ratings:
 reviews: 6
-size: 
->>>>>>> 3d3b8a5e
+size:
 website: https://www.cointr.pro
 repository:
 issue:
