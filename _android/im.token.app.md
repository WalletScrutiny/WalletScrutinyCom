---
wsId: imToken
title: 'imToken: Crypto & DeFi Wallet'
altTitle: 
authors:
- leo
users: 1000000
appId: im.token.app
appCountry: 
released: 2018-05-31
<<<<<<< HEAD
updated: 2023-03-13
version: 2.11.3
stars: 3.9
ratings: 4350
reviews: 214
=======
updated: 2023-02-27
version: 2.11.3
stars: 3.9
ratings: 4350
reviews: 212
>>>>>>> 019397c3
size: 
website: https://token.im
repository: 
issue: https://github.com/consenlabs/token-core/issues/97
icon: im.token.app.png
bugbounty: 
meta: ok
verdict: nosource
date: 2021-04-13
signer: 
reviewArchive: 
twitter: imTokenOfficial
social: 
redirect_from: 
developerName: IMTOKEN PTE.LTD.
features: 

---

In the description we read:

> imToken is a feature-rich digital wallet to securely manage BTC, ETH, ATOM,
  EOS, TRX, CKB, BCH, LTC, KSM, DOT, FIL, XTZ and other digital assets. It
  enables decentralized value exchange and DApp browsing in one place.

"securely manage BTC". Ok, so it is a BTC wallet but is it self-custodial?

> **Carefully Guarding Your Assets**<br>
  Build a comprehensive risk control system to ensure the security of wallets.
  Support hardware wallets & cold wallets to prevent private keys from
  contacting the network and reduce the risk of theft.

This certainly implies to be self-custodial but there being something supported
doesn't mean that the default isn't them holding the keys. So hardware wallets
are supported but where are the keys stored if I use this wallet without a
hardware wallet?

Their website is not much more helpful:

> **Digital assets under your control**<br>
  imToken is an easy and secure digital wallet trusted by millions

again is implied self-custody but not really stated.

From
[their FAQ](https://token.im/hc/en/articles/360035109014-How-to-backup-the-mnemonic-):

> **How to backup the mnemonic?**<br>
> Whoever has the Mnemonic is able to use your wallet. So, be sure to do the
> following two things:
> 
> * Backup your Mnemonic,
> * Keep the Mnemonic safe 
> 
> Please note:
> 
> 1. Once the Mnemonic is lost, no one can retrieve it
> 1. Do not tell the Mnemonic to anyone, so as to avoid irreparable damage
> 
> Backup Mnemonic steps:
> 
> 1. Accurately transcribe 12 words in the displayed order
> 1. Confirm the Mnemonic, to ensure that the word transcript in step 1 is
>    correct, and the sorting is accurate
> 1. Backup complete

So the user does have access to the private keys but strictly speaking there is
no claim that they don't have a copy.

Finally on [their official Twitter account](https://twitter.com/imTokenOfficial)
there is a clear statement in the account's bio:

> Self-Custodial Crypto Wallet Since 2016.

I hope they make this claim a bit more prominent in the app's description and on
the website and asked for that in
[this tweet](https://twitter.com/LeoWandersleb/status/1388699561355616256).

Assuming self-custody, the next question is: Is it open source? Again, there is
no such claim in the description or the website but there is a link to
[their GitHub](https://github.com/consenlabs). On their GitHub though there is
[only one mention of their applicationId](https://github.com/search?q=org%3Aconsenlabs+%22im%5C.token%5C.app%22+is%3Aissue&type=issues)
in an issue opened by our contributor [Emanuel](/authors/emanuel). It's
[issue 97](https://github.com/consenlabs/token-core/issues/97) asking:

> Where is the latest source-code for im.token.app?

So for now we conclude this app is closed source and therefore
**not verifiable**.<|MERGE_RESOLUTION|>--- conflicted
+++ resolved
@@ -8,19 +8,11 @@
 appId: im.token.app
 appCountry: 
 released: 2018-05-31
-<<<<<<< HEAD
-updated: 2023-03-13
-version: 2.11.3
-stars: 3.9
-ratings: 4350
-reviews: 214
-=======
 updated: 2023-02-27
 version: 2.11.3
 stars: 3.9
 ratings: 4350
 reviews: 212
->>>>>>> 019397c3
 size: 
 website: https://token.im
 repository: 
