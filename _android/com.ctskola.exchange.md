--- conflicted
+++ resolved
@@ -19,15 +19,9 @@
 issue: 
 icon: com.ctskola.exchange.png
 bugbounty: 
-<<<<<<< HEAD
 meta: defunct
-verdict: wip
+verdict: custodial
 date: 2023-09-04
-=======
-meta: stale
-verdict: custodial
-date: 2023-08-07
->>>>>>> b63a2e09
 signer: 
 reviewArchive: 
 twitter: CtsKola
