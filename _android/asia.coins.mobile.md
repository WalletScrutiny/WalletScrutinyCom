---
wsId: coinsph
title: "Coins.ph Wallet"
altTitle: 
authors:
- leo
users: 5000000
appId: asia.coins.mobile
released: 2014-10-01
updated: 2021-08-18
version: "3.6.8"
stars: 4.2
<<<<<<< HEAD
ratings: 101914
reviews: 44022
=======
ratings: 101945
reviews: 44035
>>>>>>> b702eada
size: 30M
website: https://coins.ph
repository: 
issue: 
icon: asia.coins.mobile.png
bugbounty: 
verdict: custodial
date: 2020-10-12
signer: 
reviewArchive:
- date: 2019-11-17
  version: "3.3.92"
  appHash: 
  gitRevision: 372c9c03c6422faed457f1a9975d7cab8f13d01f
  verdict: nosource

providerTwitter: coinsph
providerLinkedIn: coins-ph
providerFacebook: coinsph
providerReddit: 

redirect_from:
  - /coinsph/
  - /asia.coins.mobile/
  - /posts/2019/11/coinsph/
  - /posts/asia.coins.mobile/
---


Coins.ph Wallet
being a very broad product and not strongly focused on being a Bitcoin wallet
does not emphasize being an actual wallet by our definition and even if it was,
the lack of source code makes it impossible to verify this app.

Our verdict: This "wallet" is probably custodial but does not provide public source
and therefore is **not verifiable**.<|MERGE_RESOLUTION|>--- conflicted
+++ resolved
@@ -10,13 +10,8 @@
 updated: 2021-08-18
 version: "3.6.8"
 stars: 4.2
-<<<<<<< HEAD
-ratings: 101914
-reviews: 44022
-=======
 ratings: 101945
 reviews: 44035
->>>>>>> b702eada
 size: 30M
 website: https://coins.ph
 repository: 
