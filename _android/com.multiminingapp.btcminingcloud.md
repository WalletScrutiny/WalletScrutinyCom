---
wsId: 
title: "BTC Mining Cloud"
altTitle: 
authors:

users: 10000
appId: com.multiminingapp.btcminingcloud
released: 2021-03-25
updated: 2021-03-31
version: "2.1"
stars: 4.2
<<<<<<< HEAD
ratings: 2546
reviews: 971
=======
ratings: 2549
reviews: 970
>>>>>>> b702eada
size: 4.9M
website: 
repository: 
issue: 
icon: com.multiminingapp.btcminingcloud.png
bugbounty: 
verdict: wip
date: 2021-08-08
signer: 
reviewArchive:


providerTwitter: 
providerLinkedIn: 
providerFacebook: 
providerReddit: 

redirect_from:

---

<|MERGE_RESOLUTION|>--- conflicted
+++ resolved
@@ -10,13 +10,8 @@
 updated: 2021-03-31
 version: "2.1"
 stars: 4.2
-<<<<<<< HEAD
-ratings: 2546
-reviews: 971
-=======
 ratings: 2549
 reviews: 970
->>>>>>> b702eada
 size: 4.9M
 website: 
 repository: 
