--- conflicted
+++ resolved
@@ -13,11 +13,7 @@
 version: 5.2.0
 stars: 4.5
 ratings: 3936
-<<<<<<< HEAD
-reviews: 426
-=======
 reviews: 425
->>>>>>> 019397c3
 size: 
 website: https://www.zengo.com
 repository: https://www.github.com/kzen-networks
