---
wsId: 
title: "AvaTrade GO Trading: Stocks, Bitcoin, CFDs & Forex"
altTitle: 
authors:
- danny
users: 1000000
appId: com.avatrade.mobile
released: 2017-05-23
updated: 2021-08-10
version: "94.2.0"
stars: 4.7
<<<<<<< HEAD
ratings: 5838
reviews: 4111
=======
ratings: 5848
reviews: 4115
>>>>>>> b702eada
size: 19M
website: 
repository: 
issue: 
icon: com.avatrade.mobile.png
bugbounty: 
verdict: nosendreceive
date: 2021-08-16
signer: 
reviewArchive:


providerTwitter: AvaTrade
providerLinkedIn: AvaTrade
providerFacebook: AvaTrade
providerReddit: 

redirect_from:

---
>AvaTradeGO enables users to trade, monitor their accounts, engage in social trading and follow top traders from all over the globe.

It's a trading platform and most likely custodial.

From [their website:](https://www.avatrade.com/forex/cryptocurrencies/bitcoin)

> As a CFD brokerage firm, we do not provide crypto wallets to store your Bitcoin. We simply provide access to intuitive platforms for you to trade real-time price changes of Bitcoin.

It clearly is not a wallet. Sounds like a no send/receive. <|MERGE_RESOLUTION|>--- conflicted
+++ resolved
@@ -10,13 +10,8 @@
 updated: 2021-08-10
 version: "94.2.0"
 stars: 4.7
-<<<<<<< HEAD
-ratings: 5838
-reviews: 4111
-=======
 ratings: 5848
 reviews: 4115
->>>>>>> b702eada
 size: 19M
 website: 
 repository: 
