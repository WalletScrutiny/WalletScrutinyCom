---
wsId: MoneyPipe
title: 'MoneyPipe: HD Bitcoin Wallet'
altTitle: 
authors:
- danny
users: 1000
appId: com.beecrypt.beecrypthd
appCountry: us
released: 2020-05-27
<<<<<<< HEAD
updated: 2023-03-10
=======
updated: 2023-03-08
>>>>>>> 019397c3
version: '6.0'
stars: 
ratings: 
reviews: 
size: 
website: https://moneypipe.com/
repository: 
issue: 
icon: com.beecrypt.beecrypthd.png
bugbounty: 
meta: ok
verdict: nosource
date: 2021-11-17
signer: 
reviewArchive: 
twitter: money_pipe
social:
- https://www.facebook.com/moneypipewallet
redirect_from: 
developerName: MoneyPipe
features: 

---

## App Description

> MoneyPipe HD multi-currency crypto wallet is unlike any other — it’s not a cloud wallet or exchange. It’s a full-fledged Hierarchical Deterministic wallet with an independent infrastructure. The private keys are always solely under the user’s control and never leave the device.

## Third Party Information

Once we determined that this app is non-custodial, we then proceeded to checks if they have made the source code publicly available. 

We were able to find a [bitcointalk.org thread](https://bitcointalk.org/index.php?topic=5269872.0) about this topic which was posted on August 19, 2020.

A member named [o_e_l_e_o](https://bitcointalk.org/index.php?action=profile;u=1188543) [posted](https://bitcointalk.org/index.php?topic=5269872.msg55025349#msg55025349):

> Is your code open source? It says it is on your website (https://moneypipe.com/hd-wallet) under the FAQ section at the bottom, but I cannot find a link to a GitHub repository.

To which [MoneyPipe developer](https://bitcointalk.org/index.php?action=profile;u=2843623) [replied](https://bitcointalk.org/index.php?topic=5269872.msg55025588#msg55025588):

> We are planning to make the app's source code public in a few version updates - we still need to give it a good polish.

## The App

We tested the app and it has a bitcoin wallet with send and receive function. It also provided options to backup via a 12-word seed phrase.

## Verdict

Contrary to the Bitcoin thread above, we could no longer locate any mention of the project being open source. Searching for the appID 'com.beecrypt.beecrypthd' [does not yield](https://github.com/search?q=com.beecrypt.beecrypthd&type=code) any relevant or related results on GitHub.
<|MERGE_RESOLUTION|>--- conflicted
+++ resolved
@@ -8,11 +8,7 @@
 appId: com.beecrypt.beecrypthd
 appCountry: us
 released: 2020-05-27
-<<<<<<< HEAD
-updated: 2023-03-10
-=======
 updated: 2023-03-08
->>>>>>> 019397c3
 version: '6.0'
 stars: 
 ratings: 
