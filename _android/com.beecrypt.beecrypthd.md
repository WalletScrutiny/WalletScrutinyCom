--- conflicted
+++ resolved
@@ -28,11 +28,7 @@
 social:
 - https://www.facebook.com/moneypipewallet
 redirect_from: 
-<<<<<<< HEAD
-developerName: MoneyPipe
-=======
 developerName: MadCats
->>>>>>> 57f6cd1d
 features: 
 
 ---
