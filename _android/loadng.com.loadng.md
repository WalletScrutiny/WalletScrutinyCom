---
wsId: 
title: "LoadNG: Sell Bitcoin in Nigeria Instantly"
altTitle: 
authors:

users: 5000
appId: loadng.com.loadng
released: 2020-05-02
updated: 2021-08-18
version: "2.0.8"
stars: 4.3
<<<<<<< HEAD
ratings: 162
reviews: 119
=======
ratings: 161
reviews: 118
>>>>>>> b702eada
size: 13M
website: 
repository: 
issue: 
icon: loadng.com.loadng.jpg
bugbounty: 
verdict: wip
date: 2021-04-13
signer: 
reviewArchive:


providerTwitter: 
providerLinkedIn: 
providerFacebook: 
providerReddit: 

redirect_from:

---

<|MERGE_RESOLUTION|>--- conflicted
+++ resolved
@@ -10,13 +10,8 @@
 updated: 2021-08-18
 version: "2.0.8"
 stars: 4.3
-<<<<<<< HEAD
-ratings: 162
-reviews: 119
-=======
 ratings: 161
 reviews: 118
->>>>>>> b702eada
 size: 13M
 website: 
 repository: 
