---
wsId: 
title: "BigONE - Bitcoin Trading & Cryptocurrency Exchange"
altTitle: 
authors:

users: 50000
appId: one.big
released: 2019-10-30
updated: 2021-08-17
version: "2.1.625"
stars: 4.2
<<<<<<< HEAD
ratings: 502
reviews: 300
=======
ratings: 497
reviews: 294
>>>>>>> b702eada
size: 59M
website: 
repository: 
issue: 
icon: one.big.png
bugbounty: 
verdict: wip
date: 2021-08-01
signer: 
reviewArchive:


providerTwitter: 
providerLinkedIn: 
providerFacebook: 
providerReddit: 

redirect_from:

---

<|MERGE_RESOLUTION|>--- conflicted
+++ resolved
@@ -10,13 +10,8 @@
 updated: 2021-08-17
 version: "2.1.625"
 stars: 4.2
-<<<<<<< HEAD
-ratings: 502
-reviews: 300
-=======
 ratings: 497
 reviews: 294
->>>>>>> b702eada
 size: 59M
 website: 
 repository: 
