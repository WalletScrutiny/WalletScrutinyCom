---
wsId: blockchainWallet
title: 'Blockchain.com: Crypto Wallet'
altTitle: 
authors:
- leo
users: 10000000
appId: piuk.blockchain.android
appCountry: 
released: 2013-02-01
updated: 2023-01-04
version: 202212.1.6
stars: 4.2
ratings: 115830
reviews: 5756
size: 
website: https://www.blockchain.com
repository: https://github.com/blockchain/My-Wallet-V3-Android
issue: https://github.com/blockchain/My-Wallet-V3-Android/issues/1294
icon: piuk.blockchain.android.png
bugbounty: https://hackerone.com/blockchain
<<<<<<< HEAD
verdict: nonverifiable # May be any of: wip, fewusers, nowallet, nobtc, custodial, nosource, nonverifiable, reproducible, bounty, defunct
warnings:
- custom:
  verdictAlert: high
  securityAlert: high
  short: Very weak key security!
  message: >
    Your private keys are stored online, encrypted with a password of your
    choosing while the app allows weak passwords. Humans are terrible at
    choosing secure passwords, so whoever has access to that database probably
    also has access to many if not most of the accounts' funds. Or in
    [the provider's own words](https://www.blockchain.com/learning-portal/security):
    
    > ### How can I make sure my password is secure?
    
    > 
    
    > Our recommendations for having a secure password are:
    
    > 
    
    > * Be at least 16 characters
    
    > * Be unique. Never use the same password twice
    
    > * Be diverse. Passwords are case-sensitive, so choose a healthy variety of
        upper and lowercase letters, numbers, and don’t forget to throw in some 
        %,#,!,*, or &
    
    yet the password "password" is acceptable for the app.
date: 2020-07-15
reviewStale: false
=======
meta: ok
verdict: nosource
date: 2021-07-15
>>>>>>> cf6eaba4
signer: 87a6e89e2e45848c1ddc43021e95812aae70b0b54c6c320c71db4dff83f7b6a0
reviewArchive:
- date: 2020-07-11
  version: 6.35.0
  appHash: 07bec5eaaffbbe9b490c2662f950e4696620cb5ef4201827011c312dc72b7f0c
  gitRevision: 477c4edc4f632895993602574ba383a08df9041f
  verdict: nonverifiable
twitter: blockchain
social:
- https://www.linkedin.com/company/blockchain
- https://www.facebook.com/blockchain
redirect_from:
- /blockchainwallet/
- /piuk.blockchain.android/
- /posts/2019/11/blockchainwallet/
- /posts/piuk.blockchain.android/

---

**Update 2021-07-15**: The app on Play Store is version **8.8.7**. The source
repository does not contain any such version. The latest version on their GitHub
repository as of writing this is **8.8.5**. Without source available, this app
is **not verifiable**.

**Update 2020-07-11**: In
[this comment to our now closed issue](https://github.com/blockchain/My-Wallet-V3-Android/issues/1256#issuecomment-651718119)
they claim to have addressed the issues we had earlier reported. A first update
went not so good as the new version was not yet rolled out but now we have both
the latest binary and the updated build instructions, all integrated in our
{% include testScript.html %}.

The result is underwhelming:

```
Results:
appId:          piuk.blockchain.android
signer:         87a6e89e2e45848c1ddc43021e95812aae70b0b54c6c320c71db4dff83f7b6a0
apkVersionName: 6.35.0
apkVersionCode: 551
appHash:        07bec5eaaffbbe9b490c2662f950e4696620cb5ef4201827011c312dc72b7f0c

Diff:
Files /tmp/fromPlay_piuk.blockchain.android_551/AndroidManifest.xml and /tmp/fromBuild_piuk.blockchain.android_551/AndroidManifest.xml differ
Files /tmp/fromPlay_piuk.blockchain.android_551/apktool.yml and /tmp/fromBuild_piuk.blockchain.android_551/apktool.yml differ
Only in /tmp/fromBuild_piuk.blockchain.android_551: lib
Files /tmp/fromPlay_piuk.blockchain.android_551/original/AndroidManifest.xml and /tmp/fromBuild_piuk.blockchain.android_551/original/AndroidManifest.xml differ
Only in /tmp/fromPlay_piuk.blockchain.android_551/original/META-INF: BNDLTOOL.RSA
Only in /tmp/fromPlay_piuk.blockchain.android_551/original/META-INF: BNDLTOOL.SF
Files /tmp/fromPlay_piuk.blockchain.android_551/original/META-INF/MANIFEST.MF and /tmp/fromBuild_piuk.blockchain.android_551/original/META-INF/MANIFEST.MF differ
Files /tmp/fromPlay_piuk.blockchain.android_551/res/drawable/abc_btn_check_material.xml and /tmp/fromBuild_piuk.blockchain.android_551/res/drawable/abc_btn_check_material.xml differ
Files /tmp/fromPlay_piuk.blockchain.android_551/res/drawable/abc_btn_radio_material.xml and /tmp/fromBuild_piuk.blockchain.android_551/res/drawable/abc_btn_radio_material.xml differ
Files /tmp/fromPlay_piuk.blockchain.android_551/res/drawable/abc_edit_text_material.xml and /tmp/fromBuild_piuk.blockchain.android_551/res/drawable/abc_edit_text_material.xml differ
Files /tmp/fromPlay_piuk.blockchain.android_551/res/drawable/abc_item_background_holo_dark.xml and /tmp/fromBuild_piuk.blockchain.android_551/res/drawable/abc_item_background_holo_dark.xml differ
Files /tmp/fromPlay_piuk.blockchain.android_551/res/drawable/abc_item_background_holo_light.xml and /tmp/fromBuild_piuk.blockchain.android_551/res/drawable/abc_item_background_holo_light.xml differ
Files /tmp/fromPlay_piuk.blockchain.android_551/res/drawable/abc_list_selector_background_transition_holo_dark.xml and /tmp/fromBuild_piuk.blockchain.android_551/res/drawable/abc_list_selector_background_transition_holo_dark.xml differ
Files /tmp/fromPlay_piuk.blockchain.android_551/res/drawable/abc_list_selector_background_transition_holo_light.xml and /tmp/fromBuild_piuk.blockchain.android_551/res/drawable/abc_list_selector_background_transition_holo_light.xml differ
Files /tmp/fromPlay_piuk.blockchain.android_551/res/drawable/abc_list_selector_holo_dark.xml and /tmp/fromBuild_piuk.blockchain.android_551/res/drawable/abc_list_selector_holo_dark.xml differ
Files /tmp/fromPlay_piuk.blockchain.android_551/res/drawable/abc_list_selector_holo_light.xml and /tmp/fromBuild_piuk.blockchain.android_551/res/drawable/abc_list_selector_holo_light.xml differ
Files /tmp/fromPlay_piuk.blockchain.android_551/res/drawable/abc_ratingbar_indicator_material.xml and /tmp/fromBuild_piuk.blockchain.android_551/res/drawable/abc_ratingbar_indicator_material.xml differ
Files /tmp/fromPlay_piuk.blockchain.android_551/res/drawable/abc_ratingbar_material.xml and /tmp/fromBuild_piuk.blockchain.android_551/res/drawable/abc_ratingbar_material.xml differ
Files /tmp/fromPlay_piuk.blockchain.android_551/res/drawable/abc_ratingbar_small_material.xml and /tmp/fromBuild_piuk.blockchain.android_551/res/drawable/abc_ratingbar_small_material.xml differ
Files /tmp/fromPlay_piuk.blockchain.android_551/res/drawable/abc_seekbar_thumb_material.xml and /tmp/fromBuild_piuk.blockchain.android_551/res/drawable/abc_seekbar_thumb_material.xml differ
Files /tmp/fromPlay_piuk.blockchain.android_551/res/drawable/abc_seekbar_track_material.xml and /tmp/fromBuild_piuk.blockchain.android_551/res/drawable/abc_seekbar_track_material.xml differ
Files /tmp/fromPlay_piuk.blockchain.android_551/res/drawable/abc_spinner_textfield_background_material.xml and /tmp/fromBuild_piuk.blockchain.android_551/res/drawable/abc_spinner_textfield_background_material.xml differ
Files /tmp/fromPlay_piuk.blockchain.android_551/res/drawable/abc_switch_thumb_material.xml and /tmp/fromBuild_piuk.blockchain.android_551/res/drawable/abc_switch_thumb_material.xml differ
Files /tmp/fromPlay_piuk.blockchain.android_551/res/drawable/abc_tab_indicator_material.xml and /tmp/fromBuild_piuk.blockchain.android_551/res/drawable/abc_tab_indicator_material.xml differ
Files /tmp/fromPlay_piuk.blockchain.android_551/res/drawable/abc_textfield_search_material.xml and /tmp/fromBuild_piuk.blockchain.android_551/res/drawable/abc_textfield_search_material.xml differ
Files /tmp/fromPlay_piuk.blockchain.android_551/res/drawable/common_google_signin_btn_icon_dark_normal.xml and /tmp/fromBuild_piuk.blockchain.android_551/res/drawable/common_google_signin_btn_icon_dark_normal.xml differ
Files /tmp/fromPlay_piuk.blockchain.android_551/res/drawable/common_google_signin_btn_icon_disabled.xml and /tmp/fromBuild_piuk.blockchain.android_551/res/drawable/common_google_signin_btn_icon_disabled.xml differ
Files /tmp/fromPlay_piuk.blockchain.android_551/res/drawable/common_google_signin_btn_icon_light_normal.xml and /tmp/fromBuild_piuk.blockchain.android_551/res/drawable/common_google_signin_btn_icon_light_normal.xml differ
Files /tmp/fromPlay_piuk.blockchain.android_551/res/drawable/common_google_signin_btn_text_dark_normal.xml and /tmp/fromBuild_piuk.blockchain.android_551/res/drawable/common_google_signin_btn_text_dark_normal.xml differ
Files /tmp/fromPlay_piuk.blockchain.android_551/res/drawable/common_google_signin_btn_text_disabled.xml and /tmp/fromBuild_piuk.blockchain.android_551/res/drawable/common_google_signin_btn_text_disabled.xml differ
Files /tmp/fromPlay_piuk.blockchain.android_551/res/drawable/common_google_signin_btn_text_light_normal.xml and /tmp/fromBuild_piuk.blockchain.android_551/res/drawable/common_google_signin_btn_text_light_normal.xml differ
Files /tmp/fromPlay_piuk.blockchain.android_551/res/drawable/design_password_eye.xml and /tmp/fromBuild_piuk.blockchain.android_551/res/drawable/design_password_eye.xml differ
Only in /tmp/fromBuild_piuk.blockchain.android_551/res/drawable: ic_search.xml
Files /tmp/fromPlay_piuk.blockchain.android_551/res/drawable/notification_bg_low.xml and /tmp/fromBuild_piuk.blockchain.android_551/res/drawable/notification_bg_low.xml differ
Files /tmp/fromPlay_piuk.blockchain.android_551/res/drawable/notification_bg.xml and /tmp/fromBuild_piuk.blockchain.android_551/res/drawable/notification_bg.xml differ
Files /tmp/fromPlay_piuk.blockchain.android_551/res/drawable/notification_tile_bg.xml and /tmp/fromBuild_piuk.blockchain.android_551/res/drawable/notification_tile_bg.xml differ
Only in /tmp/fromBuild_piuk.blockchain.android_551/res: drawable-anydpi
Only in /tmp/fromBuild_piuk.blockchain.android_551/res/drawable-hdpi: abc_ab_share_pack_mtrl_alpha.9.png
Only in /tmp/fromBuild_piuk.blockchain.android_551/res/drawable-hdpi: abc_btn_check_to_on_mtrl_000.png
Only in /tmp/fromBuild_piuk.blockchain.android_551/res/drawable-hdpi: abc_btn_check_to_on_mtrl_015.png
Only in /tmp/fromBuild_piuk.blockchain.android_551/res/drawable-hdpi: abc_btn_radio_to_on_mtrl_000.png
Only in /tmp/fromBuild_piuk.blockchain.android_551/res/drawable-hdpi: abc_btn_radio_to_on_mtrl_015.png
Only in /tmp/fromBuild_piuk.blockchain.android_551/res/drawable-hdpi: abc_btn_switch_to_on_mtrl_00001.9.png
Only in /tmp/fromBuild_piuk.blockchain.android_551/res/drawable-hdpi: abc_btn_switch_to_on_mtrl_00012.9.png
Only in /tmp/fromBuild_piuk.blockchain.android_551/res/drawable-hdpi: abc_cab_background_top_mtrl_alpha.9.png
Only in /tmp/fromBuild_piuk.blockchain.android_551/res/drawable-hdpi: abc_ic_commit_search_api_mtrl_alpha.png
Only in /tmp/fromBuild_piuk.blockchain.android_551/res/drawable-hdpi: abc_ic_menu_copy_mtrl_am_alpha.png
Only in /tmp/fromBuild_piuk.blockchain.android_551/res/drawable-hdpi: abc_ic_menu_cut_mtrl_alpha.png
Only in /tmp/fromBuild_piuk.blockchain.android_551/res/drawable-hdpi: abc_ic_menu_paste_mtrl_am_alpha.png
Only in /tmp/fromBuild_piuk.blockchain.android_551/res/drawable-hdpi: abc_ic_menu_selectall_mtrl_alpha.png
Only in /tmp/fromBuild_piuk.blockchain.android_551/res/drawable-hdpi: abc_ic_menu_share_mtrl_alpha.png
Only in /tmp/fromBuild_piuk.blockchain.android_551/res/drawable-hdpi: abc_ic_star_black_16dp.png
Only in /tmp/fromBuild_piuk.blockchain.android_551/res/drawable-hdpi: abc_ic_star_black_36dp.png
Only in /tmp/fromBuild_piuk.blockchain.android_551/res/drawable-hdpi: abc_ic_star_black_48dp.png
Only in /tmp/fromBuild_piuk.blockchain.android_551/res/drawable-hdpi: abc_ic_star_half_black_16dp.png
Only in /tmp/fromBuild_piuk.blockchain.android_551/res/drawable-hdpi: abc_ic_star_half_black_36dp.png
Only in /tmp/fromBuild_piuk.blockchain.android_551/res/drawable-hdpi: abc_ic_star_half_black_48dp.png
Only in /tmp/fromBuild_piuk.blockchain.android_551/res/drawable-hdpi: abc_list_divider_mtrl_alpha.9.png
Only in /tmp/fromBuild_piuk.blockchain.android_551/res/drawable-hdpi: abc_list_focused_holo.9.png
Only in /tmp/fromBuild_piuk.blockchain.android_551/res/drawable-hdpi: abc_list_longpressed_holo.9.png
Only in /tmp/fromBuild_piuk.blockchain.android_551/res/drawable-hdpi: abc_list_pressed_holo_dark.9.png
Only in /tmp/fromBuild_piuk.blockchain.android_551/res/drawable-hdpi: abc_list_pressed_holo_light.9.png
Only in /tmp/fromBuild_piuk.blockchain.android_551/res/drawable-hdpi: abc_list_selector_disabled_holo_dark.9.png
Only in /tmp/fromBuild_piuk.blockchain.android_551/res/drawable-hdpi: abc_list_selector_disabled_holo_light.9.png
Only in /tmp/fromBuild_piuk.blockchain.android_551/res/drawable-hdpi: abc_menu_hardkey_panel_mtrl_mult.9.png
Only in /tmp/fromBuild_piuk.blockchain.android_551/res/drawable-hdpi: abc_popup_background_mtrl_mult.9.png
Only in /tmp/fromBuild_piuk.blockchain.android_551/res/drawable-hdpi: abc_scrubber_control_off_mtrl_alpha.png
Only in /tmp/fromBuild_piuk.blockchain.android_551/res/drawable-hdpi: abc_scrubber_control_to_pressed_mtrl_000.png
Only in /tmp/fromBuild_piuk.blockchain.android_551/res/drawable-hdpi: abc_scrubber_control_to_pressed_mtrl_005.png
Only in /tmp/fromBuild_piuk.blockchain.android_551/res/drawable-hdpi: abc_scrubber_primary_mtrl_alpha.9.png
Only in /tmp/fromBuild_piuk.blockchain.android_551/res/drawable-hdpi: abc_scrubber_track_mtrl_alpha.9.png
Only in /tmp/fromBuild_piuk.blockchain.android_551/res/drawable-hdpi: abc_spinner_mtrl_am_alpha.9.png
Only in /tmp/fromBuild_piuk.blockchain.android_551/res/drawable-hdpi: abc_switch_track_mtrl_alpha.9.png
Only in /tmp/fromBuild_piuk.blockchain.android_551/res/drawable-hdpi: abc_tab_indicator_mtrl_alpha.9.png
Only in /tmp/fromBuild_piuk.blockchain.android_551/res/drawable-hdpi: abc_textfield_activated_mtrl_alpha.9.png
Only in /tmp/fromBuild_piuk.blockchain.android_551/res/drawable-hdpi: abc_textfield_default_mtrl_alpha.9.png
Only in /tmp/fromBuild_piuk.blockchain.android_551/res/drawable-hdpi: abc_textfield_search_activated_mtrl_alpha.9.png
Only in /tmp/fromBuild_piuk.blockchain.android_551/res/drawable-hdpi: abc_textfield_search_default_mtrl_alpha.9.png
Only in /tmp/fromBuild_piuk.blockchain.android_551/res/drawable-hdpi: abc_text_select_handle_left_mtrl_dark.png
Only in /tmp/fromBuild_piuk.blockchain.android_551/res/drawable-hdpi: abc_text_select_handle_left_mtrl_light.png
Only in /tmp/fromBuild_piuk.blockchain.android_551/res/drawable-hdpi: abc_text_select_handle_middle_mtrl_dark.png
Only in /tmp/fromBuild_piuk.blockchain.android_551/res/drawable-hdpi: abc_text_select_handle_middle_mtrl_light.png
Only in /tmp/fromBuild_piuk.blockchain.android_551/res/drawable-hdpi: abc_text_select_handle_right_mtrl_dark.png
Only in /tmp/fromBuild_piuk.blockchain.android_551/res/drawable-hdpi: abc_text_select_handle_right_mtrl_light.png
Only in /tmp/fromBuild_piuk.blockchain.android_551/res/drawable-hdpi: bt_ic_amex.png
Only in /tmp/fromBuild_piuk.blockchain.android_551/res/drawable-hdpi: bt_ic_camera_dark.png
Only in /tmp/fromBuild_piuk.blockchain.android_551/res/drawable-hdpi: bt_ic_camera.png
Only in /tmp/fromBuild_piuk.blockchain.android_551/res/drawable-hdpi: bt_ic_card_dark.png
Only in /tmp/fromBuild_piuk.blockchain.android_551/res/drawable-hdpi: bt_ic_cardholder_name_dark.png
Only in /tmp/fromBuild_piuk.blockchain.android_551/res/drawable-hdpi: bt_ic_cardholder_name.png
Only in /tmp/fromBuild_piuk.blockchain.android_551/res/drawable-hdpi: bt_ic_card.png
Only in /tmp/fromBuild_piuk.blockchain.android_551/res/drawable-hdpi: bt_ic_diners_club.png
Only in /tmp/fromBuild_piuk.blockchain.android_551/res/drawable-hdpi: bt_ic_discover.png
Only in /tmp/fromBuild_piuk.blockchain.android_551/res/drawable-hdpi: bt_ic_hipercard.png
Only in /tmp/fromBuild_piuk.blockchain.android_551/res/drawable-hdpi: bt_ic_hiper.png
Only in /tmp/fromBuild_piuk.blockchain.android_551/res/drawable-hdpi: bt_ic_jcb.png
Only in /tmp/fromBuild_piuk.blockchain.android_551/res/drawable-hdpi: bt_ic_maestro.png
Only in /tmp/fromBuild_piuk.blockchain.android_551/res/drawable-hdpi: bt_ic_mastercard.png
Only in /tmp/fromBuild_piuk.blockchain.android_551/res/drawable-hdpi: bt_ic_mobile_number_dark.png
Only in /tmp/fromBuild_piuk.blockchain.android_551/res/drawable-hdpi: bt_ic_mobile_number.png
Only in /tmp/fromBuild_piuk.blockchain.android_551/res/drawable-hdpi: bt_ic_postal_code_dark.png
Only in /tmp/fromBuild_piuk.blockchain.android_551/res/drawable-hdpi: bt_ic_postal_code.png
Only in /tmp/fromBuild_piuk.blockchain.android_551/res/drawable-hdpi: bt_ic_unionpay.png
Only in /tmp/fromBuild_piuk.blockchain.android_551/res/drawable-hdpi: bt_ic_unknown.png
Only in /tmp/fromBuild_piuk.blockchain.android_551/res/drawable-hdpi: bt_ic_visa.png
Only in /tmp/fromBuild_piuk.blockchain.android_551/res/drawable-hdpi: common_full_open_on_phone.png
Only in /tmp/fromBuild_piuk.blockchain.android_551/res/drawable-hdpi: common_google_signin_btn_icon_dark_normal_background.9.png
Only in /tmp/fromBuild_piuk.blockchain.android_551/res/drawable-hdpi: common_google_signin_btn_icon_light_normal_background.9.png
Only in /tmp/fromBuild_piuk.blockchain.android_551/res/drawable-hdpi: common_google_signin_btn_text_dark_normal_background.9.png
Only in /tmp/fromBuild_piuk.blockchain.android_551/res/drawable-hdpi: common_google_signin_btn_text_light_normal_background.9.png
Only in /tmp/fromBuild_piuk.blockchain.android_551/res/drawable-hdpi: design_ic_visibility_off.png
Only in /tmp/fromBuild_piuk.blockchain.android_551/res/drawable-hdpi: design_ic_visibility.png
Only in /tmp/fromBuild_piuk.blockchain.android_551/res/drawable-hdpi: googleg_disabled_color_18.png
Only in /tmp/fromBuild_piuk.blockchain.android_551/res/drawable-hdpi: googleg_standard_color_18.png
Only in /tmp/fromBuild_piuk.blockchain.android_551/res/drawable-hdpi: ic_arrow_drop_down_grey600_24dp.png
Only in /tmp/fromBuild_piuk.blockchain.android_551/res/drawable-hdpi: ic_clear_white_24dp.png
Only in /tmp/fromBuild_piuk.blockchain.android_551/res/drawable-hdpi: ic_fingerprint_logo.png
Only in /tmp/fromBuild_piuk.blockchain.android_551/res/drawable-hdpi: ic_flare_white_24dp.png
Only in /tmp/fromBuild_piuk.blockchain.android_551/res/drawable-hdpi: ic_launcher_round.png
Only in /tmp/fromBuild_piuk.blockchain.android_551/res/drawable-hdpi: ic_notification_white.png
Only in /tmp/fromBuild_piuk.blockchain.android_551/res/drawable-hdpi: icon_swap_intro_five.png
Only in /tmp/fromBuild_piuk.blockchain.android_551/res/drawable-hdpi: icon_swap_intro_four.png
Only in /tmp/fromBuild_piuk.blockchain.android_551/res/drawable-hdpi: icon_swap_intro_one.png
Only in /tmp/fromBuild_piuk.blockchain.android_551/res/drawable-hdpi: icon_swap_intro_three.png
Only in /tmp/fromBuild_piuk.blockchain.android_551/res/drawable-hdpi: icon_swap_intro_two.png
Only in /tmp/fromBuild_piuk.blockchain.android_551/res/drawable-hdpi: ic_receive_copy.png
Only in /tmp/fromBuild_piuk.blockchain.android_551/res/drawable-hdpi: ic_receive_scan.png
Only in /tmp/fromBuild_piuk.blockchain.android_551/res/drawable-hdpi: ic_search.png
Only in /tmp/fromBuild_piuk.blockchain.android_551/res/drawable-hdpi: ic_share_white_24dp.png
Only in /tmp/fromBuild_piuk.blockchain.android_551/res/drawable-hdpi: ic_warning_white_24dp.png
Only in /tmp/fromBuild_piuk.blockchain.android_551/res/drawable-hdpi: image_laptop_centered.png
Only in /tmp/fromBuild_piuk.blockchain.android_551/res/drawable-hdpi: image_laptop_cutoff.png
Only in /tmp/fromBuild_piuk.blockchain.android_551/res/drawable-hdpi: image_lockbox.png
Only in /tmp/fromBuild_piuk.blockchain.android_551/res/drawable-hdpi: mdtp_ic_chevron_left_black_24dp.png
Only in /tmp/fromBuild_piuk.blockchain.android_551/res/drawable-hdpi: mdtp_ic_chevron_right_black_24dp.png
Only in /tmp/fromBuild_piuk.blockchain.android_551/res/drawable-hdpi: notification_bg_low_normal.9.png
Only in /tmp/fromBuild_piuk.blockchain.android_551/res/drawable-hdpi: notification_bg_low_pressed.9.png
Only in /tmp/fromBuild_piuk.blockchain.android_551/res/drawable-hdpi: notification_bg_normal.9.png
Only in /tmp/fromBuild_piuk.blockchain.android_551/res/drawable-hdpi: notification_bg_normal_pressed.9.png
Only in /tmp/fromBuild_piuk.blockchain.android_551/res/drawable-hdpi: notify_panel_notification_icon_bg.png
Only in /tmp/fromBuild_piuk.blockchain.android_551/res/drawable-hdpi: places_ic_clear.png
Only in /tmp/fromBuild_piuk.blockchain.android_551/res/drawable-hdpi: places_ic_search.png
Only in /tmp/fromBuild_piuk.blockchain.android_551/res/drawable-hdpi: powered_by_google_dark.png
Only in /tmp/fromBuild_piuk.blockchain.android_551/res/drawable-hdpi: powered_by_google_light.png
Only in /tmp/fromBuild_piuk.blockchain.android_551/res/drawable-hdpi: price_container.9.png
Only in /tmp/fromBuild_piuk.blockchain.android_551/res/drawable-hdpi: vrff_biometric_passport.png
Only in /tmp/fromBuild_piuk.blockchain.android_551/res/drawable-hdpi: vrff_ic_back_dark.png
Only in /tmp/fromBuild_piuk.blockchain.android_551/res/drawable-hdpi: vrff_ic_back.png
Only in /tmp/fromBuild_piuk.blockchain.android_551/res/drawable-hdpi: vrff_ic_btn_check.png
Only in /tmp/fromBuild_piuk.blockchain.android_551/res/drawable-hdpi: vrff_ic_btn_close.png
Only in /tmp/fromBuild_piuk.blockchain.android_551/res/drawable-hdpi: vrff_ic_button_loader_full.png
Only in /tmp/fromBuild_piuk.blockchain.android_551/res/drawable-hdpi: vrff_ic_button_loader_hollow.png
Only in /tmp/fromBuild_piuk.blockchain.android_551/res/drawable-hdpi: vrff_ic_check.png
Only in /tmp/fromBuild_piuk.blockchain.android_551/res/drawable-hdpi: vrff_ic_close.png
Only in /tmp/fromBuild_piuk.blockchain.android_551/res/drawable-hdpi: vrff_ic_decision_tick.png
Only in /tmp/fromBuild_piuk.blockchain.android_551/res/drawable-hdpi: vrff_ic_driving_large.png
Only in /tmp/fromBuild_piuk.blockchain.android_551/res/drawable-hdpi: vrff_ic_driving.png
Only in /tmp/fromBuild_piuk.blockchain.android_551/res/drawable-hdpi: vrff_ic_dropdown.png
Only in /tmp/fromBuild_piuk.blockchain.android_551/res/drawable-hdpi: vrff_ic_error_camera.png
Only in /tmp/fromBuild_piuk.blockchain.android_551/res/drawable-hdpi: vrff_ic_error_microphone.png
Only in /tmp/fromBuild_piuk.blockchain.android_551/res/drawable-hdpi: vrff_ic_error_network.png
Only in /tmp/fromBuild_piuk.blockchain.android_551/res/drawable-hdpi: vrff_ic_error_nfc.png
Only in /tmp/fromBuild_piuk.blockchain.android_551/res/drawable-hdpi: vrff_ic_error_session.png
Only in /tmp/fromBuild_piuk.blockchain.android_551/res/drawable-hdpi: vrff_ic_error_system.png
Only in /tmp/fromBuild_piuk.blockchain.android_551/res/drawable-hdpi: vrff_ic_green_check.png
Only in /tmp/fromBuild_piuk.blockchain.android_551/res/drawable-hdpi: vrff_ic_id_large.png
Only in /tmp/fromBuild_piuk.blockchain.android_551/res/drawable-hdpi: vrff_ic_id.png
Only in /tmp/fromBuild_piuk.blockchain.android_551/res/drawable-hdpi: vrff_ic_info.png
Only in /tmp/fromBuild_piuk.blockchain.android_551/res/drawable-hdpi: vrff_ic_language.png
Only in /tmp/fromBuild_piuk.blockchain.android_551/res/drawable-hdpi: vrff_ic_notification.png
Only in /tmp/fromBuild_piuk.blockchain.android_551/res/drawable-hdpi: vrff_ic_passport_large.png
Only in /tmp/fromBuild_piuk.blockchain.android_551/res/drawable-hdpi: vrff_ic_passport.png
Only in /tmp/fromBuild_piuk.blockchain.android_551/res/drawable-hdpi: vrff_ic_progress_indefinite.png
Only in /tmp/fromBuild_piuk.blockchain.android_551/res/drawable-hdpi: vrff_ic_residence_large.png
Only in /tmp/fromBuild_piuk.blockchain.android_551/res/drawable-hdpi: vrff_ic_residence.png
Only in /tmp/fromBuild_piuk.blockchain.android_551/res/drawable-hdpi: vrff_ic_search.png
Only in /tmp/fromBuild_piuk.blockchain.android_551/res/drawable-hdpi: vrff_ic_signal_1_on.png
Only in /tmp/fromBuild_piuk.blockchain.android_551/res/drawable-hdpi: vrff_ic_signal_1.png
Only in /tmp/fromBuild_piuk.blockchain.android_551/res/drawable-hdpi: vrff_ic_signal_2_on.png
Only in /tmp/fromBuild_piuk.blockchain.android_551/res/drawable-hdpi: vrff_ic_signal_2.png
Only in /tmp/fromBuild_piuk.blockchain.android_551/res/drawable-hdpi: vrff_ic_signal_3_on.png
Only in /tmp/fromBuild_piuk.blockchain.android_551/res/drawable-hdpi: vrff_ic_signal_3.png
Only in /tmp/fromBuild_piuk.blockchain.android_551/res/drawable-hdpi: vrff_ic_submission_not_ok.png
Only in /tmp/fromBuild_piuk.blockchain.android_551/res/drawable-hdpi: vrff_ic_submission_ok.png
Only in /tmp/fromBuild_piuk.blockchain.android_551/res/drawable-hdpi: vrff_ic_turn.png
Only in /tmp/fromBuild_piuk.blockchain.android_551/res/drawable-hdpi: vrff_ic_veriff.png
Only in /tmp/fromBuild_piuk.blockchain.android_551/res/drawable-hdpi: vrff_instruction_back_new.png
Only in /tmp/fromBuild_piuk.blockchain.android_551/res/drawable-hdpi: vrff_instruction_emrtd.png
Only in /tmp/fromBuild_piuk.blockchain.android_551/res/drawable-hdpi: vrff_instruction_front_new.png
Only in /tmp/fromBuild_piuk.blockchain.android_551/res/drawable-hdpi: vrff_instruction_passport_new.png
Only in /tmp/fromBuild_piuk.blockchain.android_551/res/drawable-hdpi: vrff_instruction_portrait_and_doc_new.png
Only in /tmp/fromBuild_piuk.blockchain.android_551/res/drawable-hdpi: vrff_instruction_portrait_new.png
Only in /tmp/fromBuild_piuk.blockchain.android_551/res/drawable-hdpi: vrff_phone.png
Only in /tmp/fromBuild_piuk.blockchain.android_551/res/drawable-hdpi: vrff_preselected_passport.png
Only in /tmp/fromBuild_piuk.blockchain.android_551/res: drawable-ldpi
Only in /tmp/fromBuild_piuk.blockchain.android_551/res: drawable-ldrtl-hdpi
Only in /tmp/fromBuild_piuk.blockchain.android_551/res: drawable-ldrtl-mdpi
Only in /tmp/fromBuild_piuk.blockchain.android_551/res: drawable-ldrtl-xhdpi
Only in /tmp/fromBuild_piuk.blockchain.android_551/res: drawable-ldrtl-xxhdpi
Only in /tmp/fromBuild_piuk.blockchain.android_551/res: drawable-ldrtl-xxxhdpi
Only in /tmp/fromBuild_piuk.blockchain.android_551/res: drawable-mdpi
Only in /tmp/fromBuild_piuk.blockchain.android_551/res: drawable-xhdpi
Only in /tmp/fromBuild_piuk.blockchain.android_551/res/drawable-xxhdpi: abc_ab_share_pack_mtrl_alpha.9.png
Only in /tmp/fromBuild_piuk.blockchain.android_551/res/drawable-xxhdpi: abc_btn_check_to_on_mtrl_000.png
Only in /tmp/fromBuild_piuk.blockchain.android_551/res/drawable-xxhdpi: abc_btn_check_to_on_mtrl_015.png
Only in /tmp/fromBuild_piuk.blockchain.android_551/res/drawable-xxhdpi: abc_btn_radio_to_on_mtrl_000.png
Only in /tmp/fromBuild_piuk.blockchain.android_551/res/drawable-xxhdpi: abc_btn_radio_to_on_mtrl_015.png
Only in /tmp/fromBuild_piuk.blockchain.android_551/res/drawable-xxhdpi: abc_btn_switch_to_on_mtrl_00001.9.png
Only in /tmp/fromBuild_piuk.blockchain.android_551/res/drawable-xxhdpi: abc_btn_switch_to_on_mtrl_00012.9.png
Only in /tmp/fromBuild_piuk.blockchain.android_551/res/drawable-xxhdpi: abc_cab_background_top_mtrl_alpha.9.png
Only in /tmp/fromBuild_piuk.blockchain.android_551/res/drawable-xxhdpi: abc_ic_commit_search_api_mtrl_alpha.png
Only in /tmp/fromBuild_piuk.blockchain.android_551/res/drawable-xxhdpi: abc_ic_menu_copy_mtrl_am_alpha.png
Only in /tmp/fromBuild_piuk.blockchain.android_551/res/drawable-xxhdpi: abc_ic_menu_cut_mtrl_alpha.png
Only in /tmp/fromBuild_piuk.blockchain.android_551/res/drawable-xxhdpi: abc_ic_menu_paste_mtrl_am_alpha.png
Only in /tmp/fromBuild_piuk.blockchain.android_551/res/drawable-xxhdpi: abc_ic_menu_selectall_mtrl_alpha.png
Only in /tmp/fromBuild_piuk.blockchain.android_551/res/drawable-xxhdpi: abc_ic_menu_share_mtrl_alpha.png
Only in /tmp/fromBuild_piuk.blockchain.android_551/res/drawable-xxhdpi: abc_ic_star_black_16dp.png
Only in /tmp/fromBuild_piuk.blockchain.android_551/res/drawable-xxhdpi: abc_ic_star_black_36dp.png
Only in /tmp/fromBuild_piuk.blockchain.android_551/res/drawable-xxhdpi: abc_ic_star_black_48dp.png
Only in /tmp/fromBuild_piuk.blockchain.android_551/res/drawable-xxhdpi: abc_ic_star_half_black_16dp.png
Only in /tmp/fromBuild_piuk.blockchain.android_551/res/drawable-xxhdpi: abc_ic_star_half_black_36dp.png
Only in /tmp/fromBuild_piuk.blockchain.android_551/res/drawable-xxhdpi: abc_ic_star_half_black_48dp.png
Only in /tmp/fromBuild_piuk.blockchain.android_551/res/drawable-xxhdpi: abc_list_divider_mtrl_alpha.9.png
Only in /tmp/fromBuild_piuk.blockchain.android_551/res/drawable-xxhdpi: abc_list_focused_holo.9.png
Only in /tmp/fromBuild_piuk.blockchain.android_551/res/drawable-xxhdpi: abc_list_longpressed_holo.9.png
Only in /tmp/fromBuild_piuk.blockchain.android_551/res/drawable-xxhdpi: abc_list_pressed_holo_dark.9.png
Only in /tmp/fromBuild_piuk.blockchain.android_551/res/drawable-xxhdpi: abc_list_pressed_holo_light.9.png
Only in /tmp/fromBuild_piuk.blockchain.android_551/res/drawable-xxhdpi: abc_list_selector_disabled_holo_dark.9.png
Only in /tmp/fromBuild_piuk.blockchain.android_551/res/drawable-xxhdpi: abc_list_selector_disabled_holo_light.9.png
Only in /tmp/fromBuild_piuk.blockchain.android_551/res/drawable-xxhdpi: abc_menu_hardkey_panel_mtrl_mult.9.png
Only in /tmp/fromBuild_piuk.blockchain.android_551/res/drawable-xxhdpi: abc_popup_background_mtrl_mult.9.png
Only in /tmp/fromBuild_piuk.blockchain.android_551/res/drawable-xxhdpi: abc_scrubber_control_off_mtrl_alpha.png
Only in /tmp/fromBuild_piuk.blockchain.android_551/res/drawable-xxhdpi: abc_scrubber_control_to_pressed_mtrl_000.png
Only in /tmp/fromBuild_piuk.blockchain.android_551/res/drawable-xxhdpi: abc_scrubber_control_to_pressed_mtrl_005.png
Only in /tmp/fromBuild_piuk.blockchain.android_551/res/drawable-xxhdpi: abc_scrubber_primary_mtrl_alpha.9.png
Only in /tmp/fromBuild_piuk.blockchain.android_551/res/drawable-xxhdpi: abc_scrubber_track_mtrl_alpha.9.png
Only in /tmp/fromBuild_piuk.blockchain.android_551/res/drawable-xxhdpi: abc_spinner_mtrl_am_alpha.9.png
Only in /tmp/fromBuild_piuk.blockchain.android_551/res/drawable-xxhdpi: abc_switch_track_mtrl_alpha.9.png
Only in /tmp/fromBuild_piuk.blockchain.android_551/res/drawable-xxhdpi: abc_tab_indicator_mtrl_alpha.9.png
Only in /tmp/fromBuild_piuk.blockchain.android_551/res/drawable-xxhdpi: abc_textfield_activated_mtrl_alpha.9.png
Only in /tmp/fromBuild_piuk.blockchain.android_551/res/drawable-xxhdpi: abc_textfield_default_mtrl_alpha.9.png
Only in /tmp/fromBuild_piuk.blockchain.android_551/res/drawable-xxhdpi: abc_textfield_search_activated_mtrl_alpha.9.png
Only in /tmp/fromBuild_piuk.blockchain.android_551/res/drawable-xxhdpi: abc_textfield_search_default_mtrl_alpha.9.png
Only in /tmp/fromBuild_piuk.blockchain.android_551/res/drawable-xxhdpi: abc_text_select_handle_left_mtrl_dark.png
Only in /tmp/fromBuild_piuk.blockchain.android_551/res/drawable-xxhdpi: abc_text_select_handle_left_mtrl_light.png
Only in /tmp/fromBuild_piuk.blockchain.android_551/res/drawable-xxhdpi: abc_text_select_handle_middle_mtrl_dark.png
Only in /tmp/fromBuild_piuk.blockchain.android_551/res/drawable-xxhdpi: abc_text_select_handle_middle_mtrl_light.png
Only in /tmp/fromBuild_piuk.blockchain.android_551/res/drawable-xxhdpi: abc_text_select_handle_right_mtrl_dark.png
Only in /tmp/fromBuild_piuk.blockchain.android_551/res/drawable-xxhdpi: abc_text_select_handle_right_mtrl_light.png
Only in /tmp/fromBuild_piuk.blockchain.android_551/res/drawable-xxhdpi: bt_ic_amex.png
Only in /tmp/fromBuild_piuk.blockchain.android_551/res/drawable-xxhdpi: bt_ic_camera_dark.png
Only in /tmp/fromBuild_piuk.blockchain.android_551/res/drawable-xxhdpi: bt_ic_camera.png
Only in /tmp/fromBuild_piuk.blockchain.android_551/res/drawable-xxhdpi: bt_ic_card_dark.png
Only in /tmp/fromBuild_piuk.blockchain.android_551/res/drawable-xxhdpi: bt_ic_cardholder_name_dark.png
Only in /tmp/fromBuild_piuk.blockchain.android_551/res/drawable-xxhdpi: bt_ic_cardholder_name.png
Only in /tmp/fromBuild_piuk.blockchain.android_551/res/drawable-xxhdpi: bt_ic_card.png
Only in /tmp/fromBuild_piuk.blockchain.android_551/res/drawable-xxhdpi: bt_ic_diners_club.png
Only in /tmp/fromBuild_piuk.blockchain.android_551/res/drawable-xxhdpi: bt_ic_discover.png
Only in /tmp/fromBuild_piuk.blockchain.android_551/res/drawable-xxhdpi: bt_ic_hipercard.png
Only in /tmp/fromBuild_piuk.blockchain.android_551/res/drawable-xxhdpi: bt_ic_hiper.png
Only in /tmp/fromBuild_piuk.blockchain.android_551/res/drawable-xxhdpi: bt_ic_jcb.png
Only in /tmp/fromBuild_piuk.blockchain.android_551/res/drawable-xxhdpi: bt_ic_maestro.png
Only in /tmp/fromBuild_piuk.blockchain.android_551/res/drawable-xxhdpi: bt_ic_mastercard.png
Only in /tmp/fromBuild_piuk.blockchain.android_551/res/drawable-xxhdpi: bt_ic_mobile_number_dark.png
Only in /tmp/fromBuild_piuk.blockchain.android_551/res/drawable-xxhdpi: bt_ic_mobile_number.png
Only in /tmp/fromBuild_piuk.blockchain.android_551/res/drawable-xxhdpi: bt_ic_postal_code_dark.png
Only in /tmp/fromBuild_piuk.blockchain.android_551/res/drawable-xxhdpi: bt_ic_postal_code.png
Only in /tmp/fromBuild_piuk.blockchain.android_551/res/drawable-xxhdpi: bt_ic_unionpay.png
Only in /tmp/fromBuild_piuk.blockchain.android_551/res/drawable-xxhdpi: bt_ic_unknown.png
Only in /tmp/fromBuild_piuk.blockchain.android_551/res/drawable-xxhdpi: bt_ic_visa.png
Only in /tmp/fromBuild_piuk.blockchain.android_551/res/drawable-xxhdpi: common_google_signin_btn_icon_dark_normal_background.9.png
Only in /tmp/fromBuild_piuk.blockchain.android_551/res/drawable-xxhdpi: common_google_signin_btn_icon_light_normal_background.9.png
Only in /tmp/fromBuild_piuk.blockchain.android_551/res/drawable-xxhdpi: common_google_signin_btn_text_dark_normal_background.9.png
Only in /tmp/fromBuild_piuk.blockchain.android_551/res/drawable-xxhdpi: common_google_signin_btn_text_light_normal_background.9.png
Only in /tmp/fromBuild_piuk.blockchain.android_551/res/drawable-xxhdpi: design_ic_visibility_off.png
Only in /tmp/fromBuild_piuk.blockchain.android_551/res/drawable-xxhdpi: design_ic_visibility.png
Only in /tmp/fromBuild_piuk.blockchain.android_551/res/drawable-xxhdpi: googleg_disabled_color_18.png
Only in /tmp/fromBuild_piuk.blockchain.android_551/res/drawable-xxhdpi: googleg_standard_color_18.png
Only in /tmp/fromBuild_piuk.blockchain.android_551/res/drawable-xxhdpi: ic_arrow_drop_down_grey600_24dp.png
Only in /tmp/fromBuild_piuk.blockchain.android_551/res/drawable-xxhdpi: ic_clear_white_24dp.png
Only in /tmp/fromBuild_piuk.blockchain.android_551/res/drawable-xxhdpi: ic_fingerprint_logo.png
Only in /tmp/fromBuild_piuk.blockchain.android_551/res/drawable-xxhdpi: ic_flare_white_24dp.png
Only in /tmp/fromBuild_piuk.blockchain.android_551/res/drawable-xxhdpi: ic_launcher_round.png
Only in /tmp/fromBuild_piuk.blockchain.android_551/res/drawable-xxhdpi: ic_notification_white.png
Only in /tmp/fromBuild_piuk.blockchain.android_551/res/drawable-xxhdpi: icon_swap_intro_five.png
Only in /tmp/fromBuild_piuk.blockchain.android_551/res/drawable-xxhdpi: icon_swap_intro_four.png
Only in /tmp/fromBuild_piuk.blockchain.android_551/res/drawable-xxhdpi: icon_swap_intro_one.png
Only in /tmp/fromBuild_piuk.blockchain.android_551/res/drawable-xxhdpi: icon_swap_intro_three.png
Only in /tmp/fromBuild_piuk.blockchain.android_551/res/drawable-xxhdpi: icon_swap_intro_two.png
Only in /tmp/fromBuild_piuk.blockchain.android_551/res/drawable-xxhdpi: ic_receive_copy.png
Only in /tmp/fromBuild_piuk.blockchain.android_551/res/drawable-xxhdpi: ic_receive_scan.png
Only in /tmp/fromBuild_piuk.blockchain.android_551/res/drawable-xxhdpi: ic_search.png
Only in /tmp/fromBuild_piuk.blockchain.android_551/res/drawable-xxhdpi: ic_share_white_24dp.png
Only in /tmp/fromBuild_piuk.blockchain.android_551/res/drawable-xxhdpi: ic_warning_white_24dp.png
Only in /tmp/fromBuild_piuk.blockchain.android_551/res/drawable-xxhdpi: image_laptop_centered.png
Only in /tmp/fromBuild_piuk.blockchain.android_551/res/drawable-xxhdpi: image_laptop_cutoff.png
Only in /tmp/fromBuild_piuk.blockchain.android_551/res/drawable-xxhdpi: image_lockbox.png
Only in /tmp/fromBuild_piuk.blockchain.android_551/res/drawable-xxhdpi: mdtp_ic_chevron_left_black_24dp.png
Only in /tmp/fromBuild_piuk.blockchain.android_551/res/drawable-xxhdpi: mdtp_ic_chevron_right_black_24dp.png
Only in /tmp/fromBuild_piuk.blockchain.android_551/res/drawable-xxhdpi: places_ic_clear.png
Only in /tmp/fromBuild_piuk.blockchain.android_551/res/drawable-xxhdpi: places_ic_search.png
Only in /tmp/fromBuild_piuk.blockchain.android_551/res/drawable-xxhdpi: powered_by_google_dark.png
Only in /tmp/fromBuild_piuk.blockchain.android_551/res/drawable-xxhdpi: powered_by_google_light.png
Only in /tmp/fromBuild_piuk.blockchain.android_551/res/drawable-xxhdpi: price_container.9.png
Only in /tmp/fromBuild_piuk.blockchain.android_551/res/drawable-xxhdpi: vrff_biometric_passport.png
Only in /tmp/fromBuild_piuk.blockchain.android_551/res/drawable-xxhdpi: vrff_ic_back_dark.png
Only in /tmp/fromBuild_piuk.blockchain.android_551/res/drawable-xxhdpi: vrff_ic_back.png
Only in /tmp/fromBuild_piuk.blockchain.android_551/res/drawable-xxhdpi: vrff_ic_btn_check.png
Only in /tmp/fromBuild_piuk.blockchain.android_551/res/drawable-xxhdpi: vrff_ic_btn_close.png
Only in /tmp/fromBuild_piuk.blockchain.android_551/res/drawable-xxhdpi: vrff_ic_button_loader_full.png
Only in /tmp/fromBuild_piuk.blockchain.android_551/res/drawable-xxhdpi: vrff_ic_button_loader_hollow.png
Only in /tmp/fromBuild_piuk.blockchain.android_551/res/drawable-xxhdpi: vrff_ic_check.png
Only in /tmp/fromBuild_piuk.blockchain.android_551/res/drawable-xxhdpi: vrff_ic_close.png
Only in /tmp/fromBuild_piuk.blockchain.android_551/res/drawable-xxhdpi: vrff_ic_decision_tick.png
Only in /tmp/fromBuild_piuk.blockchain.android_551/res/drawable-xxhdpi: vrff_ic_driving_large.png
Only in /tmp/fromBuild_piuk.blockchain.android_551/res/drawable-xxhdpi: vrff_ic_driving.png
Only in /tmp/fromBuild_piuk.blockchain.android_551/res/drawable-xxhdpi: vrff_ic_dropdown.png
Only in /tmp/fromBuild_piuk.blockchain.android_551/res/drawable-xxhdpi: vrff_ic_error_camera.png
Only in /tmp/fromBuild_piuk.blockchain.android_551/res/drawable-xxhdpi: vrff_ic_error_microphone.png
Only in /tmp/fromBuild_piuk.blockchain.android_551/res/drawable-xxhdpi: vrff_ic_error_network.png
Only in /tmp/fromBuild_piuk.blockchain.android_551/res/drawable-xxhdpi: vrff_ic_error_nfc.png
Only in /tmp/fromBuild_piuk.blockchain.android_551/res/drawable-xxhdpi: vrff_ic_error_session.png
Only in /tmp/fromBuild_piuk.blockchain.android_551/res/drawable-xxhdpi: vrff_ic_error_system.png
Only in /tmp/fromBuild_piuk.blockchain.android_551/res/drawable-xxhdpi: vrff_ic_green_check.png
Only in /tmp/fromBuild_piuk.blockchain.android_551/res/drawable-xxhdpi: vrff_ic_id_large.png
Only in /tmp/fromBuild_piuk.blockchain.android_551/res/drawable-xxhdpi: vrff_ic_id.png
Only in /tmp/fromBuild_piuk.blockchain.android_551/res/drawable-xxhdpi: vrff_ic_info.png
Only in /tmp/fromBuild_piuk.blockchain.android_551/res/drawable-xxhdpi: vrff_ic_language.png
Only in /tmp/fromBuild_piuk.blockchain.android_551/res/drawable-xxhdpi: vrff_ic_notification.png
Only in /tmp/fromBuild_piuk.blockchain.android_551/res/drawable-xxhdpi: vrff_ic_passport_large.png
Only in /tmp/fromBuild_piuk.blockchain.android_551/res/drawable-xxhdpi: vrff_ic_passport.png
Only in /tmp/fromBuild_piuk.blockchain.android_551/res/drawable-xxhdpi: vrff_ic_progress_indefinite.png
Only in /tmp/fromBuild_piuk.blockchain.android_551/res/drawable-xxhdpi: vrff_ic_residence_large.png
Only in /tmp/fromBuild_piuk.blockchain.android_551/res/drawable-xxhdpi: vrff_ic_residence.png
Only in /tmp/fromBuild_piuk.blockchain.android_551/res/drawable-xxhdpi: vrff_ic_search.png
Only in /tmp/fromBuild_piuk.blockchain.android_551/res/drawable-xxhdpi: vrff_ic_signal_1_on.png
Only in /tmp/fromBuild_piuk.blockchain.android_551/res/drawable-xxhdpi: vrff_ic_signal_1.png
Only in /tmp/fromBuild_piuk.blockchain.android_551/res/drawable-xxhdpi: vrff_ic_signal_2_on.png
Only in /tmp/fromBuild_piuk.blockchain.android_551/res/drawable-xxhdpi: vrff_ic_signal_2.png
Only in /tmp/fromBuild_piuk.blockchain.android_551/res/drawable-xxhdpi: vrff_ic_signal_3_on.png
Only in /tmp/fromBuild_piuk.blockchain.android_551/res/drawable-xxhdpi: vrff_ic_signal_3.png
Only in /tmp/fromBuild_piuk.blockchain.android_551/res/drawable-xxhdpi: vrff_ic_submission_not_ok.png
Only in /tmp/fromBuild_piuk.blockchain.android_551/res/drawable-xxhdpi: vrff_ic_submission_ok.png
Only in /tmp/fromBuild_piuk.blockchain.android_551/res/drawable-xxhdpi: vrff_ic_turn.png
Only in /tmp/fromBuild_piuk.blockchain.android_551/res/drawable-xxhdpi: vrff_ic_veriff.png
Only in /tmp/fromBuild_piuk.blockchain.android_551/res/drawable-xxhdpi: vrff_instruction_back_new.png
Only in /tmp/fromBuild_piuk.blockchain.android_551/res/drawable-xxhdpi: vrff_instruction_emrtd.png
Only in /tmp/fromBuild_piuk.blockchain.android_551/res/drawable-xxhdpi: vrff_instruction_front_new.png
Only in /tmp/fromBuild_piuk.blockchain.android_551/res/drawable-xxhdpi: vrff_instruction_passport_new.png
Only in /tmp/fromBuild_piuk.blockchain.android_551/res/drawable-xxhdpi: vrff_instruction_portrait_and_doc_new.png
Only in /tmp/fromBuild_piuk.blockchain.android_551/res/drawable-xxhdpi: vrff_instruction_portrait_new.png
Only in /tmp/fromBuild_piuk.blockchain.android_551/res/drawable-xxhdpi: vrff_phone.png
Only in /tmp/fromBuild_piuk.blockchain.android_551/res/drawable-xxhdpi: vrff_preselected_passport.png
Only in /tmp/fromBuild_piuk.blockchain.android_551/res: drawable-xxxhdpi
Files /tmp/fromPlay_piuk.blockchain.android_551/res/layout/activity_lockbox_landing.xml and /tmp/fromBuild_piuk.blockchain.android_551/res/layout/activity_lockbox_landing.xml differ
Files /tmp/fromPlay_piuk.blockchain.android_551/res/layout/activity_transaction_details.xml and /tmp/fromBuild_piuk.blockchain.android_551/res/layout/activity_transaction_details.xml differ
Files /tmp/fromPlay_piuk.blockchain.android_551/res/layout/country_picker.xml and /tmp/fromBuild_piuk.blockchain.android_551/res/layout/country_picker.xml differ
Files /tmp/fromPlay_piuk.blockchain.android_551/res/layout/dialog_confirm_transaction.xml and /tmp/fromBuild_piuk.blockchain.android_551/res/layout/dialog_confirm_transaction.xml differ
Files /tmp/fromPlay_piuk.blockchain.android_551/res/layout/dialog_fingerprint.xml and /tmp/fromBuild_piuk.blockchain.android_551/res/layout/dialog_fingerprint.xml differ
Files /tmp/fromPlay_piuk.blockchain.android_551/res/layout/dialog_transfer_funds.xml and /tmp/fromBuild_piuk.blockchain.android_551/res/layout/dialog_transfer_funds.xml differ
Files /tmp/fromPlay_piuk.blockchain.android_551/res/layout/include_from_row.xml and /tmp/fromBuild_piuk.blockchain.android_551/res/layout/include_from_row.xml differ
Files /tmp/fromPlay_piuk.blockchain.android_551/res/layout/include_to_row_editable.xml and /tmp/fromBuild_piuk.blockchain.android_551/res/layout/include_to_row_editable.xml differ
Files /tmp/fromPlay_piuk.blockchain.android_551/res/layout/include_to_row.xml and /tmp/fromBuild_piuk.blockchain.android_551/res/layout/include_to_row.xml differ
Files /tmp/fromPlay_piuk.blockchain.android_551/res/layout/item_announcement_standard.xml and /tmp/fromBuild_piuk.blockchain.android_551/res/layout/item_announcement_standard.xml differ
Files /tmp/fromPlay_piuk.blockchain.android_551/res/layout/item_transaction.xml and /tmp/fromBuild_piuk.blockchain.android_551/res/layout/item_transaction.xml differ
Files /tmp/fromPlay_piuk.blockchain.android_551/res/layout/mdtp_daypicker_group.xml and /tmp/fromBuild_piuk.blockchain.android_551/res/layout/mdtp_daypicker_group.xml differ
Files /tmp/fromPlay_piuk.blockchain.android_551/res/layout/picker_layout.xml and /tmp/fromBuild_piuk.blockchain.android_551/res/layout/picker_layout.xml differ
Files /tmp/fromPlay_piuk.blockchain.android_551/res/layout/place_autocomplete_fragment.xml and /tmp/fromBuild_piuk.blockchain.android_551/res/layout/place_autocomplete_fragment.xml differ
Files /tmp/fromPlay_piuk.blockchain.android_551/res/layout/place_autocomplete_item_powered_by_google.xml and /tmp/fromBuild_piuk.blockchain.android_551/res/layout/place_autocomplete_item_powered_by_google.xml differ
Files /tmp/fromPlay_piuk.blockchain.android_551/res/layout/price_chart_marker.xml and /tmp/fromBuild_piuk.blockchain.android_551/res/layout/price_chart_marker.xml differ
Files /tmp/fromPlay_piuk.blockchain.android_551/res/layout/spinner_item.xml and /tmp/fromBuild_piuk.blockchain.android_551/res/layout/spinner_item.xml differ
Files /tmp/fromPlay_piuk.blockchain.android_551/res/menu/menu_account.xml and /tmp/fromBuild_piuk.blockchain.android_551/res/menu/menu_account.xml differ
Files /tmp/fromPlay_piuk.blockchain.android_551/res/menu/menu_scan.xml and /tmp/fromBuild_piuk.blockchain.android_551/res/menu/menu_scan.xml differ
Files /tmp/fromPlay_piuk.blockchain.android_551/res/menu/menu_transaction_detail.xml and /tmp/fromBuild_piuk.blockchain.android_551/res/menu/menu_transaction_detail.xml differ
Files /tmp/fromPlay_piuk.blockchain.android_551/res/values/drawables.xml and /tmp/fromBuild_piuk.blockchain.android_551/res/values/drawables.xml differ
Files /tmp/fromPlay_piuk.blockchain.android_551/res/values/public.xml and /tmp/fromBuild_piuk.blockchain.android_551/res/values/public.xml differ
Files /tmp/fromPlay_piuk.blockchain.android_551/res/values/strings.xml and /tmp/fromBuild_piuk.blockchain.android_551/res/values/strings.xml differ
Files /tmp/fromPlay_piuk.blockchain.android_551/res/values/styles.xml and /tmp/fromBuild_piuk.blockchain.android_551/res/values/styles.xml differ
Only in /tmp/fromBuild_piuk.blockchain.android_551/res: values-hdpi
Only in /tmp/fromPlay_piuk.blockchain.android_551/res/xml: splits0.xml
Files /tmp/fromPlay_piuk.blockchain.android_551/smali/com/blockchain/koin/modules/FeaturesKt.smali and /tmp/fromBuild_piuk.blockchain.android_551/smali/com/blockchain/koin/modules/FeaturesKt.smali differ
Files /tmp/fromPlay_piuk.blockchain.android_551/smali_classes2/piuk/blockchain/android/ui/thepit/PitLaunchBottomDialog$Companion$launch$$inlined$apply$lambda$1.smali and /tmp/fromBuild_piuk.blockchain.android_551/smali_classes2/piuk/blockchain/android/ui/thepit/PitLaunchBottomDialog$Companion$launch$$inlined$apply$lambda$1.smali differ
Files /tmp/fromPlay_piuk.blockchain.android_551/smali_classes2/piuk/blockchain/android/ui/thepit/PitPermissionsPresenter.smali and /tmp/fromBuild_piuk.blockchain.android_551/smali_classes2/piuk/blockchain/android/ui/thepit/PitPermissionsPresenter.smali differ
```

and while closer inspection shows that some of differences are fake credentials
vs. real credentials, this by far does not explain all of the diff.

For a verdict "reproducible", those diffs would be too much already as there is
no good reason not to put credentials into the code repository as they would
stand out in the diff anyway.

For now the verdict remains **not verifiable**. <|MERGE_RESOLUTION|>--- conflicted
+++ resolved
@@ -19,8 +19,8 @@
 issue: https://github.com/blockchain/My-Wallet-V3-Android/issues/1294
 icon: piuk.blockchain.android.png
 bugbounty: https://hackerone.com/blockchain
-<<<<<<< HEAD
-verdict: nonverifiable # May be any of: wip, fewusers, nowallet, nobtc, custodial, nosource, nonverifiable, reproducible, bounty, defunct
+meta: ok
+verdict: nosource
 warnings:
 - custom:
   verdictAlert: high
@@ -50,13 +50,7 @@
         %,#,!,*, or &
     
     yet the password "password" is acceptable for the app.
-date: 2020-07-15
-reviewStale: false
-=======
-meta: ok
-verdict: nosource
 date: 2021-07-15
->>>>>>> cf6eaba4
 signer: 87a6e89e2e45848c1ddc43021e95812aae70b0b54c6c320c71db4dff83f7b6a0
 reviewArchive:
 - date: 2020-07-11
