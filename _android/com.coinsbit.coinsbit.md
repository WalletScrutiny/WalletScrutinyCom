---
wsId: 
title: "Coinsbit - Cryptocurrency Exchange: BTC, ETH, USDT"
altTitle: 
authors:

users: 100000
appId: com.coinsbit.coinsbit
released: 2019-10-28
updated: 2019-11-27
version: "1.0"
stars: 2.7
<<<<<<< HEAD
ratings: 1535
reviews: 1108
=======
ratings: 1536
reviews: 1109
>>>>>>> dcffacc2
size: 16M
website: 
repository: 
issue: 
icon: com.coinsbit.coinsbit.png
bugbounty: 
verdict: stale
date: 2021-08-17
signer: 
reviewArchive:
- date: 2021-08-01
  version: "1.0"
  appHash: 
  gitRevision: d7cf0c0967057bb9f06fb8ec6cbf1097fe1da885
  verdict: wip

providerTwitter: 
providerLinkedIn: 
providerFacebook: 
providerReddit: 

redirect_from:

---

<|MERGE_RESOLUTION|>--- conflicted
+++ resolved
@@ -10,13 +10,8 @@
 updated: 2019-11-27
 version: "1.0"
 stars: 2.7
-<<<<<<< HEAD
-ratings: 1535
-reviews: 1108
-=======
 ratings: 1536
 reviews: 1109
->>>>>>> dcffacc2
 size: 16M
 website: 
 repository: 
