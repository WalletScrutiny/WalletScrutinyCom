--- conflicted
+++ resolved
@@ -10,13 +10,8 @@
 updated: 2021-07-29
 version: "1.0.5"
 stars: 4.2
-<<<<<<< HEAD
-ratings: 529
-reviews: 380
-=======
 ratings: 527
 reviews: 378
->>>>>>> b702eada
 size: 105M
 website: 
 repository: 
