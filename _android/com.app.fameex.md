---
wsId: 
title: "FAMEEX: bitcoin, crypto, quant, grid trading"
altTitle: 
authors:

users: 1000
appId: com.app.fameex
released: 2020-08-10
updated: 2021-08-17
version: "2.5.0"
stars: 5.0
<<<<<<< HEAD
ratings: 463
reviews: 425
=======
ratings: 489
reviews: 449
>>>>>>> dcffacc2
size: 41M
website: 
repository: 
issue: 
icon: com.app.fameex.png
bugbounty: 
verdict: wip
date: 2021-08-02
signer: 
reviewArchive:


providerTwitter: 
providerLinkedIn: 
providerFacebook: 
providerReddit: 

redirect_from:

---

<|MERGE_RESOLUTION|>--- conflicted
+++ resolved
@@ -10,13 +10,8 @@
 updated: 2021-08-17
 version: "2.5.0"
 stars: 5.0
-<<<<<<< HEAD
-ratings: 463
-reviews: 425
-=======
 ratings: 489
 reviews: 449
->>>>>>> dcffacc2
 size: 41M
 website: 
 repository: 
