---
wsId: krakent
title: "KrakenPro: Advanced Bitcoin & Crypto Trading"
altTitle: 
authors:
- leo
users: 1000000
appId: com.kraken.trade
released: 2019-10-24
updated: 2021-07-30
version: "2.0.2-11262"
stars: 4.5
<<<<<<< HEAD
ratings: 20621
reviews: 6967
=======
ratings: 20627
reviews: 6966
>>>>>>> b702eada
size: 58M
website: https://www.kraken.com
repository: 
issue: 
icon: com.kraken.trade.png
bugbounty: 
verdict: custodial
date: 2020-05-29
signer: 
reviewArchive:


providerTwitter: krakenfx
providerLinkedIn: krakenfx
providerFacebook: KrakenFX
providerReddit: 

redirect_from:
  - /com.kraken.trade/
  - /posts/com.kraken.trade/
---


On their website we read:

> 95% of all deposits are kept in offline, air-gapped, geographically
  distributed cold storage. We keep full reserves so that you can always
  withdraw immediately on demand.

This app is an interface to a custodial exchange and therefore **not
verifiable**.<|MERGE_RESOLUTION|>--- conflicted
+++ resolved
@@ -10,13 +10,8 @@
 updated: 2021-07-30
 version: "2.0.2-11262"
 stars: 4.5
-<<<<<<< HEAD
-ratings: 20621
-reviews: 6967
-=======
 ratings: 20627
 reviews: 6966
->>>>>>> b702eada
 size: 58M
 website: https://www.kraken.com
 repository: 
