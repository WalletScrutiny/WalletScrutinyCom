---
wsId:
title: Priva Wallet
altTitle:
authors:
- danny
users: 5000
appId: network.privapp.wallet
appCountry:
released: 2022-03-14
updated: 2022-10-30
version: 1.0.7
stars: 5
<<<<<<< HEAD
ratings:
reviews: 19
size:
=======
ratings: 
reviews: 18
size: 
>>>>>>> 3d3b8a5e
website: https://privapp.network/
repository:
issue:
icon: network.privapp.wallet.png
bugbounty:
meta: ok
verdict: nosource
date: 2023-07-06
signer:
reviewArchive:
twitter: PrivappNetwork
social:
- https://t.me/PrivappNetwork
- https://medium.com/@privappnetwork
- https://www.linkedin.com/company/privapp-network
- https://www.youtube.com/channel/UCvTrYGLsL2It6pLrxP0ip3Q
- https://discord.com/invite/fepCFhdWeD
- https://www.instagram.com/privappnetwork
redirect_from:
developerName: Privapp Network
features:

---

## App Description from Google Play

> Your private & secure multi-chain wallet.

## Analysis

- We were given the option to create or import a wallet during startup. The seed phrases can only copied by tapping the 'copy' button, and can only be pasted using the 'paste' button.
- A Bech32 BTC address is available for receiving or sending.
- There were no claims regarding source-availability.
- A 'code search' on GitHub for the app ID, yielded [0 results.](https://github.com/search?q=network.privapp.wallet&type=code). The organization's [GitHub account](https://github.com/PrivappNetwork) is linked from the website, however it only has 2 repositories that do not identify as the Android app.
- This app is **not source-available.**<|MERGE_RESOLUTION|>--- conflicted
+++ resolved
@@ -11,15 +11,9 @@
 updated: 2022-10-30
 version: 1.0.7
 stars: 5
-<<<<<<< HEAD
 ratings:
-reviews: 19
+reviews: 18
 size:
-=======
-ratings: 
-reviews: 18
-size: 
->>>>>>> 3d3b8a5e
 website: https://privapp.network/
 repository:
 issue:
