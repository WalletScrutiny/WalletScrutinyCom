---
wsId: 
title: Bitcoin Future
altTitle: 
authors:
<<<<<<< HEAD
- danny 
=======
- danny
>>>>>>> 987c7acd
users: 10000
appId: com.bitcoinfuture.bitcoinfuture
appCountry: 
released: 2019-05-05
updated: 2023-08-19
version: '1.3'
stars: 
ratings: 
reviews: 
size: 
website: https://bitcoinfuture.com/
repository: 
issue: 
icon: com.bitcoinfuture.bitcoinfuture.png
bugbounty: 
meta: ok
<<<<<<< HEAD
verdict: nowallet
date: 2023-11-01
=======
verdict: wip
date: 2023-12-02
>>>>>>> 987c7acd
signer: 
reviewArchive: 
twitter: 
social: 
redirect_from: 
developerName: Automatex
features: 

---

<<<<<<< HEAD
## App Description from Google Play 

>  Bitcoin Future can also trade other cryptocurrencies in manual or automatic mode.

## Analysis 

- There are limitations on what users of the service can publish regarding the service as a part of their terms and conditions. 
- It also bears warnings at the footer of their site regarding trading in CFDs and crypto. 
- The warning also informs the user that the app is not a financial app but a marketing tool for brokers to find clients.
- We signed up with the service and verified through email.
- The user then has the option to sign up with binance with the provider's referral code. 
- The next option is to input the user's Binance's API keys.
- We did **not** find any features that indicate that this app provides its **own wallet service**.
=======
After four years with no updates, the app has been updated on August 19, 2023.

## App Description from Google Play

  > How to start with Bitcoin Future?
  > 1 Create an Account
  > - Click on 'Create an Account', fill the signup form and Submit.
  >
  > 2 Add funds
  > - Add funds in Euro, Dollars, Pounds or local currency.
  >
  > 3 Start Bitcoin Future
  > - Click on 'START AUTO TRADING' or buy/sell Bitcoin Futures.

## Analysis 

The app just displays a blank white screen.
>>>>>>> 987c7acd
<|MERGE_RESOLUTION|>--- conflicted
+++ resolved
@@ -2,12 +2,8 @@
 wsId: 
 title: Bitcoin Future
 altTitle: 
-authors:
-<<<<<<< HEAD
+authors: 
 - danny 
-=======
-- danny
->>>>>>> 987c7acd
 users: 10000
 appId: com.bitcoinfuture.bitcoinfuture
 appCountry: 
@@ -24,13 +20,8 @@
 icon: com.bitcoinfuture.bitcoinfuture.png
 bugbounty: 
 meta: ok
-<<<<<<< HEAD
 verdict: nowallet
 date: 2023-11-01
-=======
-verdict: wip
-date: 2023-12-02
->>>>>>> 987c7acd
 signer: 
 reviewArchive: 
 twitter: 
@@ -41,7 +32,8 @@
 
 ---
 
-<<<<<<< HEAD
+After four years with no updates, the app has been updated on August 19, 2023.
+
 ## App Description from Google Play 
 
 >  Bitcoin Future can also trade other cryptocurrencies in manual or automatic mode.
@@ -55,22 +47,3 @@
 - The user then has the option to sign up with binance with the provider's referral code. 
 - The next option is to input the user's Binance's API keys.
 - We did **not** find any features that indicate that this app provides its **own wallet service**.
-=======
-After four years with no updates, the app has been updated on August 19, 2023.
-
-## App Description from Google Play
-
-  > How to start with Bitcoin Future?
-  > 1 Create an Account
-  > - Click on 'Create an Account', fill the signup form and Submit.
-  >
-  > 2 Add funds
-  > - Add funds in Euro, Dollars, Pounds or local currency.
-  >
-  > 3 Start Bitcoin Future
-  > - Click on 'START AUTO TRADING' or buy/sell Bitcoin Futures.
-
-## Analysis 
-
-The app just displays a blank white screen.
->>>>>>> 987c7acd
