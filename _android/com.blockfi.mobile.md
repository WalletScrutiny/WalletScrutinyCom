---
wsId: 
title: 'BlockFi: Buy and trade crypto'
altTitle: 
authors:
- danny
users: 500000
appId: com.blockfi.mobile
appCountry: 
released: 2020-04-30
updated: 2023-03-15
version: 5.11.6
stars: 2.6
ratings: 4802
<<<<<<< HEAD
reviews: 1518
=======
reviews: 1520
>>>>>>> b63de6a7
size: 
website: https://blockfi.com/
repository: 
issue: 
icon: com.blockfi.mobile.png
bugbounty: 
meta: ok
verdict: custodial
date: 2021-08-27
signer: 
reviewArchive: 
twitter: BlockFi
social:
- https://www.linkedin.com/company/blockfi
- https://www.facebook.com/BlockFi
- https://www.reddit.com/r/blockfi
redirect_from: 
developerName: BlockFi
features: 

---

{% include review/bitgo.md %}

> BlockFi is the easiest place to buy, sell and earn cryptocurrency

> BlockFi provides financial services to individuals and businesses worldwide and in all 50 U.S. states. Our offerings include interest-earning accounts, low-cost USD loans secured with crypto and fee-free trading.

Its partner/custodian is Gemini. [More info](https://getstarted.gemini.com/gemini-blockfi/)

Link to BlockFi [Terms](https://blockfi.com/terms/)

Hosted Wallets

> Except as set forth in terms specific to your BlockFi account, digital assets you purchase from us shall be accessible via Online Platform in one or more omnibus wallets, via a third-party custodian. You can learn more about these arrangements at https://blockfi.com/securely-stored-assets/. BlockFi will track the balance and ownership of digital assets stored through the Online Platform in hosted wallets, and you can view the balance of digital in your BlockFi Account through the Online Platform.

Blockfi [Wallet Terms](https://blockfi.com/wallet-terms)

> Our BlockFi Wallet is a non-interest-bearing crypto custody account that allows you to hold, transfer and manage your cryptocurrency held in your account

More info on [Blockfi custodial services](https://help.blockfi.com/hc/en-us/articles/360048862572-How-does-BlockFi-custody-assets-What-are-the-risks-with-depositing-my-crypto-at-BlockFi-)

> In order to pay our clients crypto interest on a monthly basis and to meet withdrawal requests on a timely basis, we engage in a number of activities, including (1) keeping a material amount of digital assets available for withdrawal with third parties such as Gemini, BitGo, and Coinbase; (2) purchasing, as principal, SEC-regulated equities and predominately CFTC-regulated futures, and (3) applying risk management to the lending activities in the institutional market. The credit risks to these institutions are mitigated by credit due diligence and/or collateral (such as cash, crypto, or other assets). BlockFi also engages in a number of other revenue-generating activities that support its balance sheet and its payment of crypto interest.

[Blockfi Disclosures and Complaints](https://blockfi.com/disclosures-and-complaints/)

> BlockFi Interest Accounts (BIAs) are not insured by the Federal Deposit Insurance Corporation (FDIC) or the Securities Investor Protection Corporation (SIPC). BIAs are not registered with any federal or state securities regulatory authority.<|MERGE_RESOLUTION|>--- conflicted
+++ resolved
@@ -12,11 +12,7 @@
 version: 5.11.6
 stars: 2.6
 ratings: 4802
-<<<<<<< HEAD
-reviews: 1518
-=======
 reviews: 1520
->>>>>>> b63de6a7
 size: 
 website: https://blockfi.com/
 repository: 
