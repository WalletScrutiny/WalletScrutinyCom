--- conflicted
+++ resolved
@@ -11,11 +11,7 @@
 version: "4.4.1"
 stars: 3.3
 ratings: 3193
-<<<<<<< HEAD
-reviews: 1474
-=======
 reviews: 1472
->>>>>>> dcffacc2
 size: 10M
 website: 
 repository: 
