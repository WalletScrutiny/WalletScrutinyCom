---
wsId: yellowcard
title: "Yellow Card: Buy and Sell Bitcoin"
altTitle: 
authors:
- kiwilamb
users: 100000
appId: io.yellowcard.app
released: 2019-05-14
updated: 2021-08-16
version: "3.4.2"
stars: 3.2
<<<<<<< HEAD
ratings: 1080
=======
ratings: 1084
>>>>>>> dcffacc2
reviews: 815
size: 1.4M
website: https://yellowcard.io/
repository: 
issue: 
icon: io.yellowcard.app.png
bugbounty: 
verdict: custodial
date: 2021-04-13
signer: 
reviewArchive:


providerTwitter: yellowcard_app
providerLinkedIn: yellowcardapp
providerFacebook: yellowcardapp
providerReddit: 

redirect_from:

---


**Update 2021-07-18**: Currently the app is not on the App Store.

The Yellow Card wallet has no statements on [their website](https://yellowcard.io/) or in their FAQ regarding the management of private keys.
This leads us to conclude the wallet funds are likely under the control of the provider and hence custodial.

Our verdict: This 'wallet' is custodial and therefore is **not verifiable**.
<|MERGE_RESOLUTION|>--- conflicted
+++ resolved
@@ -10,11 +10,7 @@
 updated: 2021-08-16
 version: "3.4.2"
 stars: 3.2
-<<<<<<< HEAD
-ratings: 1080
-=======
 ratings: 1084
->>>>>>> dcffacc2
 reviews: 815
 size: 1.4M
 website: https://yellowcard.io/
