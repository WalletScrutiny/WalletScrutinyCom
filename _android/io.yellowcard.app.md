---
wsId: yellowcard
title: "Yellow Card: Buy and Sell Bitcoin"
altTitle: 
authors:
- kiwilamb
users: 100000
appId: io.yellowcard.app
released: 2019-05-14
updated: 2021-08-16
version: "3.4.2"
stars: 3.2
<<<<<<< HEAD
ratings: 1080
reviews: 815
=======
ratings: 1087
reviews: 819
>>>>>>> b702eada
size: 1.4M
website: https://yellowcard.io/
repository: 
issue: 
icon: io.yellowcard.app.png
bugbounty: 
verdict: custodial
date: 2021-04-13
signer: 
reviewArchive:


providerTwitter: yellowcard_app
providerLinkedIn: yellowcardapp
providerFacebook: yellowcardapp
providerReddit: 

redirect_from:

---


**Update 2021-07-18**: Currently the app is not on the App Store.

The Yellow Card wallet has no statements on [their website](https://yellowcard.io/) or in their FAQ regarding the management of private keys.
This leads us to conclude the wallet funds are likely under the control of the provider and hence custodial.

Our verdict: This 'wallet' is custodial and therefore is **not verifiable**.
<|MERGE_RESOLUTION|>--- conflicted
+++ resolved
@@ -10,13 +10,8 @@
 updated: 2021-08-16
 version: "3.4.2"
 stars: 3.2
-<<<<<<< HEAD
-ratings: 1080
-reviews: 815
-=======
 ratings: 1087
 reviews: 819
->>>>>>> b702eada
 size: 1.4M
 website: https://yellowcard.io/
 repository: 
