---
wsId: ascendex
title: "AscendEX: Bitcoin Exchange/Crypto Trading Platform"
altTitle: 
authors:
- leo
users: 100000
appId: com.ascendex.exchange
released: 2021-04-28
updated: 2021-08-17
version: "2.6.2"
stars: 3.9
<<<<<<< HEAD
ratings: 2015
reviews: 711
=======
ratings: 2035
reviews: 717
>>>>>>> b702eada
size: 46M
website: https://ascendex.com
repository: 
issue: 
icon: com.ascendex.exchange.png
bugbounty: 
verdict: custodial
date: 2021-05-12
signer: 
reviewArchive:


providerTwitter: AscendEX_Global
providerLinkedIn: 
providerFacebook: AscendEXOfficial
providerReddit: AscendEX_Official

redirect_from:

---


The AscendEx mobile app claims on the website help section to manage bitcoins...

> You can withdraw your digital assets to external platforms or wallets via
  their address. Copy the address from the external platform or wallet, and
  paste it into the withdrawal address field on AscendEX to complete the
  withdrawal. 

however there is no evidence of the wallet being non-custodial. This leads us to
conclude the wallet funds are in control of the provider and hence custodial.

Our verdict: This 'wallet' is custodial and therefore **not verifiable**.<|MERGE_RESOLUTION|>--- conflicted
+++ resolved
@@ -10,13 +10,8 @@
 updated: 2021-08-17
 version: "2.6.2"
 stars: 3.9
-<<<<<<< HEAD
-ratings: 2015
-reviews: 711
-=======
 ratings: 2035
 reviews: 717
->>>>>>> b702eada
 size: 46M
 website: https://ascendex.com
 repository: 
