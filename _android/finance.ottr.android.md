--- conflicted
+++ resolved
@@ -2,14 +2,9 @@
 wsId: ottrSolWallet
 title: 'Ottr Wallet: Buy, Stake SOL'
 altTitle: 
-<<<<<<< HEAD
 authors:
 - danny
-users: 1000
-=======
-authors: 
 users: 5000
->>>>>>> aaffcad2
 appId: finance.ottr.android
 appCountry: 
 released: 2022-10-04
