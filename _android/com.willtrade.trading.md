---
wsId:
title: "Will Trade - Crypto Forex Gold"
altTitle:
authors:
<<<<<<< HEAD
- danny
users: 5000
=======

users: 10000
>>>>>>> d0004cad
appId: com.willtrade.trading
released: 2021-08-19
updated: 2021-09-29
version: "1.0.1"
stars: 4.9
ratings: 1095
reviews: 714
size: 13M
website:
repository:
issue:
icon: com.willtrade.trading.jpg
bugbounty:
verdict: custodial
date: 2021-09-01
signer:
reviewArchive:


providerTwitter:
providerLinkedIn:
providerFacebook:
providerReddit:

redirect_from:

---


## App Description

> Trade global popular varieties with one account: forex, gold, bitcoin, stock indices, energy and more, Be a trader now and start making money.
> Popular forex currency pairs : EUR/USD, XAU/USD, GBP/USD;
> Crypto: Bitcoin, Ethereum, Dogecoin, Ripple, Litecoin, and others;
> The main stock indices: NDX, HSI;

**Notes:**

- The app does not have a website listed on its Google Play page.
- We were not able to find social media accounts for the app

## The App

You can bind your bank account. Deposit and withdraw Bitcoin. Initially we thought this app was like those dime-a-dozen forex websites. We were surprised to find multiple crypto wallets including USDT, BTC, ETH and others.

## Verdict

The app has multiple cryptocurrency wallets which have the ability to send and receive. However, these do not have backup or restore options. This service is **custodial** and the app **cannot be verified**.<|MERGE_RESOLUTION|>--- conflicted
+++ resolved
@@ -1,15 +1,10 @@
 ---
-wsId:
+wsId: 
 title: "Will Trade - Crypto Forex Gold"
-altTitle:
+altTitle: 
 authors:
-<<<<<<< HEAD
 - danny
-users: 5000
-=======
-
 users: 10000
->>>>>>> d0004cad
 appId: com.willtrade.trading
 released: 2021-08-19
 updated: 2021-09-29
@@ -18,21 +13,21 @@
 ratings: 1095
 reviews: 714
 size: 13M
-website:
-repository:
-issue:
+website: 
+repository: 
+issue: 
 icon: com.willtrade.trading.jpg
 bugbounty:
 verdict: custodial
 date: 2021-09-01
-signer:
+signer: 
 reviewArchive:
 
 
-providerTwitter:
-providerLinkedIn:
-providerFacebook:
-providerReddit:
+providerTwitter: 
+providerLinkedIn: 
+providerFacebook: 
+providerReddit: 
 
 redirect_from:
 
