---
wsId: TokenPocket
title: "TokenPocket Wallet. BTC, ETH, BSC, HECO, TRON, DOT"
altTitle: 
authors:
- leo
users: 1000000
appId: vip.mytokenpocket
released: 2018-06-29
updated: 2021-08-05
version: "1.3.1"
stars: 4.3
<<<<<<< HEAD
ratings: 8926
reviews: 4076
=======
ratings: 8944
reviews: 4086
>>>>>>> b702eada
size: 44M
website: https://www.tokenpocket.pro
repository: https://github.com/TP-Lab/tp-android
issue: https://github.com/TP-Lab/tp-android/issues/15
icon: vip.mytokenpocket.png
bugbounty: 
verdict: nosource
date: 2021-04-13
signer: 
reviewArchive:


providerTwitter: TokenPocket_TP
providerLinkedIn: 
providerFacebook: TokenPocket
providerReddit: 

redirect_from:

---


From the description:

> You can store, send and receive your Bitcoin (BTC), Ethereum (ETH), EOS, TRON
  (TRX), IOST, Cosmos and Biance (BNB) easily.

so it's a BTC wallet and according to the following also self-custodial and open
source:

> Features of the Multi-Crypto Wallet<br>
  1. An open-sourced decentralized wallet, keep your cryptocurrencies safe<br>
  • It is an open-sourced and non-custodial decentralized wallet that stores
    your private keys on users' device, you can store, send and receive all your
    tokens within the wallet.

And indeed, on their website we can find a link to
[their repository on GitHub](https://github.com/TP-Lab/tp-android).

A quick look at the code though reveals several issues:

* Minification is a sort of obfuscation and [they minify](https://github.com/TP-Lab/tp-android/blob/master/app/build.gradle#L17).
* The `applicationId` is [not vip.mytokenpocket](https://github.com/TP-Lab/tp-android/blob/master/app/build.gradle#L7).
* The repository was last active two years ago while the app on Google Play was last updated two weeks ago.
* [The description](https://github.com/TP-Lab/tp-android/blob/master/README.md) sounds very different to the Play Store description:

> Only supports SWTC Blockchain for now, we will support Ethereum Blockchain and
  so on in the future.

So for now we have to file it as "no source" and recommend to be careful as some
things don't add up. At least the "open source" claim is probably false. In any
case the app is **not verifiable** as is.<|MERGE_RESOLUTION|>--- conflicted
+++ resolved
@@ -10,13 +10,8 @@
 updated: 2021-08-05
 version: "1.3.1"
 stars: 4.3
-<<<<<<< HEAD
-ratings: 8926
-reviews: 4076
-=======
 ratings: 8944
 reviews: 4086
->>>>>>> b702eada
 size: 44M
 website: https://www.tokenpocket.pro
 repository: https://github.com/TP-Lab/tp-android
