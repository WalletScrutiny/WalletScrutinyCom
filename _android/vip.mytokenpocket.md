--- conflicted
+++ resolved
@@ -9,15 +9,9 @@
 released: 2018-06-29
 updated: 2021-08-05
 version: "1.3.1"
-<<<<<<< HEAD
-stars: 4.3
-ratings: 8926
-reviews: 4076
-=======
 stars: 4.4
 ratings: 8944
 reviews: 4080
->>>>>>> dcffacc2
 size: 44M
 website: https://www.tokenpocket.pro
 repository: https://github.com/TP-Lab/tp-android
