---
wsId: Quidax
title: "Quidax - Buy and Sell Bitcoin"
altTitle: 
authors:
- kiwilamb
users: 100000
appId: com.quidax.app
released: 2019-10-31
updated: 2021-01-12
version: "1.8.0"
stars: 3.2
<<<<<<< HEAD
ratings: 1893
reviews: 1461
=======
ratings: 1894
reviews: 1462
>>>>>>> b702eada
size: 53M
website: https://www.quidax.com
repository: 
issue: 
icon: com.quidax.app.png
bugbounty: 
verdict: custodial
date: 2021-04-20
signer: 
reviewArchive:


providerTwitter: QuidaxAfrica
providerLinkedIn: quidax
providerFacebook: quidaxafrica
providerReddit: 

redirect_from:

---


From the play store description it clearly states the private keys are in control of the provider....

> Also, 98% of all cryptocurrencies on Quidax are stored in cold wallets (offline) with the remaining 2% protected in line with security best practises.

This means the exchange is holding the bitcoins on behalf of the user, hence custodial.

Our verdict: This 'wallet' is custodial and therefore is **not verifiable**.<|MERGE_RESOLUTION|>--- conflicted
+++ resolved
@@ -10,13 +10,8 @@
 updated: 2021-01-12
 version: "1.8.0"
 stars: 3.2
-<<<<<<< HEAD
-ratings: 1893
-reviews: 1461
-=======
 ratings: 1894
 reviews: 1462
->>>>>>> b702eada
 size: 53M
 website: https://www.quidax.com
 repository: 
