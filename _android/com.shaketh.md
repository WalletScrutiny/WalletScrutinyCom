--- conflicted
+++ resolved
@@ -10,13 +10,8 @@
 updated: 2021-08-19
 version: "1.7.21"
 stars: 4.6
-<<<<<<< HEAD
-ratings: 7961
-reviews: 3342
-=======
 ratings: 7962
 reviews: 3343
->>>>>>> b702eada
 size: 95M
 website: https://shakepay.com
 repository: 
