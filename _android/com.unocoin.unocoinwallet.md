--- conflicted
+++ resolved
@@ -7,19 +7,11 @@
 users: 1000000
 appId: com.unocoin.unocoinwallet
 released: 2016-11-30
-<<<<<<< HEAD
-updated: 2021-08-17
-version: "4.0.0"
-stars: 3.8
-ratings: 16161
-reviews: 8878
-=======
 updated: 2021-08-19
 version: "4.0.1"
 stars: 3.8
 ratings: 16162
 reviews: 8879
->>>>>>> b702eada
 size: 10M
 website: https://www.unocoin.com
 repository: 
