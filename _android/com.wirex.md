---
wsId: 
title: "Wirex Multicurrency Crypto Wallet"
altTitle: 
authors:
- danny
users: 1000000
appId: com.wirex
released: 2016-03-31
updated: 2021-08-06
version: "3.23.5"
stars: 3.5
<<<<<<< HEAD
ratings: 21675
reviews: 11833
=======
ratings: 21694
reviews: 11842
>>>>>>> b702eada
size: 100M
website: https://wirexapp.com/en
repository: 
issue: 
icon: com.wirex.png
bugbounty: 
verdict: custodial
date: 2021-08-16
signer: 
reviewArchive:


providerTwitter: wirexapp
providerLinkedIn: wirex-limited
providerFacebook: wirexapp
providerReddit: 

redirect_from:

---
From their app description:

> Download the Wirex app today and discover seamless and secure ways to store, buy, exchange and spend crypto and traditional currency at the best rates available.

From their terms of use:

> When you ask us to buy DPTs on your behalf through the Wirex Service, we will store the DPTs in pooled crypto wallets created and maintained by our third-party wallet custodian or by us.

This makes the app custodial and also not verifiable.<|MERGE_RESOLUTION|>--- conflicted
+++ resolved
@@ -10,13 +10,8 @@
 updated: 2021-08-06
 version: "3.23.5"
 stars: 3.5
-<<<<<<< HEAD
-ratings: 21675
-reviews: 11833
-=======
 ratings: 21694
 reviews: 11842
->>>>>>> b702eada
 size: 100M
 website: https://wirexapp.com/en
 repository: 
