--- conflicted
+++ resolved
@@ -9,15 +9,9 @@
 released: 2020-05-11
 updated: 2021-08-13
 version: "1.15.0"
-<<<<<<< HEAD
-stars: 4.3
-ratings: 6103
-reviews: 1954
-=======
 stars: 4.2
 ratings: 6142
 reviews: 1959
->>>>>>> dcffacc2
 size: 56M
 website: https://crypto.com/en/defi/
 repository: 
