--- conflicted
+++ resolved
@@ -11,13 +11,8 @@
 updated: 2021-08-14
 version: "7.1.7.27"
 stars: 4.4
-<<<<<<< HEAD
-ratings: 139370
-reviews: 43145
-=======
 ratings: 139412
 reviews: 43157
->>>>>>> b702eada
 size: 50M
 website: https://www.webull.com/
 repository: 
