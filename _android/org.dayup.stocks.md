---
wsId: webull
title: 'Webull: Investing & Trading'
altTitle: 
authors:
- danny
- leo
users: 10000000
appId: org.dayup.stocks
appCountry: 
released: 
updated: 2023-03-09
version: 8.4.5.10
stars: 4.4
ratings: 165702
<<<<<<< HEAD
reviews: 37334
=======
reviews: 37322
>>>>>>> 019397c3
size: 
website: https://www.webull.com
repository: 
issue: 
icon: org.dayup.stocks.png
bugbounty: 
meta: ok
verdict: nosendreceive
date: 2021-08-10
signer: 
reviewArchive: 
twitter: WebullGlobal
social:
- https://www.linkedin.com/company/webullfinancialllc
redirect_from: 
developerName: Webull Technologies Pte. Ltd.
features: 

---

The app allows you to trade BTC but it is only an exchange and not a wallet.

From their website:
> We provide our customers with access to cryptocurrency trading through Apex Crypto. Apex Crypto is not a registered broker-dealer or FINRA member and your cryptocurrency holdings are not FDIC or SIPC insured.

> You can buy and sell cryptocurrency on Webull. However, we do not support transferring crypto into or out of your Webull account at this time.
<|MERGE_RESOLUTION|>--- conflicted
+++ resolved
@@ -13,11 +13,7 @@
 version: 8.4.5.10
 stars: 4.4
 ratings: 165702
-<<<<<<< HEAD
-reviews: 37334
-=======
 reviews: 37322
->>>>>>> 019397c3
 size: 
 website: https://www.webull.com
 repository: 
