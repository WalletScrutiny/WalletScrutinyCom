---
wsId: CryptoHero
title: CryptoHero
altTitle: 
authors:
- danny
users: 10000
appId: capital.novum.cryptohero
appCountry: 
released: Jul 16, 2021
<<<<<<< HEAD
updated: 2023-03-12
version: 2.1.0.1
=======
updated: 2023-03-09
version: 2.1.0.0
>>>>>>> 019397c3
stars: 3.8
ratings: 
reviews: 8
size: 
website: https://www.cryptohero.ai
repository: 
issue: 
icon: capital.novum.cryptohero.png
bugbounty: 
meta: ok
verdict: nowallet
date: 2022-07-14
signer: 
reviewArchive: 
twitter: 
social: 
redirect_from: 
developerName: Novum Global Ventures Pte Ltd
features: 

---

> Run FREE crypto trading bots with CryptoHero on popular crypto exchanges. Using a trading bot allows you to take advantage of market movements even when you are asleep.

Cryptohero also advertises:

> Multiple crypto exchange support. Connect to all of them and let your bots run in parallel to execute trades across multiple exchanges.

This app is not a wallet.<|MERGE_RESOLUTION|>--- conflicted
+++ resolved
@@ -8,13 +8,8 @@
 appId: capital.novum.cryptohero
 appCountry: 
 released: Jul 16, 2021
-<<<<<<< HEAD
-updated: 2023-03-12
-version: 2.1.0.1
-=======
 updated: 2023-03-09
 version: 2.1.0.0
->>>>>>> 019397c3
 stars: 3.8
 ratings: 
 reviews: 8
