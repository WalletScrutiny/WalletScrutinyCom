---
wsId: 
title: "Good Crypto: one trading app - 30 crypto exchanges"
altTitle: 
authors:
- leo
users: 100000
appId: app.goodcrypto
released: 2019-05-20
updated: 2021-07-19
version: "1.7.5"
stars: 4.5
<<<<<<< HEAD
ratings: 715
=======
ratings: 716
>>>>>>> b702eada
reviews: 299
size: 20M
website: https://goodcrypto.app
repository: 
issue: 
icon: app.goodcrypto.png
bugbounty: 
verdict: nosendreceive
date: 2021-08-10
signer: 
reviewArchive:


providerTwitter: GoodCryptoApp
providerLinkedIn: goodcrypto
providerFacebook: GoodCryptoApp
providerReddit: GoodCrypto

redirect_from:
  - /app.goodcrypto/
---


This app allows you to connect to accounts on trading platforms and does not
work as a wallet as such. We assume that you cannot receive Bitcoins to and send
them from this app.<|MERGE_RESOLUTION|>--- conflicted
+++ resolved
@@ -10,11 +10,7 @@
 updated: 2021-07-19
 version: "1.7.5"
 stars: 4.5
-<<<<<<< HEAD
-ratings: 715
-=======
 ratings: 716
->>>>>>> b702eada
 reviews: 299
 size: 20M
 website: https://goodcrypto.app
