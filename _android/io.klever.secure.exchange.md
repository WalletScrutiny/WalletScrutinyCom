--- conflicted
+++ resolved
@@ -10,17 +10,10 @@
 updated: 2021-09-23
 version: "1.0.0-beta24"
 stars: 3.9
-<<<<<<< HEAD
-ratings: 359
-reviews: 222
-size: 12M
-website: https://klever.io/en/
-=======
 ratings: 371
 reviews: 226
 size: 13M
-website: 
->>>>>>> 124561cb
+website: https://klever.io/en/
 repository: 
 issue: 
 icon: io.klever.secure.exchange.png
