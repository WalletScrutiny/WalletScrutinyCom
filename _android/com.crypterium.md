--- conflicted
+++ resolved
@@ -10,13 +10,8 @@
 updated: 2021-08-16
 version: "2.6.53.19"
 stars: 4.2
-<<<<<<< HEAD
-ratings: 7613
-reviews: 3973
-=======
 ratings: 7619
 reviews: 3974
->>>>>>> dcffacc2
 size: 49M
 website: https://crypterium.com
 repository: 
