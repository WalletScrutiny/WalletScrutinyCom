---
wsId: tabtrader
title: TabTrader Buy & Trade Bitcoin
altTitle: 
authors:
- leo
- kiwilamb
- danny
users: 1000000
appId: com.tabtrader.android
appCountry: 
released: 2014-08-14
updated: 2023-03-13
version: 5.2.3
stars: 4.5
ratings: 57218
<<<<<<< HEAD
reviews: 1113
=======
reviews: 1115
>>>>>>> b63de6a7
size: 
website: http://www.tab-trader.com
repository: 
issue: 
icon: com.tabtrader.android.png
bugbounty: 
meta: ok
verdict: nowallet
date: 2021-08-10
signer: 
reviewArchive: 
twitter: tabtraderpro
social:
- https://www.linkedin.com/company/tabtrader
- https://www.facebook.com/tabtrader
redirect_from: 
developerName: Tabtrader BV
features: 

---

**Updated 2022-01-06**

When buying bitcoin over at https://buy.tab-trader.com/, the user is asked to provide the following:

- The amount of Bitcoin to purchase
- The user's **own** bitcoin addresses

If the user has no wallet of his own, there's a small link at the bottom of the box which recommends bitpay wallet.

**Previous Analysis**

This app appears to not function as a wallet. At least we could not see any
documentation about depositing or withdrawing through the app, which makes the
verdict **not a wallet** but the app still has massive potential for abuse
if the provider front-runs the trades of the users from the insight they gain or
even worse, they could trigger lucrative-to-front-run trades the user never
intended to make.<|MERGE_RESOLUTION|>--- conflicted
+++ resolved
@@ -14,11 +14,7 @@
 version: 5.2.3
 stars: 4.5
 ratings: 57218
-<<<<<<< HEAD
-reviews: 1113
-=======
 reviews: 1115
->>>>>>> b63de6a7
 size: 
 website: http://www.tab-trader.com
 repository: 
