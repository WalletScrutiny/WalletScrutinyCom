--- conflicted
+++ resolved
@@ -10,13 +10,8 @@
 updated: 2021-08-03
 version: "5.0.0.2"
 stars: 5.0
-<<<<<<< HEAD
-ratings: 8008
-reviews: 891
-=======
 ratings: 8586
 reviews: 885
->>>>>>> dcffacc2
 size: 42M
 website: 
 repository: 
