--- conflicted
+++ resolved
@@ -10,13 +10,8 @@
 updated: 2021-08-03
 version: "5.0.0.2"
 stars: 5.0
-<<<<<<< HEAD
-ratings: 8008
-reviews: 891
-=======
 ratings: 8279
 reviews: 892
->>>>>>> b702eada
 size: 42M
 website: 
 repository: 
