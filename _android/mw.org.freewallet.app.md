---
wsId: mw.org.freewallet
title: "Freewallet: Bitcoin & Crypto Blockchain Wallet"
altTitle: 
authors:
- leo
users: 500000
appId: mw.org.freewallet.app
released: 2017-08-10
updated: 2021-03-04
version: "1.15.3"
stars: 4.4
<<<<<<< HEAD
ratings: 11100
reviews: 7677
=======
ratings: 11108
reviews: 7681
>>>>>>> b702eada
size: 12M
website: https://freewallet.org
repository: 
issue: 
icon: mw.org.freewallet.app.png
bugbounty: 
verdict: custodial
date: 2019-12-22
signer: 
reviewArchive:


providerTwitter: freewalletorg
providerLinkedIn: 
providerFacebook: freewallet.org
providerReddit: 

redirect_from:

---


According to the description

> In addition, the majority of cryptocurrency assets on the platform are stored
  in an offline vault. Your coins will be kept in cold storage with state of the
  art security protecting them.

This is a custodial app.

Our verdict: **not verifiable**.<|MERGE_RESOLUTION|>--- conflicted
+++ resolved
@@ -10,13 +10,8 @@
 updated: 2021-03-04
 version: "1.15.3"
 stars: 4.4
-<<<<<<< HEAD
-ratings: 11100
-reviews: 7677
-=======
 ratings: 11108
 reviews: 7681
->>>>>>> b702eada
 size: 12M
 website: https://freewallet.org
 repository: 
