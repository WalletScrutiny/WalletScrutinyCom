---
wsId: 
title: "BitForex Pro"
altTitle: 
authors:

users: 50000
appId: com.bitforex.pro
released: 2020-07-19
updated: 2020-07-20
version: "2.0.0"
<<<<<<< HEAD
stars: 2.3
ratings: 371
reviews: 269
=======
stars: 2.4
ratings: 374
reviews: 270
>>>>>>> dcffacc2
size: 29M
website: 
repository: 
issue: 
icon: com.bitforex.pro.png
bugbounty: 
verdict: stale
date: 2021-08-17
signer: 
reviewArchive:
- date: 2021-08-01
  version: "2.0.0"
  appHash: 
  gitRevision: d7cf0c0967057bb9f06fb8ec6cbf1097fe1da885
  verdict: wip

providerTwitter: 
providerLinkedIn: 
providerFacebook: 
providerReddit: 

redirect_from:

---

<|MERGE_RESOLUTION|>--- conflicted
+++ resolved
@@ -9,15 +9,9 @@
 released: 2020-07-19
 updated: 2020-07-20
 version: "2.0.0"
-<<<<<<< HEAD
-stars: 2.3
-ratings: 371
-reviews: 269
-=======
 stars: 2.4
 ratings: 374
 reviews: 270
->>>>>>> dcffacc2
 size: 29M
 website: 
 repository: 
