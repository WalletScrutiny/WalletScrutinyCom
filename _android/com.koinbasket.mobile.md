--- conflicted
+++ resolved
@@ -1,16 +1,9 @@
 ---
-<<<<<<< HEAD
 wsId: koinbasketCrypto
-title: 'KoinBasket: Crypto Trading App'
+title: 'KoinBasket: Best Crypto App'
 altTitle:
 authors:
 - danny
-=======
-wsId: 
-title: 'KoinBasket: Best Crypto App'
-altTitle: 
-authors: 
->>>>>>> 3d3b8a5e
 users: 10000
 appId: com.koinbasket.mobile
 appCountry:
