---
wsId: pdax
title: PDAX - Trade Directly with PHP
altTitle: 
authors:
- danny
users: 500000
appId: ph.pdax.mobile
appCountry: ph
released: 2021-01-18
updated: 2023-02-21
version: 2.9.2
stars: 3.3
ratings: 3291
<<<<<<< HEAD
reviews: 2026
=======
reviews: 2025
>>>>>>> 019397c3
size: 
website: https://pdax.ph
repository: 
issue: 
icon: ph.pdax.mobile.png
bugbounty: 
meta: ok
verdict: custodial
date: 2021-09-03
signer: 
reviewArchive: 
twitter: pdaxph
social:
- https://www.linkedin.com/company/pdaxph
- https://www.facebook.com/pdaxph
redirect_from: 
developerName: PDAX (Philippine Digital Asset Exchange)
features: 

---

PDAX or the "Philippine Digital Asset Exchange" is a cryptocurrency exchange.

It allows deposits and withdrawals of different cryptocurrency assets only after KYC. 

In its [Terms Page](https://trade.pdax.ph/pages/terms), under Section 17 "Assumption of Risk", it mentions:

> You accept the risks associated with the use of the PDAX’s online Platform and its Services in transacting Digital Assets such as, but not limited to: **Failure of security of your Wallet address and Private Keys;**

We contacted PDAX support and they confirmed that they do not provide the private keys for the wallets.

Verdict is **custodial**


<|MERGE_RESOLUTION|>--- conflicted
+++ resolved
@@ -12,11 +12,7 @@
 version: 2.9.2
 stars: 3.3
 ratings: 3291
-<<<<<<< HEAD
-reviews: 2026
-=======
 reviews: 2025
->>>>>>> 019397c3
 size: 
 website: https://pdax.ph
 repository: 
