---
wsId: CashApp
title: "Cash App"
altTitle: 
authors:
- leo
users: 50000000
appId: com.squareup.cash
released: 
updated: 2021-08-16
version: "3.46.0"
stars: 4.2
<<<<<<< HEAD
ratings: 427935
reviews: 151665
=======
ratings: 428811
reviews: 151802
>>>>>>> b702eada
size: 29M
website: https://cash.app
repository: 
issue: 
icon: com.squareup.cash.png
bugbounty: 
verdict: custodial
date: 2020-08-06
signer: 
reviewArchive:


providerTwitter: cashapp
providerLinkedIn: 
providerFacebook: 
providerReddit: 

redirect_from:
  - /com.squareup.cash/
---


This app is primarily a banking app:

> Cash App is the easiest way to send, spend, save, and invest your money. It’s
  the SAFE, FAST, and FREE mobile banking app.

but you can also receive and send Bitcoins with it:

> **BUY, SELL, DEPOSIT, AND WITHDRAW BITCOIN**
> 
> Cash App is the easiest way to buy, sell, deposit, and withdraw Bitcoin. Track
  the BTC price in realtime in your app and get started by buying as little as
  $1 of Bitcoin. Your BTC arrives in your app instantly. You can then decide to
  keep it safe in Cash App or withdraw it to a different wallet.

To little surprise for a banking app, we can't find any claims about the Bitcoin
Wallet being non-custodial. As a custodial offering, this app is **not
verifiable**.<|MERGE_RESOLUTION|>--- conflicted
+++ resolved
@@ -10,13 +10,8 @@
 updated: 2021-08-16
 version: "3.46.0"
 stars: 4.2
-<<<<<<< HEAD
-ratings: 427935
-reviews: 151665
-=======
 ratings: 428811
 reviews: 151802
->>>>>>> b702eada
 size: 29M
 website: https://cash.app
 repository: 
