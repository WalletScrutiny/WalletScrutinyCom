--- conflicted
+++ resolved
@@ -2,14 +2,8 @@
 wsId: wxNetwork
 title: WX Network
 altTitle: 
-<<<<<<< HEAD
-authors:
-- danny 
-users: 5000
-=======
 authors: 
 users: 10000
->>>>>>> e3d2c2f9
 appId: network.wx.app
 appCountry: 
 released: 2022-09-30
