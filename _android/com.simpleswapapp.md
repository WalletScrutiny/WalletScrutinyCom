--- conflicted
+++ resolved
@@ -10,13 +10,8 @@
 updated: 2021-08-17
 version: "3.1.6"
 stars: 4.3
-<<<<<<< HEAD
-ratings: 269
-reviews: 210
-=======
 ratings: 272
 reviews: 211
->>>>>>> dcffacc2
 size: 38M
 website: 
 repository: 
