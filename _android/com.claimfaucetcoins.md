---
wsId: 
title: "Claim Faucet Coins :: Bitcoin Ethereum Altcoins"
altTitle: 
authors:

users: 50000
appId: com.claimfaucetcoins
released: 2020-04-21
updated: 2021-06-15
version: "2.1"
stars: 3.8
<<<<<<< HEAD
ratings: 222
=======
ratings: 224
>>>>>>> dcffacc2
reviews: 126
size: 4.9M
website: 
repository: 
issue: 
icon: com.claimfaucetcoins.png
bugbounty: 
verdict: wip
date: 2021-08-02
signer: 
reviewArchive:


providerTwitter: 
providerLinkedIn: 
providerFacebook: 
providerReddit: 

redirect_from:

---

<|MERGE_RESOLUTION|>--- conflicted
+++ resolved
@@ -10,11 +10,7 @@
 updated: 2021-06-15
 version: "2.1"
 stars: 3.8
-<<<<<<< HEAD
-ratings: 222
-=======
 ratings: 224
->>>>>>> dcffacc2
 reviews: 126
 size: 4.9M
 website: 
