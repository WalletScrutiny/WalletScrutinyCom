--- conflicted
+++ resolved
@@ -7,23 +7,13 @@
 users: 10000
 appId: com.blockin.wallet
 released: 2020-03-23
-<<<<<<< HEAD
-updated: 2021-09-28
-version: "2.1.3"
-stars: 4.0
-ratings: 203
-reviews: 96
-size: 52M
-website: https://poolin.fi/
-=======
 updated: 2021-09-30
 version: "2.1.4"
 stars: 4.1
 ratings: 204
 reviews: 97
 size: 49M
-website: 
->>>>>>> 91df7611
+website: https://poolin.fi/
 repository: 
 issue: 
 icon: com.blockin.wallet.png
