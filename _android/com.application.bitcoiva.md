--- conflicted
+++ resolved
@@ -10,13 +10,8 @@
 updated: 2021-08-12
 version: "1.17"
 stars: 3.6
-<<<<<<< HEAD
-ratings: 270
-reviews: 133
-=======
 ratings: 268
 reviews: 131
->>>>>>> dcffacc2
 size: 7.2M
 website: https://bitcoiva.com
 repository: 
