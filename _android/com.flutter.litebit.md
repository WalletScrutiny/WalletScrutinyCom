--- conflicted
+++ resolved
@@ -7,21 +7,12 @@
 users: 100000
 appId: com.flutter.litebit
 released: 2019-12-12
-<<<<<<< HEAD
-updated: 2021-08-18
-version: "3.1.2"
-stars: 2.9
-ratings: 734
-reviews: 553
-size: 195M
-=======
 updated: 2021-08-19
 version: "3.1.4"
 stars: 2.8
 ratings: 735
 reviews: 554
 size: 196M
->>>>>>> dcffacc2
 website: https://www.litebit.eu
 repository: 
 issue: 
