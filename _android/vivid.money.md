--- conflicted
+++ resolved
@@ -10,18 +10,8 @@
 updated: 2021-08-18
 version: "1.54.2"
 stars: 4.3
-<<<<<<< HEAD
-<<<<<<< HEAD
-ratings: 14268
-reviews: 3812
-=======
-ratings: 14239
-reviews: 3806
->>>>>>> dannygarcia/walletScrutinyCom-analysisWS
-=======
 ratings: 14275
 reviews: 3793
->>>>>>> dcffacc2
 size: 135M
 website: https://vivid.money/
 repository: 
@@ -42,12 +32,10 @@
 redirect_from:
 
 ---
-
-
 > Vivid is a brand new mobile banking and investing app. Online banking and commission-free investing belong together and should be easy.
 
 From their website's 'help' section in response to the question: "Do I own real cryptocurrencies?"
 
 > No, you don’t. With Vivid Invest we offer trading via Fractional Сoins. Fractional Coins are investment products; one-to-one bilateral agreements (so-called OTC derivatives) with specific cryptocurrencies as underlying. The price of your Fractional Coins reflects a real coin’s price movements 1:1. There is no leverage.
 
-We conclude that this app cannot send our receive actual Bitcoins.
+We conclude that this app cannot send or receive actual Bitcoins.
