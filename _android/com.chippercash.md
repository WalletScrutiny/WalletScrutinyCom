--- conflicted
+++ resolved
@@ -10,17 +10,10 @@
 appCountry: 
 released: 2018-07-07
 updated: 2023-03-09
-<<<<<<< HEAD
-version: 1.25.0
-stars: 4.2
-ratings: 59630
-reviews: 2462
-=======
 version: 1.24.0
 stars: 4.2
 ratings: 59630
 reviews: 2459
->>>>>>> 019397c3
 size: 
 website: https://chippercash.com
 repository: 
