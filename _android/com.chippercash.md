---
wsId: 
title: "Chipper Cash - Send & Receive Money Across Africa"
altTitle: 
authors:
- kiwilamb
users: 1000000
appId: com.chippercash
released: 2018-07-07
updated: 2021-08-02
version: "1.9.10"
<<<<<<< HEAD
stars: 4.1
ratings: 33035
reviews: 20727
=======
stars: 4.0
ratings: 33123
reviews: 20789
>>>>>>> b702eada
size: 85M
website: https://chippercash.com/
repository: 
issue: 
icon: com.chippercash.png
bugbounty: 
verdict: custodial
date: 2021-04-15
signer: 
reviewArchive:


providerTwitter: 
providerLinkedIn: 
providerFacebook: 
providerReddit: 

redirect_from:

---


Stated in their sites [support article](https://support.chippercash.com/en/articles/4750740-how-to-buy-sell-cryptocurrency-on-chipper-cash) 
"Currently it's not possible to send to or receive Bitcoin or Ethereum from external wallets"

Conclusion is that Chipper is a custodial wallet as funds are held by Chipper on behalf of the user.<|MERGE_RESOLUTION|>--- conflicted
+++ resolved
@@ -9,15 +9,9 @@
 released: 2018-07-07
 updated: 2021-08-02
 version: "1.9.10"
-<<<<<<< HEAD
-stars: 4.1
-ratings: 33035
-reviews: 20727
-=======
 stars: 4.0
 ratings: 33123
 reviews: 20789
->>>>>>> b702eada
 size: 85M
 website: https://chippercash.com/
 repository: 
