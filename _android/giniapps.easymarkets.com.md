--- conflicted
+++ resolved
@@ -10,11 +10,7 @@
 updated: 2021-08-16
 version: "1.25.0"
 stars: 4.0
-<<<<<<< HEAD
-ratings: 1567
-=======
 ratings: 1568
->>>>>>> dcffacc2
 reviews: 677
 size: 46M
 website: 
