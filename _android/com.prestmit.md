---
wsId: 
title: "Prestmit: Gift Cards For Naira, Cedis, BTC & USDT"
altTitle: 
authors:

users: 10000
appId: com.prestmit
released: 2021-04-13
<<<<<<< HEAD
updated: 2021-08-09
version: "2.2"
stars: 4.5
ratings: 380
reviews: 337
=======
updated: 2021-08-19
version: "2.3"
stars: 4.6
ratings: 390
reviews: 340
>>>>>>> dcffacc2
size: 8.4M
website: 
repository: 
issue: 
icon: com.prestmit.png
bugbounty: 
verdict: wip
date: 2021-08-08
signer: 
reviewArchive:


providerTwitter: 
providerLinkedIn: 
providerFacebook: 
providerReddit: 

redirect_from:

---

<|MERGE_RESOLUTION|>--- conflicted
+++ resolved
@@ -7,19 +7,11 @@
 users: 10000
 appId: com.prestmit
 released: 2021-04-13
-<<<<<<< HEAD
-updated: 2021-08-09
-version: "2.2"
-stars: 4.5
-ratings: 380
-reviews: 337
-=======
 updated: 2021-08-19
 version: "2.3"
 stars: 4.6
 ratings: 390
 reviews: 340
->>>>>>> dcffacc2
 size: 8.4M
 website: 
 repository: 
