---
wsId: bitrefill
title: "Bitrefill - Use Bitcoin to buy Gift Cards & Topups"
altTitle: 
authors:
- leo
users: 100000
appId: com.bitrefill.app
released: 2018-04-10
updated: 2019-09-28
version: "1.28.9"
stars: 3.9
<<<<<<< HEAD
ratings: 651
reviews: 385
=======
ratings: 654
reviews: 388
>>>>>>> dcffacc2
size: 5.2M
website: https://www.bitrefill.com
repository: 
issue: 
icon: com.bitrefill.app.png
bugbounty: 
verdict: stale
date: 2021-08-17
signer: 
reviewArchive:
- date: 2019-12-25
  version: "1.28.9"
  appHash: 
  gitRevision: d7cf0c0967057bb9f06fb8ec6cbf1097fe1da885
  verdict: custodial

providerTwitter: bitrefill
providerLinkedIn: 
providerFacebook: bitrefill
providerReddit: Bitrefill

redirect_from:
  - /com.bitrefill.app/
  - /posts/com.bitrefill.app/
---


While the primary purpose of this app is to buy stuff with Bitcoin and it appears
to be possible to use the app without putting money into it, the app also can
hold a balance, so it appears to be a wallet. At least we take that from the
screenshots.

As the description has no claims to the contrary and we can't find anything about
the app on their website except for a link to the Playstore, we have to assume
it is a custodial service.

Our verdict: The app is **not verifiable**.<|MERGE_RESOLUTION|>--- conflicted
+++ resolved
@@ -10,13 +10,8 @@
 updated: 2019-09-28
 version: "1.28.9"
 stars: 3.9
-<<<<<<< HEAD
-ratings: 651
-reviews: 385
-=======
 ratings: 654
 reviews: 388
->>>>>>> dcffacc2
 size: 5.2M
 website: https://www.bitrefill.com
 repository: 
