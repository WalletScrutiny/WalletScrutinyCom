--- conflicted
+++ resolved
@@ -12,11 +12,7 @@
 version: '11.61'
 stars: 3.8
 ratings: 1165
-<<<<<<< HEAD
-reviews: 430
-=======
 reviews: 434
->>>>>>> 019397c3
 size: 
 website: https://afriexapp.com
 repository: 
