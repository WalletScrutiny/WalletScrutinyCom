--- conflicted
+++ resolved
@@ -1,81 +1,3 @@
-<<<<<<< HEAD
----
-wsId: Afriex
-title: "Afriex - Money transfer"
-altTitle: 
-authors:
-- danny
-users: 10000
-appId: com.afriex.afriex
-released: 2020-03-05
-updated: 2021-08-16
-version: "11.25"
-stars: 4.5
-ratings: 718
-reviews: 520
-size: 55M
-website: https://afriexapp.com/
-repository: 
-issue: 
-icon: com.afriex.afriex.png
-bugbounty: 
-verdict: wip
-date: 2021-09-30
-signer: 
-reviewArchive:
-
-
-providerTwitter: afriexapp
-providerLinkedIn: afriex
-providerFacebook: AfriexApp
-providerReddit: 
-
-redirect_from:
-
----
-
-
-### Google Play
-From Google Play's description:
-
-> AFRIEX App is the cheapest & easiest way to send money Abroad instantly. With the Best Exchange Rates, Zero Fees, and a FREE Multi-currency account Afriex is quickly becoming the future of money.
-
-It also says:
-
-> Buy, sell, deposit, and withdraw Bitcoin with the touch of a button. Owning cryptocurrency is safe and easy with the Afriex app.
-
-There is no mention of a private key or self-custody. 
-
-However it may use P2P trading, as seen in [their page about Crypto:](https://afriexapp.com/crypto)
-
-> Because the crypto market never sleeps, our peer to peer (p2p) processing time is 10x faster to help you keep up with the market. 
-
-### FAQ
-
-[From the FAQ:](https://afriexapp.com/faq)
-
-> Afriex is a money sending platform powered by Cryptocurrency, that allows you to make instant and affordable money transfers abroad or at home.
-
-From another FAQ section [at the homepage:](https://afriexapp.com/)
-
-> Afriex sells bitcoin in some countries but not all, this is based on the rules of each country.
-
-### Site
-
-Despite claims to the contrary, Afriex sends mixed messages on how they provide or on whether they do have cryptocurrency support. On the Crypto tab of its main page, it notes that,
-
-> Crypto Coming Soon
-
-And provides an email address form, presumably to get sent a notification if the feature is available. The [terms and conditions](https://afriexapp.com/terms) are also silent about its crypto support.
-
-### App
-
-Afriex is only available in the countries of Nigeria Ghana, Kenya, Canada, and the USA. We were unable to sign up.
-
-### Reach out
-
-We tried to reach out to Afriex via [twitter](https://twitter.com/BitcoinWalletz/status/1445216191996313606) and await a response. With not much information at hand, we will leave it as work-in-progress until they officially replied.
-=======
 ---
 wsId: Afriex
 title: "Afriex - Money transfer"
@@ -151,5 +73,4 @@
 
 ### Reach out
 
-We tried to reach out to Afriex via [twitter](https://twitter.com/dannybuntu/status/1440665146985041925) and await a response. With not much information at hand, we will leave it as work-in-progress until they officially replied.
->>>>>>> 91df7611
+We tried to reach out to Afriex via [twitter](https://twitter.com/BitcoinWalletz/status/1445216191996313606) and await a response. With not much information at hand, we will leave it as work-in-progress until they officially replied.