---
wsId: cake
title: "Cake Wallet"
altTitle: 
authors:
- leo
users: 50000
appId: com.cakewallet.cake_wallet
released: 2020-01-01
updated: 2021-08-17
version: "4.2.5"
stars: 3.0
<<<<<<< HEAD
ratings: 590
reviews: 385
=======
ratings: 592
reviews: 386
>>>>>>> dcffacc2
size: 65M
website: https://cakewallet.com
repository: https://github.com/cake-tech/cake_wallet
issue: https://github.com/cake-tech/cake_wallet/issues/112
icon: com.cakewallet.cake_wallet.png
bugbounty: 
verdict: nonverifiable
date: 2021-04-14
signer: 
reviewArchive:


providerTwitter: cakewallet
providerLinkedIn: 
providerFacebook: cakewallet
providerReddit: cakewallet

redirect_from:

---


**Update 2021-04-14**: They now do have a public issue tracker and
[emanuel](/authors/emanuel) tried to build with
[slightly more success](https://github.com/cake-tech/cake_wallet/issues/112)
but the verdict remains the same.

> Cake Wallet allows you to safely store, send receive and exchange your XMR /
  Monero and BTC / Bitcoin.

is an implicit claim of this being a non-custodial Bitcoin wallet but:

> -You control your own seed and keys

is more explicit about the non-custodial part.

On their website we read:

> **FEATURES**<br>
  ...<br>
  Open source

and indeed, there is [a source code repo](https://github.com/cake-tech/cake_wallet).

There is no claim about reproducibility or build instructions. As the app uses
[Flutter](https://flutter.dev/) and we have no experience with that, we have to
stop here. Usually at this point we open issues on the code repository but they
have no public issue tracker.<|MERGE_RESOLUTION|>--- conflicted
+++ resolved
@@ -10,13 +10,8 @@
 updated: 2021-08-17
 version: "4.2.5"
 stars: 3.0
-<<<<<<< HEAD
-ratings: 590
-reviews: 385
-=======
 ratings: 592
 reviews: 386
->>>>>>> dcffacc2
 size: 65M
 website: https://cakewallet.com
 repository: https://github.com/cake-tech/cake_wallet
