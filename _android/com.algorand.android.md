---
wsId: 
title: "Algorand Wallet"
altTitle: 
authors:

users: 100000
appId: com.algorand.android
released: 2019-06-07
updated: 2021-08-20
version: "4.9.3"
stars: 4.9
<<<<<<< HEAD
ratings: 4517
=======
ratings: 4542
>>>>>>> dcffacc2
reviews: 1226
size: 37M
website: 
repository: 
issue: 
icon: com.algorand.android.png
bugbounty: 
verdict: nobtc
date: 2020-12-06
signer: 
reviewArchive:


providerTwitter: 
providerLinkedIn: 
providerFacebook: 
providerReddit: 

redirect_from:
  - /com.algorand.android/
---

<|MERGE_RESOLUTION|>--- conflicted
+++ resolved
@@ -10,11 +10,7 @@
 updated: 2021-08-20
 version: "4.9.3"
 stars: 4.9
-<<<<<<< HEAD
-ratings: 4517
-=======
 ratings: 4542
->>>>>>> dcffacc2
 reviews: 1226
 size: 37M
 website: 
