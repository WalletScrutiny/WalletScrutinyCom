--- conflicted
+++ resolved
@@ -9,11 +9,7 @@
 released: 2019-06-07
 updated: 2023-03-10
 version: 5.7.0
-<<<<<<< HEAD
-stars: 4.7
-=======
 stars: 4.6
->>>>>>> 019397c3
 ratings: 14091
 reviews: 1132
 size: 
