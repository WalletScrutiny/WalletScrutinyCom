---
wsId: 
title: "Algorand Wallet"
altTitle: 
authors:

users: 100000
appId: com.algorand.android
released: 2019-06-07
updated: 2021-07-15
version: "4.9.3"
<<<<<<< HEAD
stars: 4.9
ratings: 4517
reviews: 1226
=======
stars: 4.8
ratings: 4537
reviews: 1229
>>>>>>> b702eada
size: 37M
website: 
repository: 
issue: 
icon: com.algorand.android.png
bugbounty: 
verdict: nobtc
date: 2020-12-06
signer: 
reviewArchive:


providerTwitter: 
providerLinkedIn: 
providerFacebook: 
providerReddit: 

redirect_from:
  - /com.algorand.android/
---

<|MERGE_RESOLUTION|>--- conflicted
+++ resolved
@@ -9,15 +9,9 @@
 released: 2019-06-07
 updated: 2021-07-15
 version: "4.9.3"
-<<<<<<< HEAD
-stars: 4.9
-ratings: 4517
-reviews: 1226
-=======
 stars: 4.8
 ratings: 4537
 reviews: 1229
->>>>>>> b702eada
 size: 37M
 website: 
 repository: 
