--- conflicted
+++ resolved
@@ -10,13 +10,8 @@
 updated: 2021-08-18
 version: "4.4.0"
 stars: 4.4
-<<<<<<< HEAD
-ratings: 23405
-reviews: 8032
-=======
 ratings: 23418
 reviews: 8033
->>>>>>> dcffacc2
 size: 92M
 website: 
 repository: 
