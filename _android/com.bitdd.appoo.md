---
wsId: 
title: Bitdd.com - Buy BTC, ETH
altTitle: 
authors:
users: 5000
appId: com.bitdd.appoo
appCountry: 
released: 2022-05-14
updated: 2022-05-19
version: 1.0.2
stars: 
ratings: 
reviews: 
size: 
website: 
repository: 
issue: 
icon: com.bitdd.appoo.png
bugbounty: 
meta: defunct
verdict: wip
<<<<<<< HEAD
date: 2023-04-20
=======
date: 2023-05-10
>>>>>>> b5c1efd0
signer: 
reviewArchive: 
twitter: 
social: 
redirect_from: 
features: 

---

<|MERGE_RESOLUTION|>--- conflicted
+++ resolved
@@ -20,11 +20,7 @@
 bugbounty: 
 meta: defunct
 verdict: wip
-<<<<<<< HEAD
-date: 2023-04-20
-=======
 date: 2023-05-10
->>>>>>> b5c1efd0
 signer: 
 reviewArchive: 
 twitter: 
