---
wsId: Blubitex
title: "Blubitex"
altTitle: 
authors:
- danny
users: 50000
appId: com.blubitex.blubitexapp
released: 2020-10-03
updated: 2021-09-09
version: "2.1.336"
stars: 3.4
ratings: 2669
reviews: 1485
size: 81M
<<<<<<< HEAD
website: https://www.blubitex.com/
=======
website: 
>>>>>>> e55b30a3
repository: 
issue: 
icon: com.blubitex.blubitexapp.png
bugbounty: 
verdict: nosource
date: 2021-08-08
signer: 	
reviewArchive:


providerTwitter: blubitex	
providerLinkedIn: 
providerFacebook: blubitexofficial
providerReddit: 

redirect_from:

---
2021-09-06: The app is currently under maintenance. Users can sign in through the web application only.

The [Privacy Policy](https://blubitex.com/ft/privacy) is titled as 

> P2P User Transaction Policy.<br>
  The platform is not a party to a C2C transaction. Therefore, any disputes between Users engaging in C2C transactions have nothing to do with the platform. The platform has neither the rights nor the obligations to resolve any disputes arising therefrom. It is not obliged to assume physical obligations or responsibilities to any party (including but not limited to indemnities).

However it is required for users to comply with the KYC policy.	
There's also no mention of private keys, self-custody, or available source code on the website.

Verdict: While it's possible that this app is not-custodial, we do not currently have access to the app to verify this.

Tentatively, we assume there is **no source** for the current release. We'll then await the response of their support.
<|MERGE_RESOLUTION|>--- conflicted
+++ resolved
@@ -13,11 +13,7 @@
 ratings: 2669
 reviews: 1485
 size: 81M
-<<<<<<< HEAD
 website: https://www.blubitex.com/
-=======
-website: 
->>>>>>> e55b30a3
 repository: 
 issue: 
 icon: com.blubitex.blubitexapp.png
