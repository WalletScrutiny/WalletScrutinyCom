---
wsId: 
title: "Quantfury – Everybody's Honest Trading"
altTitle: 
authors:

users: 100000
appId: com.quantfury
released: 2018-11-26
<<<<<<< HEAD
updated: 2021-08-18
version: "v1.7.1815"
=======
updated: 2021-08-19
version: "v1.7.1815.1"
>>>>>>> b702eada
stars: 4.6
ratings: 7214
reviews: 2128
size: 49M
website: 
repository: 
issue: 
icon: com.quantfury.png
bugbounty: 
verdict: wip
date: 2021-08-02
signer: 
reviewArchive:


providerTwitter: 
providerLinkedIn: 
providerFacebook: 
providerReddit: 

redirect_from:

---

<|MERGE_RESOLUTION|>--- conflicted
+++ resolved
@@ -7,13 +7,8 @@
 users: 100000
 appId: com.quantfury
 released: 2018-11-26
-<<<<<<< HEAD
-updated: 2021-08-18
-version: "v1.7.1815"
-=======
 updated: 2021-08-19
 version: "v1.7.1815.1"
->>>>>>> b702eada
 stars: 4.6
 ratings: 7214
 reviews: 2128
