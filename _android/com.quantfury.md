---
wsId: 
title: "Quantfury – Everybody's Honest Trading"
altTitle: 
authors:

users: 100000
appId: com.quantfury
released: 2018-11-26
<<<<<<< HEAD
updated: 2021-08-18
version: "v1.7.1815"
stars: 4.6
ratings: 7214
reviews: 2128
=======
updated: 2021-08-19
version: "v1.7.1815.1"
stars: 4.7
ratings: 7214
reviews: 2126
>>>>>>> dcffacc2
size: 49M
website: 
repository: 
issue: 
icon: com.quantfury.png
bugbounty: 
verdict: wip
date: 2021-08-02
signer: 
reviewArchive:


providerTwitter: 
providerLinkedIn: 
providerFacebook: 
providerReddit: 

redirect_from:

---

<|MERGE_RESOLUTION|>--- conflicted
+++ resolved
@@ -7,19 +7,11 @@
 users: 100000
 appId: com.quantfury
 released: 2018-11-26
-<<<<<<< HEAD
-updated: 2021-08-18
-version: "v1.7.1815"
-stars: 4.6
-ratings: 7214
-reviews: 2128
-=======
 updated: 2021-08-19
 version: "v1.7.1815.1"
 stars: 4.7
 ratings: 7214
 reviews: 2126
->>>>>>> dcffacc2
 size: 49M
 website: 
 repository: 
