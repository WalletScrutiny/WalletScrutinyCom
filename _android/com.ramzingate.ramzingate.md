--- conflicted
+++ resolved
@@ -26,11 +26,7 @@
 twitter: 
 social: 
 redirect_from: 
-<<<<<<< HEAD
-developerName: Ramzingate
-=======
 developerName: OnMind AI
->>>>>>> 57f6cd1d
 features: 
 
 ---
