--- conflicted
+++ resolved
@@ -1,59 +1,3 @@
-<<<<<<< HEAD
----
-wsId: datadash
-title: "DataDash"
-altTitle: 
-authors:
-- danny
-users: 10000
-appId: com.mxc.smartcity
-released: 2020-05-18
-updated: 2021-09-13
-version: "1.13.4"
-stars: 3.7
-ratings: 1668
-reviews: 194
-size: 45M
-website: https://www.mxc.org/
-repository: 
-issue: 
-icon: com.mxc.smartcity.jpg
-bugbounty: 
-verdict: nobtc
-date: 2021-09-23
-signer: 
-reviewArchive:
-
-
-providerTwitter: mxcfoundation
-providerLinkedIn: 
-providerFacebook: MXCfoundation
-providerReddit: MXC_Foundation
-
-redirect_from:
-
----
-
-
-This app claims to provide staking abilities to various tokens. It also claims that its MXC Supernodes prove LPWAN (Low Power Wide Area Network) services to the world. 
-
-From its Google Play description:
-
-> This revolutionary mining technology, allows you to mine a multitude of IoT Data and cryptocurrencies, from Bitcoin, MXC, IPFS and DataHighway token.
-
-We downloaded the app and after email verification was able to access some features. We clicked on "Add Token" > "BTC" and was given the option to withdraw BTC. However, there was no "Deposit" option, no private keys, mnemonics, public address or seed phrases provided by the app. Moreover, the withdrawal screen notes that, 
-
->"Each withdrawal is subject to a security screening that can take up to 24 hours on business days."
-
-The primary token for this app is the MXC token which is an ERC20 utility token. 
-
-Curiously, we contacted their support via Telegram chat and email to enquire about why Bitcoin can only be withdrawn but not deposited. Our question was straightforward: "Does your app have a Bitcoin wallet?"
-
-By which Keith, one of their MXC ambassadors replied,
-
-> Yes, it does. 
-
-=======
 ---
 wsId: datadash
 title: "DataDash"
@@ -108,5 +52,4 @@
 
 > Yes, it does. 
 
->>>>>>> 91df7611
 We are however, unconvinced. Pending the reply from their email. We are constrained to give this app a verdict of having **no bitcoin wallet**.