---
<<<<<<< HEAD
wsId: GridLock
title: Gridlock
=======
wsId: 
title: Gridlock - Crypto & NFT Wallet
>>>>>>> 5a97437f
altTitle: 
authors:
- danny
users: 10000
appId: network.gridlock.AppGridlock
appCountry: 
released: May 14, 2021
updated: 2022-10-18
version: 1.9.28
stars: 4.7
ratings: 
reviews: 12
size: 
website: https://gridlock.network/
repository: 
issue: 
icon: network.gridlock.AppGridlock.png
bugbounty: 
meta: ok
verdict: nosource
date: 2022-07-01
signer: 
reviewArchive: 
twitter: GridlockCrypto
social:
- https://www.facebook.com/GridlockNetwork
redirect_from: 

---

> Gridlock is the easiest way to securely store cryptocurrencies and realize the potential of blockchain technology. Gridlock is not only more secure than other cryptocurrency wallets, but it also gives you complete control over your crypto.
> 
> Don’t risk losing everything with centralized storage, and don’t deal with the headache of personal management. We believe top-notch security should never come at the price of privacy. Get the best of both worlds. Gridlock provides the platform and secure open-source tools to give you full control and ultimate protection over your assets.

This wallet offers support for multi-cryptocurrencies and claims to use [distributed key generation](https://docs.gridlock.network/the-tech/distributed-key-generation) "so no single node can access your full key."
> NO SEED PHRASE <br />
Our minds are swamped with passwords, passcodes, and pin numbers. Gridlock’s revolutionary recovery process uses social verification to eliminate the need for another pesky seed phrase to remember.

## The Site

From the [official documentation:](https://docs.gridlock.network/)

> NO SEED PHRASE
>
> Our minds are swamped with passwords, passcodes, and pin numbers. Gridlock’s revolutionary recovery process uses social verification to eliminate the need for another pesky seed phrase to remember.

## Verdict

Gridlock does not link to a repository, although we found a [Github account](https://github.com/GridlockNetwork) related to their organization. None of its repositories have any source code available for review. This app is **not verifiable.**
<|MERGE_RESOLUTION|>--- conflicted
+++ resolved
@@ -1,11 +1,6 @@
 ---
-<<<<<<< HEAD
 wsId: GridLock
-title: Gridlock
-=======
-wsId: 
 title: Gridlock - Crypto & NFT Wallet
->>>>>>> 5a97437f
 altTitle: 
 authors:
 - danny
