---
wsId: slaviWallet
title: 'Slavi Wallet: Crypto DeFi NFT'
altTitle:
authors:
- danny
users: 50000
appId: com.defiwalletmobile
appCountry:
released: 2021-12-13
updated: 2023-07-03
version: 1.21.0
stars: 4.8
<<<<<<< HEAD
ratings:
reviews: 143
size:
=======
ratings: 
reviews: 142
size: 
>>>>>>> 3d3b8a5e
website: https://slavi.io/
repository: https://github.com/SlvLabs/slavi-wallet
issue:
icon: com.defiwalletmobile.png
bugbounty:
meta: ok
verdict: wip
date: 2023-07-06
signer:
reviewArchive:
twitter: slavi_io
social:
- https://t.me/SlaviDappGroup
- https://www.youtube.com/channel/UCDkImGtFxBPMUBrAik0Ka9w
- https://medium.com/@SlaviDapp
- https://discord.com/invite/cJMYhXqRhD
- https://www.instagram.com/slavi.io
redirect_from:
developerName: Slavi Development
features:

---

## App Description from Google Play

> SLAVI is an all-in-one Wallet and platform with built-in cross-chain and Layer 2 solutions.
>
> It’s a new generation DeFi mobile wallet that supports 5000+ cryptocurrencies and 30+ integrated blockchains such as Binance Smart Chain, Polkadot, Polygon (Matic), Ethereum, TRON, SOLANA, AVAX, NEAR, METIS, MINA.
>
> The December Wallet version will give you the opportunity to store, send and receive tokens using multi-chain solutions based on BSC, BTC, ETH, Polygon, Litecoin, Doge, Polkadot. Also it includes cold wallet features for better protection.

## Analysis

- The first action the app needed us to take was to accept the User Agreement
- We were then asked to provide a 4-digit pin code.
- The app then generated a 12-word mnemonic
- The app generated a legacy BTC address that can send and receive.
- The providers did not claim the source was available but had a GitHub link to their organization.
- We were able to find a [repository](https://github.com/SlvLabs/slavi-wallet) for the app but it did not have releases/tags.
- This app is **for verification.**<|MERGE_RESOLUTION|>--- conflicted
+++ resolved
@@ -11,15 +11,9 @@
 updated: 2023-07-03
 version: 1.21.0
 stars: 4.8
-<<<<<<< HEAD
 ratings:
-reviews: 143
+reviews: 142
 size:
-=======
-ratings: 
-reviews: 142
-size: 
->>>>>>> 3d3b8a5e
 website: https://slavi.io/
 repository: https://github.com/SlvLabs/slavi-wallet
 issue:
