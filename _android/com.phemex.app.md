---
wsId: phemex
title: 'Phemex: Crypto & BTC Trading'
altTitle: 
authors:
- kiwilamb
users: 1000000
appId: com.phemex.app
appCountry: 
released: 2020-02-19
<<<<<<< HEAD
updated: 2023-03-13
=======
updated: 2023-03-03
>>>>>>> 019397c3
version: 4.1.6
stars: 4.5
ratings: 15997
reviews: 1112
size: 
website: https://phemex.com
repository: 
issue: 
icon: com.phemex.app.png
bugbounty: 
meta: ok
verdict: custodial
date: 2021-04-13
signer: 
reviewArchive: 
twitter: phemex_official
social:
- https://www.linkedin.com/company/phemex
- https://www.facebook.com/Phemex.official
redirect_from: 
developerName: PHEMEX TECHNOLOGY PTE. LTD.
features: 

---

The Phemex mobile app claims to hold funds in cold storage...

> All assets are 100% stored in cold wallets. Each withdrawal is thoroughly monitored and requires two-person approval with offline signatures.

leads us to conclude the wallet funds are in control of the provider and hence custodial.

Our verdict: This 'wallet' is custodial and therefore is **not verifiable**.<|MERGE_RESOLUTION|>--- conflicted
+++ resolved
@@ -8,11 +8,7 @@
 appId: com.phemex.app
 appCountry: 
 released: 2020-02-19
-<<<<<<< HEAD
-updated: 2023-03-13
-=======
 updated: 2023-03-03
->>>>>>> 019397c3
 version: 4.1.6
 stars: 4.5
 ratings: 15997
