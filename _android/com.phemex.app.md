--- conflicted
+++ resolved
@@ -9,15 +9,9 @@
 released: 2020-02-19
 updated: 2021-07-28
 version: "1.4.1"
-<<<<<<< HEAD
-stars: 4.9
-ratings: 10638
-reviews: 2219
-=======
 stars: 4.8
 ratings: 10673
 reviews: 2227
->>>>>>> dcffacc2
 size: 47M
 website: https://phemex.com
 repository: 
