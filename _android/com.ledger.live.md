--- conflicted
+++ resolved
@@ -10,13 +10,8 @@
 updated: 2021-08-10
 version: "2.32.2"
 stars: 4.1
-<<<<<<< HEAD
-ratings: 4742
-reviews: 2679
-=======
 ratings: 4747
 reviews: 2681
->>>>>>> b702eada
 size: Varies with device
 website: 
 repository: 
