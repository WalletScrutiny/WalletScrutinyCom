--- conflicted
+++ resolved
@@ -11,11 +11,7 @@
 version: 3.16.1
 stars: 4.9
 ratings: 6090
-<<<<<<< HEAD
-reviews: 1844
-=======
 reviews: 1837
->>>>>>> 019397c3
 size: 
 website: https://www.ledger.com
 repository: 
