--- conflicted
+++ resolved
@@ -10,13 +10,8 @@
 updated: 2021-08-18
 version: "2021.08.18"
 stars: 3.8
-<<<<<<< HEAD
-ratings: 2691
-reviews: 1595
-=======
 ratings: 2701
 reviews: 1599
->>>>>>> b702eada
 size: 71M
 website: https://www.digifinex.com
 repository: 
