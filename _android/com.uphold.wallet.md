---
wsId: UpholdbuyandsellBitcoin
title: "Uphold: buy and sell Bitcoin"
altTitle: 
authors:
- leo
users: 1000000
appId: com.uphold.wallet
released: 2015-12-29
updated: 2021-08-16
version: "4.17.2"
stars: 3.6
<<<<<<< HEAD
ratings: 16135
reviews: 10032
=======
ratings: 16146
reviews: 10039
>>>>>>> b702eada
size: 48M
website: https://uphold.com
repository: 
issue: 
icon: com.uphold.wallet.png
bugbounty: 
verdict: custodial
date: 2020-10-12
signer: 
reviewArchive:


providerTwitter: UpholdInc
providerLinkedIn: upholdinc
providerFacebook: UpholdInc
providerReddit: 

redirect_from:
  - /com.uphold.wallet/
  - /posts/com.uphold.wallet/
---


This app appears to be an interface to a custodial trading platform. In the
Google Play description we read:

> **Trust Through Transparency**<br>
  Uphold is fully reserved. Unlike banks, we don’t loan out your money. To prove
  it, we publish our holdings in real time.

If they hold your money, you don't. As a custodial service this app is **not
verifiable**.<|MERGE_RESOLUTION|>--- conflicted
+++ resolved
@@ -10,13 +10,8 @@
 updated: 2021-08-16
 version: "4.17.2"
 stars: 3.6
-<<<<<<< HEAD
-ratings: 16135
-reviews: 10032
-=======
 ratings: 16146
 reviews: 10039
->>>>>>> b702eada
 size: 48M
 website: https://uphold.com
 repository: 
