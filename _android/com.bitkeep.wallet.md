---
wsId: bitkeep
title: 'BitKeep: Defi Crypto Wallet'
altTitle: 
authors:
- leo
users: 500000
appId: com.bitkeep.wallet
appCountry: 
released: 2020-02-11
updated: 2023-02-06
version: 7.3.0
stars: 4.7
ratings: 3949
<<<<<<< HEAD
reviews: 354
=======
reviews: 353
>>>>>>> 019397c3
size: 
website: https://bitkeep.com
repository: 
issue: 
icon: com.bitkeep.wallet.png
bugbounty: 
meta: ok
verdict: nosource
date: 2021-09-29
signer: 
reviewArchive: 
twitter: BitKeepOS
social:
- https://www.facebook.com/bitkeep
- https://github.com/bitkeepcom
redirect_from:
- /com.bitkeep.wallet/
developerName: BitKeep Global Inc
features: 

---

The description

> BitKeep is the largest multi-chain wallet, which can manage thousands of digital currencies, including Bitcoin, Ethereum, EOS, etc., is completely decentralized, no registration is required, one-click use, a set of mnemonic manages all assets, and the data is completely own management.
> 
> 1. Super Decentralized<br>
  No registration, one-click use. BitKeep as a window for you to know the blockchain. A set of mnemonics manages all digital currencies. The data comes from the blockchain. Just backup the mnemonics and your assets will never be lost.

could be read as "this wallet is non-custodial" but it's not explicit. Maybe the
website has more to say on that topic ...

We are not sure what this claim actually does mean:

> **Security Guarantee**<br>
  Investing tens of millions of dollars, original DESM encryption algorithm, industrial-grade encryption security, can double-check to ensure the security of your digital assets, even if a hacker invades your mobile phone, you cannot steal your assets.

As there is no source code to be found anywhere, this app is at best a
non-custodial closed source wallet and as such **not verifiable**.<|MERGE_RESOLUTION|>--- conflicted
+++ resolved
@@ -12,11 +12,7 @@
 version: 7.3.0
 stars: 4.7
 ratings: 3949
-<<<<<<< HEAD
-reviews: 354
-=======
 reviews: 353
->>>>>>> 019397c3
 size: 
 website: https://bitkeep.com
 repository: 
