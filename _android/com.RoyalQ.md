---
wsId: RoyalQ
title: Royal Q App - Auto Trading bot
altTitle: 
authors:
- danny
users: 10000
appId: com.RoyalQ
appCountry: 
released: Oct 8, 2021
updated: 2022-09-02
version: '4.6'
stars: 4.9
ratings: 
<<<<<<< HEAD
reviews: 381
=======
reviews: 389
>>>>>>> 019397c3
size: 
website: https://royalq.cloud
repository: 
issue: 
icon: com.RoyalQ.png
bugbounty: 
meta: ok
verdict: nowallet
date: 2022-07-14
signer: 
reviewArchive: 
twitter: 
social: 
redirect_from: 
developerName: DG App Solutions
features: 

---

**Note:** this specific app has over 500 reviews on Google Play, a majority of which consists of 5-star ratings from users with generic names and no profile pictures.

> RoyalQ offers a trading system that takes just one click to get started!
>
> Earn money automatically 24/7
>
> Best auto trading robot around.
>
> Recognized and certified to work on the largest stock exchanges in the world: BINANCE, HOOBI and COINBASE.
>
> Suitable for everyone. quick and easy to use. It takes 5 minutes to set up.
>
> 100% Safe because it works externally to your electronic wallet and set with security codes that you can withdraw funds, but it will be able to read your balance and buy and buy 24/24

This is a trading bot and **not a wallet** as it is meant to connect to a user's exchange account through APIs.<|MERGE_RESOLUTION|>--- conflicted
+++ resolved
@@ -12,11 +12,7 @@
 version: '4.6'
 stars: 4.9
 ratings: 
-<<<<<<< HEAD
-reviews: 381
-=======
 reviews: 389
->>>>>>> 019397c3
 size: 
 website: https://royalq.cloud
 repository: 
