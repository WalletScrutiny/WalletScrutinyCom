---
wsId: 
title: 'LCX: Regulated Crypto Exchange'
altTitle: 
authors: 
users: 10000
appId: com.lcx.app
appCountry: 
released: Oct 26, 2021
<<<<<<< HEAD
updated: 2023-03-10
version: 2.1.1
stars: 3.1
=======
updated: 2023-03-08
version: 2.1.0
stars: 3.2
>>>>>>> 019397c3
ratings: 
reviews: 27
size: 
website: https://lcx.com
repository: 
issue: 
icon: com.lcx.app.png
bugbounty: 
meta: ok
verdict: wip
date: 2022-06-22
signer: 
reviewArchive: 
twitter: 
social: 
redirect_from: 
developerName: LCX.com
features: 

---
<|MERGE_RESOLUTION|>--- conflicted
+++ resolved
@@ -7,15 +7,9 @@
 appId: com.lcx.app
 appCountry: 
 released: Oct 26, 2021
-<<<<<<< HEAD
-updated: 2023-03-10
-version: 2.1.1
-stars: 3.1
-=======
 updated: 2023-03-08
 version: 2.1.0
 stars: 3.2
->>>>>>> 019397c3
 ratings: 
 reviews: 27
 size: 
