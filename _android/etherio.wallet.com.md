--- conflicted
+++ resolved
@@ -26,11 +26,7 @@
 twitter: 
 social: 
 redirect_from: 
-<<<<<<< HEAD
-developerName: Etherio Team
-=======
 developerName: PayLink
->>>>>>> 57f6cd1d
 features: 
 
 ---
