--- conflicted
+++ resolved
@@ -11,13 +11,8 @@
 updated: 2021-08-11
 version: "Varies with device"
 stars: 4.5
-<<<<<<< HEAD
-ratings: 14437
-reviews: 4894
-=======
 ratings: 14470
 reviews: 4899
->>>>>>> b702eada
 size: Varies with device
 website: http://www.xtb.com/
 repository: 
