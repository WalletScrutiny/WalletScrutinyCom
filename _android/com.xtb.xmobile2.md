--- conflicted
+++ resolved
@@ -3,28 +3,16 @@
 title: "XTB - Forex, Indices, Commodities, CFDs"
 altTitle: 
 authors:
-<<<<<<< HEAD
--danny
-=======
 - danny
-<<<<<<< HEAD
->>>>>>> dannygarcia/walletScrutinyCom-analysisWS
 
-=======
->>>>>>> dcffacc2
 users: 1000000
 appId: com.xtb.xmobile2
 released: 2014-12-17
 updated: 2021-08-11
 version: "Varies with device"
 stars: 4.5
-<<<<<<< HEAD
-ratings: 14437
-reviews: 4894
-=======
 ratings: 14456
 reviews: 4888
->>>>>>> dcffacc2
 size: Varies with device
 website: http://www.xtb.com/
 repository: 
@@ -43,10 +31,7 @@
 providerReddit: 
 
 redirect_from:
-
 ---
-
-
 The app description:
 
 >Trade with the Best CFD Broker for 2021* using the award-winning mobile app (Best Mobile App for Investing 2019 & 2020 according to the Rankia awards).
@@ -56,12 +41,4 @@
 >Cryptocurrencies (e.g. Bitcoin, Ethereum, Ripple)
 
 
-<<<<<<< HEAD
-<<<<<<< HEAD
-XTB is a brokerage. It allows you to trade or invest in Bitcoin through  CFDs, meaning you don't actually own the Bitcoin. The verdict here is 'nowallet'
-=======
-XTB is a brokerage. It allows you to trade or invest in Bitcoin through  CFDs, meaning you don't actually own the Bitcoin. The verdict here is 'nowallet'
->>>>>>> dannygarcia/walletScrutinyCom-analysisWS
-=======
-XTB is a brokerage. It allows you to trade or invest in Bitcoin through  CFDs, meaning you don't actually own the Bitcoin. The verdict here is {% include verdictBadge.html verdict="nosendreceive" type='short' %}
->>>>>>> dcffacc2
+XTB is a brokerage. It allows you to trade or invest in Bitcoin through  CFDs, meaning you don't actually own the Bitcoin. The verdict here is {% include verdictBadge.html verdict="nosendreceive" type='short' %}