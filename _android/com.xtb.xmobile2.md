--- conflicted
+++ resolved
@@ -4,20 +4,14 @@
 altTitle: 
 authors:
 - danny
-
 users: 1000000
 appId: com.xtb.xmobile2
 released: 2014-12-17
 updated: 2021-08-11
 version: "Varies with device"
 stars: 4.5
-<<<<<<< HEAD
-ratings: 14470
-reviews: 4899
-=======
 ratings: 14567
 reviews: 4914
->>>>>>> 7067e182
 size: Varies with device
 website: http://www.xtb.com/
 repository: 
@@ -25,7 +19,7 @@
 icon: com.xtb.xmobile2.png
 bugbounty: 
 verdict: nosendreceive
-date: 2021-08-18
+date: 2021-08-21
 signer: 
 reviewArchive:
 
@@ -38,6 +32,8 @@
 redirect_from:
 
 ---
+
+
 The app description:
 
 >Trade with the Best CFD Broker for 2021* using the award-winning mobile app (Best Mobile App for Investing 2019 & 2020 according to the Rankia awards).
