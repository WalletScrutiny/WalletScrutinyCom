---
wsId: WiseBitcoin
title: Batonex
altTitle: 
authors:
- danny
users: 10000
appId: com.wisebitcoin.broker.android
appCountry: cn
released: 2021-01-04
updated: 2023-01-27
version: 4.0.0
stars: 3.1
ratings: 116
<<<<<<< HEAD
reviews: 84
=======
reviews: 86
>>>>>>> 019397c3
size: 
website: https://www.batonex.com
repository: 
issue: 
icon: com.wisebitcoin.broker.android.png
bugbounty: 
meta: ok
verdict: custodial
date: 2021-10-19
signer: 
reviewArchive: 
twitter: wisebitcoin
social: 
redirect_from: 
developerName: WiseEX LTD
features: 

---

## App Description

This app looks like a cryptocurrency exchange. 

> **Cloud Crypto EXchange**
Best Prices and Liquidity made possible by the partnership with over 280 Crypto Exchanges worldwide.<br>
**Trade both Physical and Perpetual Crypto Contracts**<br>
USDT based Numerous Crypto Names with Long and Short Trading System<br><br>
**High Leverage**<br>
Up to 100:1 Leverage Levels Unmatched by Any Other Exchanges

### Google Play Critical Ratings

> [Rejoice Chohledi](https://play.google.com/store/apps/details?id=com.wisebitcoin.broker.android&reviewId=gp%3AAOqpTOEp2Lh8KZIbnsrDBf-UV3sT1sV58rjfLiWrX42gB1d-gcw2QKuPOYlq8jnKMwfnC4FNSwjb7q0c8aZQiCk)<br>
  ★☆☆☆☆ August 3, 2021 <br>
       Been trying to log in and get the Authentication code but they don't send the code, it's even been days now trying to log in.
       
> [Robert Mohobo](https://play.google.com/store/apps/details?id=com.wisebitcoin.broker.android&reviewId=gp%3AAOqpTOFdky3Qo_P3Bj01yH7L1ZThcV4t8lmv9dqOcbAlpJTR8-mBPSsLT0neq4lJANVwg01ZbSFCd3X6wFwjLSI)<br>
  ★☆☆☆☆ August 2, 2021 <br>
       Wisebitcoin has stopped sending me verification code via sms . What must be done?

## The Site

This exchange has an [AML Policy](https://www.wisebitcoin.com/about/aml-policy). 

It also has a tutorial on how to [Deposit/Withdraw cryptocurrencies including Bitcoin](https://www.wisebitcoin.com/user-guide/deposit-procedure)

Its [terms and conditions](https://www.wisebitcoin.com/about/terms) specify actions about termination:

> _Wisebitcoin reserves the right, in its sole discretion, to restrict, suspend or terminate your access to all or any part of the Wisebitcoin Sites at any time for any reason without prior notice. Wisebitcoin may change, suspend or discontinue all or any aspect of the Wisebitcoin Sites at any time, including the availability of any feature_, database, information or content without prior notice. In the event of termination, you are no longer authorized to access the Wisebitcoin Sites and the restrictions imposed on you with respect to material downloaded from the Wisebitcoin Sites, the disclaimers and limitations of liability set forth in these terms and conditions shall survive. 

## Verdict

All evidences point to a **custodial** service whose app **cannot be verified**.<|MERGE_RESOLUTION|>--- conflicted
+++ resolved
@@ -12,11 +12,7 @@
 version: 4.0.0
 stars: 3.1
 ratings: 116
-<<<<<<< HEAD
-reviews: 84
-=======
 reviews: 86
->>>>>>> 019397c3
 size: 
 website: https://www.batonex.com
 repository: 
