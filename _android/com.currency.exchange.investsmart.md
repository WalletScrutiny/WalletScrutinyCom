---
wsId: 
title: "Currency.com: Investing"
altTitle: 
authors:

users: 100000
appId: com.currency.exchange.investsmart
released: 2020-12-10
updated: 2021-07-20
version: "1.14.0"
<<<<<<< HEAD
stars: 4.3
=======
stars: 4.4
>>>>>>> b702eada
ratings: 180
reviews: 56
size: Varies with device
website: 
repository: 
issue: 
icon: com.currency.exchange.investsmart.png
bugbounty: 
verdict: wip
date: 2021-08-02
signer: 
reviewArchive:


providerTwitter: 
providerLinkedIn: 
providerFacebook: 
providerReddit: 

redirect_from:

---

<|MERGE_RESOLUTION|>--- conflicted
+++ resolved
@@ -9,11 +9,7 @@
 released: 2020-12-10
 updated: 2021-07-20
 version: "1.14.0"
-<<<<<<< HEAD
-stars: 4.3
-=======
 stars: 4.4
->>>>>>> b702eada
 ratings: 180
 reviews: 56
 size: Varies with device
