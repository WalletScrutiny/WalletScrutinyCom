--- conflicted
+++ resolved
@@ -10,13 +10,8 @@
 updated: 2021-08-15
 version: "4.1.8"
 stars: 4.3
-<<<<<<< HEAD
-ratings: 64210
-reviews: 33817
-=======
 ratings: 64292
 reviews: 33857
->>>>>>> b702eada
 size: 29M
 website: https://indodax.com
 repository: 
