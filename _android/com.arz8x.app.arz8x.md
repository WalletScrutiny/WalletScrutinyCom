---
wsId: 
title: "Arz8x - صرافی ارز های دیجیتال"
altTitle: 
authors:

users: 50000
appId: com.arz8x.app.arz8x
released: 2020-05-08
updated: 2021-06-16
version: "2.0.2"
stars: 4.3
<<<<<<< HEAD
ratings: 1139
reviews: 647
=======
ratings: 1147
reviews: 649
>>>>>>> dcffacc2
size: 32M
website: 
repository: 
issue: 
icon: com.arz8x.app.arz8x.png
bugbounty: 
verdict: wip
date: 2021-08-01
signer: 
reviewArchive:


providerTwitter: 
providerLinkedIn: 
providerFacebook: 
providerReddit: 

redirect_from:

---

<|MERGE_RESOLUTION|>--- conflicted
+++ resolved
@@ -10,13 +10,8 @@
 updated: 2021-06-16
 version: "2.0.2"
 stars: 4.3
-<<<<<<< HEAD
-ratings: 1139
-reviews: 647
-=======
 ratings: 1147
 reviews: 649
->>>>>>> dcffacc2
 size: 32M
 website: 
 repository: 
