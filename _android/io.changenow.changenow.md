--- conflicted
+++ resolved
@@ -10,13 +10,8 @@
 updated: 2021-07-30
 version: "1.117"
 stars: 4.8
-<<<<<<< HEAD
-ratings: 1206
-reviews: 617
-=======
 ratings: 1207
 reviews: 614
->>>>>>> dcffacc2
 size: 6.1M
 website: http://changenow.io
 repository: 
