--- conflicted
+++ resolved
@@ -3,27 +3,17 @@
 title: "Sun Crypto: Bitcoin, Crypto Trading Exchange India"
 altTitle: 
 authors:
- - danny
+
 users: 50000
 appId: com.suncrypto.in
 released: 2021-06-28
-<<<<<<< HEAD
-updated: 2021-08-12
-version: "1.3"
-stars: 3.2
-ratings: 1152
-reviews: 571
-size: 9.5M
-website: https://suncrypto.in/
-=======
 updated: 2021-09-07
 version: "1.4"
 stars: 3.1
 ratings: 1160
 reviews: 577
 size: 10M
-website: 
->>>>>>> 965b5cf7
+website: https://suncrypto.in/
 repository: 
 issue: 
 icon: com.suncrypto.in.png
