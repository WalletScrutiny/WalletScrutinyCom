---
wsId: 
title: "Fold - Bitcoin Cashback Rewards"
altTitle: 
authors:

users: 50000
appId: com.fold
released: 
updated: 2021-08-20
version: "1.1.136"
stars: 3.9
ratings: 564
<<<<<<< HEAD
reviews: 392
=======
reviews: 389
>>>>>>> dcffacc2
size: 62M
website: 
repository: 
issue: 
icon: com.fold.png
bugbounty: 
verdict: wip
date: 2021-08-01
signer: 
reviewArchive:


providerTwitter: 
providerLinkedIn: 
providerFacebook: 
providerReddit: 

redirect_from:

---

<|MERGE_RESOLUTION|>--- conflicted
+++ resolved
@@ -11,11 +11,7 @@
 version: "1.1.136"
 stars: 3.9
 ratings: 564
-<<<<<<< HEAD
-reviews: 392
-=======
 reviews: 389
->>>>>>> dcffacc2
 size: 62M
 website: 
 repository: 
