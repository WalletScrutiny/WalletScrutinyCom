--- conflicted
+++ resolved
@@ -10,13 +10,8 @@
 updated: 2021-05-28
 version: "3.7"
 stars: 4.0
-<<<<<<< HEAD
-ratings: 11226
-reviews: 5795
-=======
 ratings: 11252
 reviews: 5797
->>>>>>> dcffacc2
 size: 53M
 website: http://www.bitkub.com/
 repository: 
