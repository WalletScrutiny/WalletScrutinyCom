---
wsId: vccExchange
title: VCC Exchange
altTitle: 
authors:
- danny
users: 10000
appId: com.vccexchange
appCountry: 
released: Dec 12, 2019
updated: 2021-10-06
version: 3.18.0
stars: 4.9
ratings: 
reviews: 37
size: 
website: https://vcc.exchange/
repository: 
issue: 
icon: com.vccexchange.png
bugbounty: 
<<<<<<< HEAD
meta: ok
verdict: custodial
date: 2022-06-22
=======
meta: defunct
verdict: wip
date: 2023-01-02
>>>>>>> 52dc2b42
signer: 
reviewArchive: 
twitter: VCCExchange
social:
- https://www.facebook.com/vccexchange
redirect_from: 

---

## App Description 

From Google Play Page: 

> This is the official App of the VCC Exchange platform that provides you with a safe and easy way to trade on-the-go.
>
> VCC is a leading blockchain-based asset financial services provider based in Singapore with intensive networks in Asia-Pacific and North Americas. 

## Notes 

We tried to register with the app but did not receive the confirmation email. Its support page containing its Terms and Conditions was inaccessible. 

Exchanges are almost always likely to be a **custodial** service. 

We did find a third-party [article](https://azcoinnews.com/why-did-vcc-exchange-stop-providing-services-to-vietnamese-users.html) indicating that the service provider has terminated its services to Vietnam. If this is true universally, it would only be a matter of time when the service goes completely offline.<|MERGE_RESOLUTION|>--- conflicted
+++ resolved
@@ -19,15 +19,9 @@
 issue: 
 icon: com.vccexchange.png
 bugbounty: 
-<<<<<<< HEAD
-meta: ok
+meta: defunct
 verdict: custodial
-date: 2022-06-22
-=======
-meta: defunct
-verdict: wip
 date: 2023-01-02
->>>>>>> 52dc2b42
 signer: 
 reviewArchive: 
 twitter: VCCExchange
