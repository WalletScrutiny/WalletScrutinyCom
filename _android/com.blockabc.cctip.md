--- conflicted
+++ resolved
@@ -1,14 +1,8 @@
 ---
-<<<<<<< HEAD
 wsId: blockabcCCtip
-title: CCTIP Wallet-Crypto all in one
-=======
-wsId: 
 title: Cwallet - Trade & Earn Crypto
->>>>>>> 5a97437f
 altTitle: 
-authors:
-- danny
+authors: 
 users: 100000
 appId: com.blockabc.cctip
 appCountry: 
