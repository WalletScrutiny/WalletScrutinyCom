--- conflicted
+++ resolved
@@ -10,11 +10,7 @@
 updated: 2021-08-09
 version: "1.2.56"
 stars: 3.4
-<<<<<<< HEAD
-ratings: 334
-=======
 ratings: 338
->>>>>>> dcffacc2
 reviews: 157
 size: 35M
 website: 
