--- conflicted
+++ resolved
@@ -10,13 +10,8 @@
 updated: 2021-05-28
 version: "2.6.4"
 stars: 3.8
-<<<<<<< HEAD
-ratings: 5130
-reviews: 2835
-=======
 ratings: 5131
 reviews: 2837
->>>>>>> b702eada
 size: 17M
 website: https://jaxx.io
 repository: 
