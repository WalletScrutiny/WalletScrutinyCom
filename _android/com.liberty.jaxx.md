---
wsId: jaxxliberty
title: "Jaxx Liberty - Trade Bitcoin, ETH and 90+ Crypto"
altTitle: 
authors:
- leo
users: 100000
appId: com.liberty.jaxx
released: 2018-09-01
updated: 2021-05-28
version: "2.6.4"
stars: 3.8
<<<<<<< HEAD
ratings: 5130
=======
ratings: 5135
>>>>>>> dcffacc2
reviews: 2835
size: 17M
website: https://jaxx.io
repository: 
issue: 
icon: com.liberty.jaxx.png
bugbounty: 
verdict: nosource
date: 2019-11-02
signer: 
reviewArchive:


providerTwitter: jaxx_io
providerLinkedIn: 
providerFacebook: JaxxWallet
providerReddit: 

redirect_from:
  - /jaxx/
  - /com.liberty.jaxx/
  - /posts/2019/11/jaxx/
  - /posts/com.liberty.jaxx/
---


Jaxx Liberty: Blockchain Wallet
is non-custodial:

> "Get started with an industry-standard 12-word backup phrase that is portable to and from other wallets. Sensitive information like your backup phrase and private keys are never stored anywhere but your device. Jaxx Liberty is a non-custodial wallet, which means you own the keys. You're in control. We can’t even access them."

The maker of Jaxx Classic & Jaxx Liberty is [Decentral](https://decentral.ca/)
which was founded by Anthony Di Iorio, co-founder of Ethereum in 2013.

We couldn't find source code for an Android wallet. Looking for the code we came
across this article:
["Jaxx Liberty Wallet Review: Complete Beginners Guide"](https://www.coinbureau.com/review/jaxx-liberty-wallet/). Some excerpts:

> "the old Jaxx Classic wallet in June 2017 led to the loss of $400,000 in various cryptocurrencies from user wallets. Most of that loss was from a single user's wallet, and in that case, it could have been avoided since the user was managing his Jaxx on a rooted Android device."

> "There is also an improved new security model that protects your sensitive information with a strong password, using AES-256 encryption enhanced by 5000 rounds of PBKDF2 password hashing."

> "Two things that are missing are 2-factor authentication and open source code. That said, they do make all the code viewable, with the exception of the code for the UI."

That last one we were looking for. Without the full source code and full
instructions on how to build the wallet, a reproducible build is not possible.

Verdict: This wallet is **not verifiable**.<|MERGE_RESOLUTION|>--- conflicted
+++ resolved
@@ -10,11 +10,7 @@
 updated: 2021-05-28
 version: "2.6.4"
 stars: 3.8
-<<<<<<< HEAD
-ratings: 5130
-=======
 ratings: 5135
->>>>>>> dcffacc2
 reviews: 2835
 size: 17M
 website: https://jaxx.io
