--- conflicted
+++ resolved
@@ -23,22 +23,18 @@
 signer: 
 reviewArchive:
 
-<<<<<<< HEAD
+
 providerTwitter: bitgetglobal
 providerLinkedIn: bitget
 providerFacebook: BitgetGlobal
-=======
-
-providerTwitter: 
-providerLinkedIn: 
-providerFacebook: 
->>>>>>> 70084f19
 providerReddit: 
 
 redirect_from:
 
 ---
 **Update 2021-09-12**: This app appears to be back on Play Store
+
+**Update 2021-08-05**: This app is not on Play Store anymore.
 
 Given Bitget refers to itself in the title as a "Crypto Trading & BitCoin Contract Platfom" it is presumably custodial.
 
@@ -50,6 +46,3 @@
 > Protecting the safety of your assets is our top priority. The wallet we use has multiple physical isolations and supports dedicated personal multiple signatures.
 
 This is *also* very usually an indicator that this product is **custodial** thus **not verifiable.** 
-
----
-Update 2021-08-05: This app is not on Play Store anymore.