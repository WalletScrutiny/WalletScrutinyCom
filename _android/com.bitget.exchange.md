---
wsId: Bitget
title: Bitget - Buy & Sell Crypto
altTitle: 
authors:
- danny
users: 1000000
appId: com.bitget.exchange
appCountry: us
released: 2020-04-03
updated: 2023-03-10
version: 1.6.1
<<<<<<< HEAD
stars: 3.6
=======
stars: 2.6
>>>>>>> 019397c3
ratings: 5691
reviews: 242
size: 
website: https://www.bitget.com/
repository: 
issue: 
icon: com.bitget.exchange.png
bugbounty: 
meta: ok
verdict: custodial
date: 2021-09-17
signer: 
reviewArchive: 
twitter: bitgetglobal
social:
- https://www.linkedin.com/company/bitget
- https://www.facebook.com/BitgetGlobal
redirect_from: 
developerName: Singapore Bitget pte ltd.
features: 

---

**Update 2021-09-12**: This app appears to be back on Play Store

**Update 2021-08-05**: This app is not on Play Store anymore.

Given Bitget refers to itself in the title as a "Crypto Trading & BitCoin Contract Platfom" it is presumably custodial.

In Bitget's website, under the "Security" feature:
> Supports Dedicated/Multi-signature for Cold/Hot Wallet

Also in the Play store description:

> Protecting the safety of your assets is our top priority. The wallet we use has multiple physical isolations and supports dedicated personal multiple signatures.

This is *also* very usually an indicator that this product is **custodial** thus **not verifiable.** 
<|MERGE_RESOLUTION|>--- conflicted
+++ resolved
@@ -10,11 +10,7 @@
 released: 2020-04-03
 updated: 2023-03-10
 version: 1.6.1
-<<<<<<< HEAD
-stars: 3.6
-=======
 stars: 2.6
->>>>>>> 019397c3
 ratings: 5691
 reviews: 242
 size: 
