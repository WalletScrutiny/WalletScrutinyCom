--- conflicted
+++ resolved
@@ -10,13 +10,8 @@
 updated: 2021-08-08
 version: "1.2.9"
 stars: 4.0
-<<<<<<< HEAD
-ratings: 256
-reviews: 216
-=======
 ratings: 259
 reviews: 217
->>>>>>> dcffacc2
 size: 33M
 website: 
 repository: 
