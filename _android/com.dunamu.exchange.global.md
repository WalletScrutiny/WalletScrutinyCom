--- conflicted
+++ resolved
@@ -7,21 +7,12 @@
 users: 100000
 appId: com.dunamu.exchange.global
 released: 2018-11-06
-<<<<<<< HEAD
-updated: 2021-07-29
-version: "1.5.13p3"
-stars: 4.2
-ratings: 2386
-reviews: 1933
-size: 28M
-=======
 updated: 2021-08-19
 version: "1.5.14"
 stars: 4.4
 ratings: 2446
 reviews: 1982
 size: 29M
->>>>>>> dcffacc2
 website: 
 repository: 
 issue: 
