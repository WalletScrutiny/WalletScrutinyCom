--- conflicted
+++ resolved
@@ -7,19 +7,11 @@
 users: 100000
 appId: com.bitrue.currency.exchange
 released: 2018-07-18
-<<<<<<< HEAD
-updated: 2021-07-26
-version: "4.5.3"
-stars: 3.4
-ratings: 1858
-reviews: 1188
-=======
 updated: 2021-08-12
 version: "4.5.5"
 stars: 3.4
 ratings: 1857
 reviews: 1187
->>>>>>> b702eada
 size: 36M
 website: https://www.bitrue.com
 repository: 
