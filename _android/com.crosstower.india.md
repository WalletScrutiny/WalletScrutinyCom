--- conflicted
+++ resolved
@@ -1,11 +1,6 @@
 ---
-<<<<<<< HEAD
 wsId: crossTowerIn
-title: 'CrossTower : Trade In Crypto'
-=======
-wsId: 
 title: 'CrossTower: Trade Crypto & NFT'
->>>>>>> 5a97437f
 altTitle: 
 authors:
 - danny
