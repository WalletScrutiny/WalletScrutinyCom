---
wsId: Paybis
title: "Paybis: Buy & Sell Bitcoin | Track Prices and more"
altTitle:
authors:
<<<<<<< HEAD
- danny
users: 5000
=======

users: 10000
>>>>>>> 0262f28a
appId: com.paybis
released: 2021-09-06
updated: 2021-10-07
version: "1.0.3"
stars: 3.6
ratings: 42
reviews: 21
size: 6.1M
website: https://paybis.com
repository:
issue:
icon: com.paybis.png
bugbounty:
verdict: nowallet
date: 2021-10-05
signer:
reviewArchive:


providerTwitter: paybis
providerLinkedIn:
providerFacebook:
providerReddit:

redirect_from:

---


## App Description

> Paybis is the simplest and smartest way to purchase 30+ cryptocurrencies with your credit card. You receive your crypto in your own crypto wallet right after your purchase — no deposits or withdrawals to make!

## The Site

> Paybis is a full-fledged cryptocurrency exchange, allowing you to buy more than 30 popular crypto tokens. This includes Bitcoin (BTC), Ethereum (ETH), Binance Coin (BNB), Dogecoin (DOGE), Ripple (XRP), Uniswap (UNI) and others.

Paybis has a FinCen MSB License

> FinCEN Department of the Treasury, United States of America
> Money Service Business Registration: 31000175037491

## The App

We downloaded the app and registered. Only an email address and a password was required. The ability to buy cryptocurrencies will only be allowed once the user passes identity verification. Withdrawals can be done via bank. Here's the [process:](https://paybis.com/sell-bitcoin/)

> 1. Decide how much Bitcoin to sell and click “Sell Bitcoin”
> 2. Enter your bank account data. We accept transfers in EUR, GBP, and USD.
> 3. Transfer your bitcoin to our wallet
> 4. Receive your payout!

## Verdict

Users can buy bitcoin using credit or debit card and the user has to input the address. This means that the app merely facilitates the transfer or trading of coins and **does not act as a wallet**.<|MERGE_RESOLUTION|>--- conflicted
+++ resolved
@@ -1,15 +1,10 @@
 ---
 wsId: Paybis
 title: "Paybis: Buy & Sell Bitcoin | Track Prices and more"
-altTitle:
+altTitle: 
 authors:
-<<<<<<< HEAD
 - danny
-users: 5000
-=======
-
 users: 10000
->>>>>>> 0262f28a
 appId: com.paybis
 released: 2021-09-06
 updated: 2021-10-07
@@ -30,9 +25,9 @@
 
 
 providerTwitter: paybis
-providerLinkedIn:
-providerFacebook:
-providerReddit:
+providerLinkedIn: 
+providerFacebook: 
+providerReddit: 
 
 redirect_from:
 
