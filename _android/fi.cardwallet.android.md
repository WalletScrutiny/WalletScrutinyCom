--- conflicted
+++ resolved
@@ -1,15 +1,10 @@
 ---
 wsId: CardWalletCardano
 title: "CardWallet - Cardano Crypto Wallet"
-altTitle:
+altTitle: 
 authors:
-<<<<<<< HEAD
 - danny
-users: 1000
-=======
-
 users: 5000
->>>>>>> d0004cad
 appId: fi.cardwallet.android
 released: 2021-08-31
 updated: 2021-10-12
@@ -25,7 +20,7 @@
 bugbounty:
 verdict: nosource
 date: 2021-10-05
-signer:
+signer: 
 reviewArchive:
 
 
