--- conflicted
+++ resolved
@@ -12,11 +12,7 @@
 version: 7.36.0
 stars: 4.6
 ratings: 39345
-<<<<<<< HEAD
-reviews: 2577
-=======
 reviews: 2575
->>>>>>> 019397c3
 size: 
 website: https://www.bitcoin.com
 repository: https://github.com/Bitcoin-com/Wallet
