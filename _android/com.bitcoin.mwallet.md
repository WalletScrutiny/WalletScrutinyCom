--- conflicted
+++ resolved
@@ -9,15 +9,9 @@
 released: 2017-06-19
 updated: 2021-08-19
 version: "7.0.11"
-<<<<<<< HEAD
-stars: 4.5
-ratings: 30052
-reviews: 9329
-=======
 stars: 4.4
 ratings: 30073
 reviews: 9335
->>>>>>> b702eada
 size: 54M
 website: https://www.bitcoin.com
 repository: https://github.com/Bitcoin-com/Wallet
