--- conflicted
+++ resolved
@@ -59,11 +59,7 @@
 social: 
 redirect_from:
 - /electrum/
-<<<<<<< HEAD
-developerName: 
-=======
 developerName: Electrum Technologies GmbH
->>>>>>> 57f6cd1d
 features:
 - ln
 
