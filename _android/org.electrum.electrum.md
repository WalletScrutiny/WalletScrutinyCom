---
wsId: 
title: Electrum Bitcoin Wallet
altTitle: 
authors:
- leo
- Mohammad Rafigh
users: 500000
appId: org.electrum.electrum
appCountry: 
released: 2016-03-02
updated: 2023-05-04
version: 4.4.2.0
stars: 3.8
ratings: 2500
reviews: 307
size: 
website: https://electrum.org
repository: https://github.com/spesmilo/electrum
issue: 
icon: org.electrum.electrum.png
bugbounty: 
meta: ok
verdict: reproducible
date: 2023-05-09
signer: 
reviewArchive:
- date: 2022-11-01
  version: 4.2.1.0
  appHash: f7da55a86aca86080884c1864f8db383d29116d9409ed7f37179785514f1ecf0
  gitRevision: 90e5984b647eb0211524e604b6fedff08894f6fd
  verdict: reproducible
- date: 2022-04-15
  version: 4.1.5.0
  appHash: 5042c47441ffa110f3edf0669d8135e77643e314d63428c262f8e091555b3588
  gitRevision: 55e1bd76d95920a8e60eac7890a72606c2069148
  verdict: nonverifiable
- date: 2022-01-21
  version: 4.1.5.0
  appHash: 3b5011c575ba0646855f8686e7952fe3a4da70ca009082dd6a683bc12de529ca
  gitRevision: eea48a17393717f715185a6874d3e9dc7ec7c0ed
  verdict: nonverifiable
- date: 2021-07-19
  version: 4.1.5.0
  appHash: de25614cc8f8fa20262f20df816634a349cf796b3e4cf026087e4dec12c15231
  gitRevision: 3af3091090e37747e1b3f2690dd37c5097645fa2
  verdict: reproducible
- date: 2021-06-18
  version: 4.1.4
  appHash: fffa9a1c27ee6d6bd1d90e8008fe53ba960d19137964b93968d68ec7a4f04433
  gitRevision: 409a7b42b7975b50077de60a0fe096a13fed2d12
  verdict: reproducible
- date: 2021-06-10
  version: 3.3.7
  appHash: 
  gitRevision: 612e60ecd2013c802012d1c553a2ff8b56004226
  verdict: nonverifiable
twitter: ElectrumWallet
social: 
redirect_from:
- /electrum/
<<<<<<< HEAD
- /org.electrum.electrum/
- /posts/2019/12/elecrtum/
- /posts/org.electrum.electrum/
developerName: Electrum Technologies GmbH
=======
>>>>>>> cf32e036
features:
- ln

---

Here we test if the latest version can be reproduced, following the known
procedure expressed in our {% include testScript.html %}:

```
===== Begin Results =====
appId:          org.electrum.electrum
signer:         e543d576fa0f2a33d412bca4c7d61e2301830e956e7d947e75b9052d176027d3
apkVersionName: 4.4.2.0
apkVersionCode: 34040200
verdict:        reproducible
appHash:        d668878b77b2a7accf819bcd9559e2eb088fc31d00163c8665b62e7cfefccb4a
commit:         ff287e518fcc34010420ce413c95dd790ab544bd

Diff:
Only in /tmp/fromPlay_org.electrum.electrum_34040200/META-INF: CERT.RSA
Only in /tmp/fromPlay_org.electrum.electrum_34040200/META-INF: CERT.SF
Files /tmp/fromPlay_org.electrum.electrum_34040200/META-INF/MANIFEST.MF and /tmp/fromBuild_org.electrum.electrum_34040200/META-INF/MANIFEST.MF differ

Revision, tag (and its signature):
object ff287e518fcc34010420ce413c95dd790ab544bd
type commit
tag 4.4.2
tagger ThomasV <thomasv@electrum.org> 1683203165 +0200

4.4.2
===== End Results =====
```

which looks good. This binary is **reproducible**.<|MERGE_RESOLUTION|>--- conflicted
+++ resolved
@@ -59,13 +59,6 @@
 social: 
 redirect_from:
 - /electrum/
-<<<<<<< HEAD
-- /org.electrum.electrum/
-- /posts/2019/12/elecrtum/
-- /posts/org.electrum.electrum/
-developerName: Electrum Technologies GmbH
-=======
->>>>>>> cf32e036
 features:
 - ln
 
