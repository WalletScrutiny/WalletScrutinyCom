--- conflicted
+++ resolved
@@ -5,7 +5,6 @@
 authors:
 - leo
 - Mohammad Rafigh
-- danny
 users: 1000000
 appId: org.electrum.electrum
 appCountry: 
@@ -22,23 +21,14 @@
 icon: org.electrum.electrum.png
 bugbounty: 
 meta: ok
-<<<<<<< HEAD
-verdict: nonverifiable
-date: 2024-06-04
-=======
 verdict: reproducible
 date: 2024-06-05
->>>>>>> 8223711b
 signer: 
 reviewArchive:
 - date: 2024-03-25
   version: 4.5.4.0
   appHash: cb4577e845374d7d118e05984d6c04bfbc1e065c1a31d2f8b4d3879499c88a98
-<<<<<<< HEAD
-  gitRevision: 1b1de26f9dcadf889a665f5650ee2656cb0a4206
-=======
   gitRevision: f610a4b7fa9d5f31ff65d1a6935a46ddbf854c2f
->>>>>>> 8223711b
   verdict: reproducible
 - date: 2024-01-22
   version: 4.5.1.0
@@ -108,22 +98,6 @@
 appId:          org.electrum.electrum
 signer:         e543d576fa0f2a33d412bca4c7d61e2301830e956e7d947e75b9052d176027d3
 apkVersionName: 4.5.5.0
-<<<<<<< HEAD
-apkVersionCode: 24050500
-verdict:        
-appHash:        b1167a04a2f2849c7a725e17016f4e45ab14b12c570b65f72c4c361122393878
-commit:         7263a49129d14db288a01b0b9d569422baddf5e1
-
-Diff:
-Files /tmp/fromPlay_org.electrum.electrum_24050500/AndroidManifest.xml and /tmp/fromBuild_org.electrum.electrum_24050500/AndroidManifest.xml differ
-Files /tmp/fromPlay_org.electrum.electrum_24050500/classes.dex and /tmp/fromBuild_org.electrum.electrum_24050500/classes.dex differ
-Only in /tmp/fromBuild_org.electrum.electrum_24050500/lib: arm64-v8a
-Only in /tmp/fromPlay_org.electrum.electrum_24050500/lib: armeabi-v7a
-Only in /tmp/fromPlay_org.electrum.electrum_24050500/META-INF: CERT.RSA
-Only in /tmp/fromPlay_org.electrum.electrum_24050500/META-INF: CERT.SF
-Only in /tmp/fromPlay_org.electrum.electrum_24050500/META-INF: MANIFEST.MF
-Files /tmp/fromPlay_org.electrum.electrum_24050500/resources.arsc and /tmp/fromBuild_org.electrum.electrum_24050500/resources.arsc differ
-=======
 apkVersionCode: 34050500
 verdict:        reproducible
 appHash:        4fbaff4d4e6c99744fb8744c0be01afa24ae70091ca0fa59dfc82d2beab5433a
@@ -133,7 +107,6 @@
 Only in /tmp/fromPlay_org.electrum.electrum_34050500/META-INF: CERT.RSA
 Only in /tmp/fromPlay_org.electrum.electrum_34050500/META-INF: CERT.SF
 Only in /tmp/fromPlay_org.electrum.electrum_34050500/META-INF: MANIFEST.MF
->>>>>>> 8223711b
 
 Revision, tag (and its signature):
 object 7263a49129d14db288a01b0b9d569422baddf5e1
@@ -145,12 +118,4 @@
 ===== End Results =====
 ```
 
-There is a significant amount of diffs. Most notable among these are:
-
-- AndroidManifest.xml 
-- classes.dex 
-- arm64-v8a
-- armeabi-v7a
-- resources.arsc 
-
-The presence of arm64-v8a in the build, and the presence of armeabi-v7a in the Play version together with the differences in other files, show that Electrum version 4.5.5.0 is **not reproducible**+This is what we want to see to file the product version as **reproducible**.