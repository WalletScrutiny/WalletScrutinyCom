--- conflicted
+++ resolved
@@ -12,11 +12,7 @@
 version: 2.80.0
 stars: 4.6
 ratings: 54327
-<<<<<<< HEAD
-reviews: 10881
-=======
 reviews: 10876
->>>>>>> 019397c3
 size: 
 website: https://www.wealthsimple.com/en-ca/
 repository: 
