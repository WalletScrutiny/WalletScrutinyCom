--- conflicted
+++ resolved
@@ -18,20 +18,11 @@
 issue: 
 icon: com.wealthsimple.trade.png
 bugbounty: 
-<<<<<<< HEAD
 verdict: nosendreceive
-date: 2021-08-23	
-=======
-verdict: custodial
 date: 2021-08-27
->>>>>>> ee970228
 signer: 
 reviewArchive:
-- date: 2021-08-23
-  version: ""
-  appHash: 
-  verdict: custodial
-	
+
 providerTwitter: Wealthsimple
 providerLinkedIn: 
 providerFacebook: wealthsimple
@@ -41,26 +32,22 @@
 
 ---
 
-<<<<<<< HEAD
-> [At this time, Wealthsimple Crypto](https://help.wealthsimple.com/hc/en-ca/articles/360056581494-Will-I-be-able-to-bring-over-my-existing-cryptocurrencies-) only supports the ability to deposits and withdrawal Canadian dollars to and from the platform. We’re unable to accept any transfers of existing cryptocurrency held at other institutions or in a private wallet!
-=======
-
 > Buy and sell 16+ cryptocurrencies in just a few taps with Wealthsimple Crypto. There’s no long list of fees or account minimums. Just simple and secure crypto trading of Bitcoin (BTC)[...]
 
 Sounds like a trading platform. The Privacy Policy had some information:
 
 > The personal information we collect when you open an account is used for the following purposes: 
+
 > * understanding your financial needs and delivering financial products and services that meet them;
 > * verifying your identity and other information you have provided to us;
 > * opening and servicing your account;
-> * sending and receiving bill payments through your chequing account
-> * detecting and preventing fraud and other unauthorized or illegal activities;
-> * meeting legal and regulatory requirements;
-> * transferring your account to or from another institution; and
->   as otherwise required or permitted by applicable law.
->>>>>>> ee970228
 
-Users can't send or receive their BTC and it appears they have to convert to fiat to withdraw.
+> [At this time, Wealthsimple Crypto](https://help.wealthsimple.com/hc/en-ca/articles/360056581494-Will-I-be-able-to-bring-over-my-existing-cryptocurrencies-) only supports the ability to deposits and withdrawal Canadian dollars to and from the platform. We’re unable to accept any transfers of existing cryptocurrency held at other institutions or in a private wallet!
+
+Users **can't send or receive their BTC** and it appears they have to convert to fiat to withdraw.
 
 
 
+
+
+
