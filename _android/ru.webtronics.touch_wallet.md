---
wsId: touchWalletCrypto
title: Touch Wallet — Crypto Wallet
altTitle:
authors:
- danny
users: 10000
appId: ru.webtronics.touch_wallet
appCountry:
released: 2022-10-29
<<<<<<< HEAD
updated: 2023-04-28
version: 1.6.7
stars:
ratings:
reviews:
size:
=======
updated: 2023-06-30
version: 1.6.10
stars: 
ratings: 
reviews: 
size: 
>>>>>>> 199b6410
website: https://touchwallet.com/
repository:
issue:
icon: ru.webtronics.touch_wallet.png
bugbounty:
meta: ok
verdict: custodial
date: 2023-07-02
signer:
reviewArchive:
twitter: Touch_Wallet
social:
- https://t.me/TouchWalletEN
redirect_from:
developerName: CLOUD FARMER L.L.C-FZ
features:

---

## App Description from Google Play

> TouchWallet is a convenient and secure service for depositing, storing, and withdrawing the most popular cryptocurrencies: BTC, ETH, USDT, LTC, BNB, XMR, DOGE. Use individual settings, control the balance of your crypto wallets, track exchange rates, and manage assets through one personal account.

## Analysis

- The app has a rating of 2.0 stars given by 53 reviewers. The actual reviews are hidden.
- After registration, the email address is verified.
- Logging in brings us to the main page. The bottom tab menu includes:
  - Main
  - Balance
  - NFT
  - Menu
- Clicking on BTC, opens a wallet page with the following options:
  - Top up Balance
  - Withdraw Funds 
  - Exchange
  - Settings
  - Buy
- The app provides a Bech32 BTC address for receiving Bitcoin.
- There is also a withdrawal option.
- There is no backup mechanism for the private keys. We find this concerning since the provider states that they do not store the private keys in the Terms.
- We find it irregular that the Terms can only be read from the app during registration and cannot be copy-pasted. We could not find a copy of the Terms on their website.
- Even though it is stated in the Terms that the provider does not control the private keys, they have also not provided a way to extract this using the app. Without the private keys, the only assumption we can make is that they do control it after all, thus making this service **custodial**.<|MERGE_RESOLUTION|>--- conflicted
+++ resolved
@@ -8,21 +8,12 @@
 appId: ru.webtronics.touch_wallet
 appCountry:
 released: 2022-10-29
-<<<<<<< HEAD
-updated: 2023-04-28
-version: 1.6.7
+updated: 2023-06-30
+version: 1.6.10
 stars:
 ratings:
 reviews:
 size:
-=======
-updated: 2023-06-30
-version: 1.6.10
-stars: 
-ratings: 
-reviews: 
-size: 
->>>>>>> 199b6410
 website: https://touchwallet.com/
 repository:
 issue:
