--- conflicted
+++ resolved
@@ -9,15 +9,9 @@
 released: 2020-01-06
 updated: 2021-07-26
 version: "1.0.79"
-<<<<<<< HEAD
-stars: 4.2
-ratings: 14284
-reviews: 4482
-=======
 stars: 4.3
 ratings: 14348
 reviews: 4486
->>>>>>> dcffacc2
 size: 56M
 website: https://pro.coinbase.com
 repository: 
