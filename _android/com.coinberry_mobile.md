---
wsId: CoinBerry
title: "Coinberry: Buy & Sell Bitcoin"
altTitle: 
authors:
- danny
users: 10000
appId: com.coinberry_mobile
released: 
<<<<<<< HEAD
updated: 2021-09-21
version: "1.18.07"
stars: 3.2
ratings: 1044
reviews: 603
size: 75M
website: 
=======
updated: 2021-08-25
version: "1.16.02"
stars: 3.5
ratings: 1020
reviews: 583
size: 73M
website: https://www.coinberry.com/
>>>>>>> 69ae4b46
repository: 
issue: 
icon: com.coinberry_mobile.jpg
bugbounty: 
verdict: custodial
date: 2021-08-01
signer: 
reviewArchive:


providerTwitter: CoinberryHQ
providerLinkedIn: coinberry
providerFacebook: CoinberryOfficial
providerReddit: 

redirect_from:

---
[In their official website](https://www.coinberry.com/learn/crypto-storage-guide), Coinberry directly states that their app is custodial.

> Most crypto exchanges and brokerages, like Coinberry, are examples of a custodial wallet. Picking a custodian solution that is reputable and secure is crucial. At Coinberry, we have partnered with the Gemini Trust Company LLC™ to keep the majority of customer funds in institutional-grade cold storage.

[Coinberry also uses Identity Verification](https://help.coinberry.com/s/article/Account-Verification):

> At Coinberry, there are 2 ways in which a new customer could be verified:<br>
>**Instant Verification:** The quickest way to have your account verified on Coinberry! Most customers go through rapid verification and pass automatically. Once you enter your account details, your identity will be verified by our KYC/AML partners.<br>
**Manual Verification:** In the case where a new customer does not pass Instant Verification, Coinberry will require verification documents to complete the process. We will just need to review your Government-Issued Photo ID and a Proof of Address document.

As Coinberry is **custodial** it is therefore **not verifiable.**<|MERGE_RESOLUTION|>--- conflicted
+++ resolved
@@ -7,23 +7,13 @@
 users: 10000
 appId: com.coinberry_mobile
 released: 
-<<<<<<< HEAD
 updated: 2021-09-21
 version: "1.18.07"
 stars: 3.2
 ratings: 1044
 reviews: 603
 size: 75M
-website: 
-=======
-updated: 2021-08-25
-version: "1.16.02"
-stars: 3.5
-ratings: 1020
-reviews: 583
-size: 73M
-website: https://www.coinberry.com/
->>>>>>> 69ae4b46
+website:  https://www.coinberry.com/
 repository: 
 issue: 
 icon: com.coinberry_mobile.jpg
