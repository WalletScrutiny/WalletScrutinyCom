---
wsId: AMarkets
title: AMarkets Online Analytics
altTitle: 
authors:
- danny
users: 500000
appId: com.amarkets
appCountry: us
released: 2019-05-31
updated: 2023-03-09
version: 1.3.393
stars: 4.8
ratings: 2509
<<<<<<< HEAD
reviews: 82
=======
reviews: 80
>>>>>>> 019397c3
size: 
website: https://www.amarkets.com
repository: 
issue: 
icon: com.amarkets.png
bugbounty: 
meta: ok
verdict: nosendreceive
date: 2021-10-13
signer: 
reviewArchive: 
twitter: 
social:
- https://www.linkedin.com/company/amarkets
- https://www.facebook.com/AMarketsFirm
redirect_from: 
developerName: AMarkets Ltd.
features: 

---

## App Description

The app describes itself as an

> ideal solution for both novice and professional traders and investors.

It is a brokerage service, with some of the international awards it lists in the description describing it as such.

> RACE AWARDS 2015 -  Best CFD broker in the affiliate programs market 2015

Due to this app being referred to as a **CFD broker**, users may not be able to send or receive their cryptocurrencies due to not actually owning the digital assets traded here.

## The Site
From the Help Center: [What are CFD's?](https://www.amarkets.com/research-education/faq/tutorial/cfd/what-are-cfds/)

> When you buy a contract, you are betting on the future growth of an asset, expecting to sell your contract at a higher price and make a profit from this price difference.

It's doubtable that you can actually buy and sell cryptocurrencies on this brokerage platform.

## The App

Upon testing the app, we are allowed to try either a Demo or Real account. There's an option for users to trade bitcoin, however you are not provided with a wallet.

## Verdict

This app is a brokerage service and not for managing actual bitcoin. You can't really **send or receive due to the use of CFDs.**<|MERGE_RESOLUTION|>--- conflicted
+++ resolved
@@ -12,11 +12,7 @@
 version: 1.3.393
 stars: 4.8
 ratings: 2509
-<<<<<<< HEAD
-reviews: 82
-=======
 reviews: 80
->>>>>>> 019397c3
 size: 
 website: https://www.amarkets.com
 repository: 
