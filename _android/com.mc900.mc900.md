---
<<<<<<< HEAD
wsId: headlineCFD
title: Headline
altTitle:
authors:
- danny
=======
wsId: 
title: 'Headline.net: Finance & Invest'
altTitle: 
authors: 
>>>>>>> 3d3b8a5e
users: 10000
appId: com.mc900.mc900
appCountry:
released: 2022-08-12
<<<<<<< HEAD
updated: 2023-06-28
version: 2.2.0
stars:
ratings:
reviews:
size:
=======
updated: 2023-07-21
version: 2.3.1
stars: 
ratings: 
reviews: 
size: 
>>>>>>> 3d3b8a5e
website: https://www.headline.net
repository:
issue:
icon: com.mc900.mc900.jpg
bugbounty:
meta: ok
verdict: custodial
date: 2023-07-06
signer:
reviewArchive:
twitter:
social:
- https://www.facebook.com/HeadlineTrade
- https://t.me/Headline_Group
redirect_from:
developerName: Headline.net
features:

---

## App Description from Google Play

> Headline enables you to trade a variety of simple, transparent contracts for difference (CFDs), equities and foreign exchange around the clock in multiple marketplaces.
>
> Headline is our new integrated trading platform that combines all securities, futures, currencies and commodities trading under one roof. Through Headline you can invest in more than 100 financial products with just one integrated account. Indulge in trading over 6 major markets, seize every global opportunity and make money of the market trends.

## Analysis

- After registration we looked for the deposit options. There was only USDT available on the following networks: Ethereum (ERC20), Polygon, BNB Smart Chain (BEP20), Bitcoin(Omni), and, Tron(TRC20). Later on, we contacted support via Telegram, and they informed us that it was possible to deposit other cryptocurrencies.
- The platform claims to have been in operation since 2016. However, we looked at the site's [archive.org](https://web.archive.org/web/20200701000000*/https://headline.net) entries, and the website headline.net does not show any entries to corroborate this assertion for the years between. Note that this app's release date on Google Play was on 2022-08-12. The release date for the Apple version of this app only goes as far as 2022-09-09.
- The [Terms and Conditions](https://www.headline.net/legal/TERMS_AND_CONDITIONS.pdf) consists of only 2 pages.  
- Withdrawal options [include bitcoin](https://www.headline.net/en-US/assets/walletAdd) on the Bitcoin network.
- Some functions are unlocked once KYC is performed.
- The app doesn't operate like other CFD platforms that we have inspected. We did not find any traditional deposit options. Moreover, it allowed withdrawals in Bitcoin. There is hardly any documentation.
- CFD platforms are highly regulated and we have not seen any such documentation on the site's footer.
- The user's ability to withdraw bitcoin using the Bitcoin network gives us the impression that the app supports some form of a limited custodial wallet for the user. But since there is scanty information available - we can only be sure that they also did not provide the private keys.
- We emailed them at support@headline.net to ask for more information. In the meantime, we'll mark this as a **custodial** platform.<|MERGE_RESOLUTION|>--- conflicted
+++ resolved
@@ -1,35 +1,19 @@
 ---
-<<<<<<< HEAD
 wsId: headlineCFD
-title: Headline
+title: 'Headline.net: Finance & Invest'
 altTitle:
 authors:
 - danny
-=======
-wsId: 
-title: 'Headline.net: Finance & Invest'
-altTitle: 
-authors: 
->>>>>>> 3d3b8a5e
 users: 10000
 appId: com.mc900.mc900
 appCountry:
 released: 2022-08-12
-<<<<<<< HEAD
-updated: 2023-06-28
-version: 2.2.0
+updated: 2023-07-21
+version: 2.3.1
 stars:
 ratings:
 reviews:
 size:
-=======
-updated: 2023-07-21
-version: 2.3.1
-stars: 
-ratings: 
-reviews: 
-size: 
->>>>>>> 3d3b8a5e
 website: https://www.headline.net
 repository:
 issue:
