--- conflicted
+++ resolved
@@ -8,21 +8,12 @@
 appId: com.chainwallet.app
 appCountry:
 released: 2023-01-03
-<<<<<<< HEAD
-updated: 2023-06-16
-version: 1.0.15
-stars: 4.3
-ratings:
-reviews: 6
-size:
-=======
 updated: 2023-07-13
 version: 1.0.17
 stars: 3.4
 ratings: 
 reviews: 7
 size: 
->>>>>>> 228a4b29
 website: https://chain.com
 repository:
 issue:
