--- conflicted
+++ resolved
@@ -8,13 +8,8 @@
 appId: com.vndc
 appCountry: us
 released: 2020-03-07
-<<<<<<< HEAD
-updated: 2023-03-12
-version: 4.0.3
-=======
 updated: 2023-03-10
 version: 4.0.2
->>>>>>> 019397c3
 stars: 4.3
 ratings: 46866
 reviews: 365
