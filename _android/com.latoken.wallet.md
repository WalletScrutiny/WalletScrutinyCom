--- conflicted
+++ resolved
@@ -3,43 +3,36 @@
 title: "LATOKEN: Bitcoin Wallet, Crypto Exchange"
 altTitle: 
 authors:
- - danny
-
+- danny
 users: 500000
 appId: com.latoken.wallet
 released: 2020-03-17
 updated: 2021-08-18
 version: "1.88.00"
 stars: 4.4
-<<<<<<< HEAD
-ratings: 22670
-reviews: 11116
-=======
 ratings: 22856
 reviews: 11217
->>>>>>> 7067e182
 size: 25M
 website: 
 repository: 
 issue: 
 icon: com.latoken.wallet.png
-
 bugbounty: https://hackenproof.com/latoken/latoken-exchange
-verdict: wip
-date: 2021-08-12
-
-
+verdict: custodial
+date: 2021-08-21
 signer: 
 reviewArchive:
-
 
 
 providerTwitter: latokens
 providerLinkedIn: latoken
 providerFacebook: LiquidAssetToken
 providerReddit: 
+
 redirect_from:
+
 ---
+
 
 > Trade, send, sell, or buy Ethereum (ETH), Bitcoin (BTC), Litecoin (LTC), and any other 200+ digital assets.
 
