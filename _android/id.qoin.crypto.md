--- conflicted
+++ resolved
@@ -8,17 +8,6 @@
 appId: id.qoin.crypto
 appCountry:
 released: 2022-08-16
-<<<<<<< HEAD
-updated: 2023-06-15
-version: 1.4.10
-stars:
-ratings:
-reviews:
-size:
-website:
-repository:
-issue:
-=======
 updated: 2023-07-24
 version: 1.4.13
 stars: 
@@ -28,7 +17,6 @@
 website: 
 repository: 
 issue: 
->>>>>>> 70b6a0af
 icon: id.qoin.crypto.png
 bugbounty:
 meta: ok
