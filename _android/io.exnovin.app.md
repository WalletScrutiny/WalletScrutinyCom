---
wsId: 
title: "Exnovin - اکس نوین | بازار معاملاتی رمزارزها"
altTitle: 
authors:

users: 50000
appId: io.exnovin.app
released: 2020-12-12
updated: 2021-07-29
version: "1.3.4"
stars: 4.1
ratings: 570
<<<<<<< HEAD
reviews: 214
=======
reviews: 213
>>>>>>> b702eada
size: 14M
website: 
repository: 
issue: 
icon: io.exnovin.app.jpg
bugbounty: 
verdict: wip
date: 2021-08-01
signer: 
reviewArchive:


providerTwitter: 
providerLinkedIn: 
providerFacebook: 
providerReddit: 

redirect_from:

---

<|MERGE_RESOLUTION|>--- conflicted
+++ resolved
@@ -11,11 +11,7 @@
 version: "1.3.4"
 stars: 4.1
 ratings: 570
-<<<<<<< HEAD
-reviews: 214
-=======
 reviews: 213
->>>>>>> b702eada
 size: 14M
 website: 
 repository: 
