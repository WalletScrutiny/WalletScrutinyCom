---
wsId: 
title: "Level01"
altTitle: 
authors:
 - danny
users: 50000
appId: io.level01.android
released: 2020-10-09
updated: 2021-09-09
version: "0.2.3.0"
stars: 4.8
ratings: 132
reviews: 60
<<<<<<< HEAD
size: 17M
website: https://level01.io/
=======
size: 18M
website: 
>>>>>>> cfaa2364
repository: 
issue: 
icon: io.level01.android.png
bugbounty: 
verdict: nobtc
date: 2021-08-02
signer: 
reviewArchive:


providerTwitter: level01io
providerLinkedIn: 
providerFacebook: level01platform
providerReddit: 

redirect_from:

---
From its Google Play description:

> Experience peer-to-peer (P2P) options trading powered by Blockchain and AI – Level01 provides you the fairest, most transparent and more profitable way to trade options.<br>
Integrated Blockchain Wallet<br>
Level01 features an integrated blockchain wallet client to easily manage your digital assets and funds. This is a non-custodial wallet where stored funds are only accessible by you and settled trade profits are available for use without requiring permission or withdrawals.

We downloaded the app and proceeded to create the wallet. 

It asked for a 6 digit pin as well as a 12 word mnemonic. The currencies available for depositing/withdrawing are: LVX, ETH and USDT. 

This app **does not have a btc wallet**.<|MERGE_RESOLUTION|>--- conflicted
+++ resolved
@@ -12,13 +12,8 @@
 stars: 4.8
 ratings: 132
 reviews: 60
-<<<<<<< HEAD
-size: 17M
+size: 18M
 website: https://level01.io/
-=======
-size: 18M
-website: 
->>>>>>> cfaa2364
 repository: 
 issue: 
 icon: io.level01.android.png
