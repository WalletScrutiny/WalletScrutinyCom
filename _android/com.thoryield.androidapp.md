--- conflicted
+++ resolved
@@ -9,11 +9,7 @@
 released: Mar 30, 2022
 updated: 2023-03-09
 version: 2.0.32
-<<<<<<< HEAD
-stars: 4.8
-=======
 stars: 4.7
->>>>>>> 019397c3
 ratings: 
 reviews: 6
 size: 
