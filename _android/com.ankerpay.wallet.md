--- conflicted
+++ resolved
@@ -5,19 +5,11 @@
 users: 5000
 appId: com.ankerpay.wallet
 launchDate: 
-<<<<<<< HEAD
-latestUpdate: 2020-07-13
-apkVersionName: "v1.0.11.13"
-stars: 4.5
-ratings: 75
-reviews: 68
-=======
 latestUpdate: 2020-10-21
 apkVersionName: "v1.0.11.26"
 stars: 4.2
 ratings: 90
 reviews: 78
->>>>>>> deed03be
 size: 4.9M
 website: https://ankerid.com/mobile-wallet
 repository: 
