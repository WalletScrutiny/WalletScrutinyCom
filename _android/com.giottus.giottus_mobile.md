--- conflicted
+++ resolved
@@ -9,15 +9,9 @@
 released: 2021-02-01
 updated: 2021-08-11
 version: "2.1.36"
-<<<<<<< HEAD
-stars: 4.3
-ratings: 6596
-reviews: 3975
-=======
 stars: 4.2
 ratings: 6611
 reviews: 3978
->>>>>>> b702eada
 size: 32M
 website: 
 repository: 
