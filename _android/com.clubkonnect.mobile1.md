---
wsId: 
title: clubkonnect
altTitle: 
authors: 
users: 100000
appId: com.clubkonnect.mobile1
appCountry: 
released: Oct 31, 2017
updated: 2023-02-27
version: 2.0.12
stars: 3.1
ratings: 
<<<<<<< HEAD
reviews: 20
=======
reviews: 21
>>>>>>> b63de6a7
size: 
website: http://www.clubkonnect.com
repository: 
issue: 
icon: com.clubkonnect.mobile1.png
bugbounty: 
meta: ok
verdict: wip
date: 2022-06-22
signer: 
reviewArchive: 
twitter: 
social: 
redirect_from: 
developerName: Nellobyte Systems Ltd.
features: 

---
<|MERGE_RESOLUTION|>--- conflicted
+++ resolved
@@ -11,11 +11,7 @@
 version: 2.0.12
 stars: 3.1
 ratings: 
-<<<<<<< HEAD
-reviews: 20
-=======
 reviews: 21
->>>>>>> b63de6a7
 size: 
 website: http://www.clubkonnect.com
 repository: 
