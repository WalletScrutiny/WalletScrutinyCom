--- conflicted
+++ resolved
@@ -19,8 +19,8 @@
 issue: https://github.com/mycelium-com/wallet-android/issues/648
 icon: com.mycelium.wallet.jpg
 bugbounty: 
-<<<<<<< HEAD
-verdict: reproducible # May be any of: wip, fewusers, nowallet, nobtc, custodial, nosource, nonverifiable, reproducible, bounty, defunct
+meta: ok
+verdict: nonverifiable
 warnings:
 - custom:
   privacyAlert: high
@@ -34,13 +34,7 @@
     This warning is "high severity" as the wallet specifically claims to connect
     through TOR when it doesn't.
 - defaultProviderApi
-date: 2020-07-13
-reviewStale: true
-=======
-meta: ok
-verdict: nonverifiable
 date: 2022-11-04
->>>>>>> cf6eaba4
 signer: b8e59d4a60b65290efb2716319e50b94e298d7a72c76c2119eb7d8d3afac302e
 reviewArchive:
 - date: 2022-05-08
