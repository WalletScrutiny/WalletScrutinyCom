--- conflicted
+++ resolved
@@ -10,13 +10,8 @@
 updated: 2021-06-17
 version: "6.0.60"
 stars: 4.0
-<<<<<<< HEAD
-ratings: 36539
-reviews: 11460
-=======
 ratings: 36537
 reviews: 11461
->>>>>>> b702eada
 size: 28M
 website: http://www.xtrade.com/
 repository: 
