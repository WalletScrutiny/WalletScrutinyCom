---
wsId: atomic
title: "Bitcoin Wallet & Ethereum Ripple ZIL DOT"
altTitle: 
authors:
- leo
users: 1000000
appId: io.atomicwallet
released: 2019-01-30
updated: 2021-08-16
version: "0.77.1"
stars: 4.4
<<<<<<< HEAD
ratings: 47289
reviews: 22744
=======
ratings: 47421
reviews: 22794
>>>>>>> dcffacc2
size: 15M
website: https://atomicwallet.io
repository: 
issue: 
icon: io.atomicwallet.png
bugbounty: 
verdict: obfuscated
date: 2021-03-02
signer: 
reviewArchive:
- date: 2020-10-12
  version: "0.72.1"
  appHash: 
  gitRevision: d83253e829502835962be71b96dd37287dc87f5c
  verdict: nosource

providerTwitter: atomicwallet
providerLinkedIn: 
providerFacebook: atomicwallet
providerReddit: 

redirect_from:

---


**Update 2021-03-02:** We were approached by a visitor mentioning that Atomic
does have a GitHub and indeed [they do](https://github.com/Atomicwallet) but
none of the repositories there looks like belonging to this wallet. As it turns
out, the app is not only closed source but also **obfuscated** JS code which not
necessarily means bad intentions and might be due to Cordova working that way
but it certainly makes any attempt at auditing what the wallet actually does
very hard.

Just a random excerpt of the obfuscated code. The files are one line each.
Wrapped for better readability:

```
36600,"BOkBACbpAQ=="),base64DecodeToExistingUint8Array(o,1136616,"BekBACfpAQ==")
,base64DecodeToExistingUint8Array(o,1136632,"BukBACjpAQ=="),base64DecodeToExisti
ngUint8Array(o,1136648,"B+kBACnpAQ=="),base64DecodeToExistingUint8Array(o,113666
4,"COkBACrpAQ=="),base64DecodeToExistingUint8Array(o,1136680,"CekBACvpAQ=="),bas
e64DecodeToExistingUint8Array(o,1136696,"CukBACzpAQ=="),base64DecodeToExistingUi
nt8Array(o,1136712,"C+kBAC3pAQ=="),base64DecodeToExistingUint8Array(o,1136728,"D
OkBAC7pAQ=="),base64DecodeToExistingUint8Array(o,1136744,"DekBAC/pAQ=="),base64D
ecodeToExistingUint8Array(o,1136760,"DukBADDpAQ=="),base64DecodeToExistingUint8A
rray(o,1136776,"D+kBADHpAQ=="),base64DecodeToExistingUint8Array(o,1136792,"EOkBA
DLpAQ=="),base64DecodeToExistingUint8Array(o,1136808,"EekBADPpAQ=="),base64Decod
eToExistingUint8Array(o,1136824,"EukBADTpAQ=="),base64DecodeToExistingUint8Array
(o,1136840,"E+kBADXpAQ=="),base64DecodeToExistingUint8Array(o,1136856,"FOkBADbpA
Q=="),base64DecodeToExistingUint8Array(o,1136872,"FekBADfpAQ=="),base64DecodeToE
xistingUint8Array(o,1136888,"FukBADjpAQ=="),base64DecodeToExistingUint8Array(o,1
136904,"F+kBADnpAQ=="),base64DecodeToExistingUint8Array(o,1136920,"GOkBADrpAQ=="
),base64DecodeToExistingUint8Array(o,1136936,"GekBADvpAQ=="),base64DecodeToExist
ingUint8Array(o,1136952,"GukBADzpAQ=="),base64DecodeToExistingUint8Array(o,11369
68,"G+kBAD3pAQ=="),base64DecodeToExistingUint8Array(o,1136984,"HOkBAD7pAQ=="),ba
se64DecodeToExistingUint8Array(o,1137e3,"HekBAD/pAQ=="),base64DecodeToExistingUi
nt8Array(o,1137016,"HukBAEDpAQ=="),base64DecodeToExistingUint8Array(o,1137032,"H
+kBAEHpAQ=="),base64DecodeToExistingUint8Array(o,1137048,"IOkBAELpAQ=="),base64D
ecodeToExistingUint8Array(o,1137064,"IekBAEPpAQ==");var c=function asmFunc(e,r,a
){var t=new e.Int8Array(a),i=new e.Int16Array(a),A=new e.Int32Array(a),s=new e.U
int8Array(a),_=new e.Uint16Array(a),o=(new e.Uint32Array(a),new e.Float32Array(a
),new e.Float64Array(a)),$=e.Math.imul,f=(e.Math.fround,e.Math.abs,e.Math.clz32)
,c=(e.Math.min,e.Math.max,e.Math.floor,e.Math.ceil,e.Math.sqrt,r.abort),b=(e.NaN
,e.Infinity,r.__wbindgen_object_drop_ref),u=r.__wbindgen_string_new,l=r.__wbg_ne
w_3a746f2619705add,k=r.__wbg_call_f54d3a6dadb199ca,m=r.__wbindgen_jsval_eq,v=r._
_wbg_self_ac379e780a0d8b94,y=r.__wbg_crypto_1e4302b85d4f64a2,w=r.__wbindgen_is_u
ndefined,g=r.__wbg_getRandomValues_1b4ba144162a5c9e,p=r.__wbg_require_6461b1e9a0
d7c34a,E=r.__wbg_getRandomValues_1ef11e888e5228e9,B=r.__wbg_randomFillSync_1b52c
8482374c55b,h=r.__wbindgen_string_get,D=r.__wbindgen_debug_string,Q=r.__wbindgen
_throw,U=r.__wbindgen_rethrow,x=1048576,T=0,C=0,M=0;function $0(e,r,a){e|=0,r|=0
,a|=0;var t,i=0,_=0,o=0,$=0,f=0,b=0,u=0,l=0,k=0,m=0,v=0,y=0,w=0,g=0,p=0,E=0,B=0,
h=0,D=0,Q=0,U=0,T=0,C=0,I=0,G=0,W=0,Y=0,F=0,Z=0,H=0,N=0,P=0,j=0,R=0,V=0,z=0,J=0,
O=0,X=0,L=0,K=0,S=0,q=0,ee=0,re=0,ae=0,te=0,ie=0,Ae=0,ne=0,se=0,_e=0,oe=0,$e=0,f
e=0,ce=0,be=0,ue=0,de=0,le=0,ke=0,me=0,ve=0,ye=0,we=0,ge=0,pe=0,Ee=0,Be=0,he=0,D
e=0,Qe=0,Ue=0,xe=0,Te=0,Ce=0,Me=0,Ie=0,Ge=0,We=0,Ye=0,Fe=0,Ze=0,He=0,Ne=0,Pe=0,j
e=0,Re=0,Ve=0,ze=0,Je=0,Oe=0,Xe=0,Le=0,Ke=0,Se=0,qe=0,er=0,rr=0,ar=0,tr=0,ir=0,A
r=0,nr=0,sr=0,_r=0,or=0,$r=0,fr=0,cr=0,br=0,ur=0,dr=0,lr=0,kr=0,mr=0,vr=0,yr=0,w
r=0,gr=0,pr=0,Er=0,Br=0,hr=0,Dr=0,Qr=0,Ur=0,xr=0,Tr=0,Cr=0,Mr=0,Ir=0,Gr=0,Wr=0,Y
r=0,Fr=0,Zr=0,Hr=0,Nr=0,Pr=0,jr=0,Rr=0,Vr=0,zr=0,Jr=0,Or=0,Xr=0,Lr=0,Kr=0,Sr=0,q
r=0,ea=0,ra=0,aa=0,ta=0,ia=0,Aa=0,na=0,sa=0,_a=0,oa=0,$a=0,fa=0,ca=0,ba=0,ua=0,d
a=0,la=0,ka=0,ma=0,va=0,ya=0,wa=0,ga=0,pa=0,Ea=0,Ba=0,ha=0,Da=0,Qa=0,Ua=0,xa=0,T
a=0,Ca=0,Ma=0,Ia=0,Ga=0,Wa=0,Ya=0,Fa=0,Za=0,Ha=0,Na=0,Pa=0,ja=0,Ra=0,Va=0,za=0,J
a=0,Oa=0,Xa=0,La=0,Ka=0,Sa=0,qa=0,et=0,rt=0,at=0,tt=0,it=0,At=0,nt=0,st=0,_t=0,o
t=0,$t=0,ft=0,ct=0,bt=0,ut=0,dt=0,lt=0,kt=0,mt=0,vt=0,yt=0,wt=0,gt=0,pt=0,Et=0,B
```

**Original review:**

Bitcoin Wallet & Ethereum Ripple Tron EOS
is a non-custodial wallet according to their description:

> Atomic Wallet is universal non-custodial app for over 300 cryptocurrencies.

Unfortunately they do not share all sources for the Android app.

Verdict: This wallet is **not verifiable**.<|MERGE_RESOLUTION|>--- conflicted
+++ resolved
@@ -10,13 +10,8 @@
 updated: 2021-08-16
 version: "0.77.1"
 stars: 4.4
-<<<<<<< HEAD
-ratings: 47289
-reviews: 22744
-=======
 ratings: 47421
 reviews: 22794
->>>>>>> dcffacc2
 size: 15M
 website: https://atomicwallet.io
 repository: 
