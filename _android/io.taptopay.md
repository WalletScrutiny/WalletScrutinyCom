---
wsId: bitcoinTapToPay
title: Bitcoin App - Tap to Pay
<<<<<<< HEAD
altTitle:
authors:
- danny
users: 5000
=======
altTitle: 
authors: 
users: 10000
>>>>>>> 3d3b8a5e
appId: io.taptopay
appCountry:
released: 2022-07-27
updated: 2022-08-25
version: 1.0.1
stars: 4.4
ratings: 
reviews: 4
size:
website: https://taptopay.io
repository:
issue:
icon: io.taptopay.png
bugbounty:
meta: ok
verdict: nowallet
date: 2023-07-03
signer:
reviewArchive:
twitter: taptopayapp
social:
- https://www.facebook.com/profile.php?id=100084868899589
- https://www.linkedin.com/company/taptopayinc
redirect_from:
developerName: Tap to Pay, Inc.
features:

---

## App Description from Google Play

> Accept ₿itcoin, Lightning payments and on-chain instant payouts that convert to USD along with Venmo, Zelle, PayPal, and Cash App. What makes your profile special is a 0% transaction fee on all Bitcoin payments that get converted to USD instantly.
>
> You can also accept payments with no app needed. Using our smart Point of Sale system. We integrated our Tap to Pay technology with contactless technology.

## Analysis

- Registration involves inputting a separate Bitcoin address that is not generated through the app.
- As the app description says, payments are automatically converted to USD.
- There is a button to 'Activate' on the top menu. We tapped it and we received an error:

> Cannot connect to TaptoPay

- We understand this app as a form of Point-of-Sale system.
- No Bitcoin wallet addresses are generated and we had to generate our own to paste in the registration form.
- We also keep on seeing the same error noted above.
- This is **not a wallet**.<|MERGE_RESOLUTION|>--- conflicted
+++ resolved
@@ -1,16 +1,10 @@
 ---
 wsId: bitcoinTapToPay
 title: Bitcoin App - Tap to Pay
-<<<<<<< HEAD
 altTitle:
 authors:
 - danny
-users: 5000
-=======
-altTitle: 
-authors: 
 users: 10000
->>>>>>> 3d3b8a5e
 appId: io.taptopay
 appCountry:
 released: 2022-07-27
