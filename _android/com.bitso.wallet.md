---
wsId: bitso
title: "Bitso - Buy bitcoin and move your money easily"
altTitle: 
authors:
- leo
users: 1000000
appId: com.bitso.wallet
released: 2018-02-19
<<<<<<< HEAD
updated: 2021-08-18
version: "2.34.0"
stars: 4.4
ratings: 16577
reviews: 7285
=======
updated: 2021-08-21
version: "2.35.2"
stars: 4.2
ratings: 18495
reviews: 8131
>>>>>>> dcffacc2
size: 29M
website: https://bitso.com/app
repository: 
issue: 
icon: com.bitso.wallet.png
bugbounty: 
verdict: custodial
date: 2021-05-25
signer: 
reviewArchive:


providerTwitter: Bitso
providerLinkedIn: 
providerFacebook: bitsoex
providerReddit: 

redirect_from:
  - /com.bitso.wallet/
---


Bitso appears to be an exchange and their statement on security on their website

> **Maximum security**<br>
  We work every day to keep your account protected. That's why more than 2
  million users trust us.

is saying "trust us". Their security is **not verifiable**.<|MERGE_RESOLUTION|>--- conflicted
+++ resolved
@@ -7,19 +7,11 @@
 users: 1000000
 appId: com.bitso.wallet
 released: 2018-02-19
-<<<<<<< HEAD
-updated: 2021-08-18
-version: "2.34.0"
-stars: 4.4
-ratings: 16577
-reviews: 7285
-=======
 updated: 2021-08-21
 version: "2.35.2"
 stars: 4.2
 ratings: 18495
 reviews: 8131
->>>>>>> dcffacc2
 size: 29M
 website: https://bitso.com/app
 repository: 
