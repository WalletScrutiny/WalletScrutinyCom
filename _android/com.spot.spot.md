--- conflicted
+++ resolved
@@ -10,13 +10,8 @@
 updated: 2021-08-11
 version: "4.36.1.2698-1cc6e888"
 stars: 4.3
-<<<<<<< HEAD
-ratings: 4130
-reviews: 1993
-=======
 ratings: 4132
 reviews: 1994
->>>>>>> dcffacc2
 size: 73M
 website: https://www.spot-bitcoin.com
 repository: 
