---
wsId: 
title: "CoinJar: Buy Bitcoin Instantly"
altTitle: 
authors:

users: 50000
appId: com.coinjar.riemann
released: 
updated: 2021-08-02
version: "2.4.1"
<<<<<<< HEAD
stars: 2.7
=======
stars: 2.8
>>>>>>> b702eada
ratings: 758
reviews: 554
size: 92M
website: 
repository: 
issue: 
icon: com.coinjar.riemann.png
bugbounty: 
verdict: wip
date: 2021-08-08
signer: 
reviewArchive:


providerTwitter: 
providerLinkedIn: 
providerFacebook: 
providerReddit: 

redirect_from:

---

<|MERGE_RESOLUTION|>--- conflicted
+++ resolved
@@ -9,11 +9,7 @@
 released: 
 updated: 2021-08-02
 version: "2.4.1"
-<<<<<<< HEAD
-stars: 2.7
-=======
 stars: 2.8
->>>>>>> b702eada
 ratings: 758
 reviews: 554
 size: 92M
