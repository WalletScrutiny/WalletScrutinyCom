---
wsId: bridgeWallet
title: Bridge Wallet
altTitle: 
authors:
- leo
users: 10000
appId: com.mtpelerin.bridge
appCountry: us
released: 2020-04-07
<<<<<<< HEAD
updated: 2023-03-13
version: '1.30'
=======
updated: 2023-03-15
version: '1.31'
>>>>>>> b63de6a7
stars: 3.7
ratings: 178
reviews: 12
size: 
website: https://www.mtpelerin.com/bridge-wallet
repository: 
issue: 
icon: com.mtpelerin.bridge.png
bugbounty: 
meta: ok
verdict: nosource
date: 2020-12-27
signer: 
reviewArchive: 
twitter: mtpelerin
social:
- https://www.linkedin.com/company/mt-pelerin
- https://www.facebook.com/mtpelerin
- https://www.reddit.com/r/MtPelerin
redirect_from:
- /com.mtpelerin.bridge/
developerName: Mt Pelerin Group SA
features: 

---

On Google Play they claim

> **YOU ARE IN CONTROL**<br>
  Bridge Wallet is a decentralized, non-custodial wallet. It means that you are
  in full control of your wallet, its content and seed phrase.

But while the provider [has a GitHub presence](https://github.com/MtPelerin),
there is no claim about public source and neither do we find any wallet
repository on their GitHub.

As a closed source wallet, this is **not verifiable**.<|MERGE_RESOLUTION|>--- conflicted
+++ resolved
@@ -8,13 +8,8 @@
 appId: com.mtpelerin.bridge
 appCountry: us
 released: 2020-04-07
-<<<<<<< HEAD
-updated: 2023-03-13
-version: '1.30'
-=======
 updated: 2023-03-15
 version: '1.31'
->>>>>>> b63de6a7
 stars: 3.7
 ratings: 178
 reviews: 12
