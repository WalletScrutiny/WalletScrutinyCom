--- conflicted
+++ resolved
@@ -8,13 +8,8 @@
 appId: com.nebeus.android
 appCountry: gt
 released: 
-<<<<<<< HEAD
-updated: 2022-10-13
-version: 1.4.19
-=======
 updated: 2023-03-10
 version: 1.4.35
->>>>>>> 9523d4bc
 stars: 
 ratings: 
 reviews: 
