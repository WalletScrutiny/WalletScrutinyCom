---
wsId: 
title: "Trading App For Advanced Traders: CoinDCX Pro"
altTitle: 
authors:
 - danny

users: 500000
appId: com.coindcx
released: 2018-11-02
updated: 2021-04-17
version: "1.0.002"
<<<<<<< HEAD
stars: 3.8
ratings: 8082
reviews: 5765
=======
stars: 3.7
ratings: 8040
reviews: 5723
>>>>>>> b702eada
size: 51M
website: https://coindcx.com
repository: 
issue: 
icon: com.coindcx.png
bugbounty: 
verdict: custodial
date: 2021-08-19
signer: 
reviewArchive:


providerTwitter: coindcx
providerLinkedIn: coindcx
providerFacebook: CoinDCX
providerReddit: 

redirect_from:

---
From their [Terms and Conditions PDF](https://coindcx.com/assets/pdf/User%20Terms%20and%20Conditions.pdf):

> Upon activation of your User Account, we will provide you with a Fiat Wallet and a Coin Wallet. These Wallets enable you to purchase, send, receive or store Digital Assets supported by the Online Platforms. You are required to maintain a minimum balance of Funds in your Wallets before you initiate an order and/or transaction. We reserve the right to refuse to execute any order and/or transaction initiated by you,  if  they  arein  contravention  to  the  AML  Policy  or  to  comply  with  directions  of  appropriate enforcement authorities.J.  YOUR WALLET

<|MERGE_RESOLUTION|>--- conflicted
+++ resolved
@@ -10,15 +10,9 @@
 released: 2018-11-02
 updated: 2021-04-17
 version: "1.0.002"
-<<<<<<< HEAD
-stars: 3.8
-ratings: 8082
-reviews: 5765
-=======
 stars: 3.7
 ratings: 8040
 reviews: 5723
->>>>>>> b702eada
 size: 51M
 website: https://coindcx.com
 repository: 
