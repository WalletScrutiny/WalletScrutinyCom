--- conflicted
+++ resolved
@@ -9,15 +9,9 @@
 released: 2018-11-02
 updated: 2021-04-17
 version: "1.0.002"
-<<<<<<< HEAD
-stars: 3.8
-ratings: 8082
-reviews: 5765
-=======
 stars: 3.7
 ratings: 7933
 reviews: 5635
->>>>>>> dcffacc2
 size: 51M
 website: https://coindcx.com
 repository: 
