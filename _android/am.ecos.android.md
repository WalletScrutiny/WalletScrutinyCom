---
wsId: ECOS
title: "ECOS: invest in crypto assets"
altTitle: 
authors:
- danny
users: 10000
appId: am.ecos.android
released: 2020-09-22
updated: 2021-10-01
version: "1.12.1"
stars: 3.9
<<<<<<< HEAD
ratings: 210
reviews: 162
size: 37M
website: https://ecos.am/en/
=======
ratings: 216
reviews: 167
size: 40M
website: 
>>>>>>> 91df7611
repository: 
issue: 
icon: am.ecos.android.png
bugbounty: 
verdict: custodial
date: 2021-08-02
signer: 
reviewArchive:


providerTwitter: ecosmining
providerLinkedIn: 
providerFacebook: ecosdefi
providerReddit: 

redirect_from:

---
## App Description
From Google Play:

> We make crypto simple for everyone. ECOS provides a simple way to save, exchange, mine and send cryptocurrencies. If you are new to crypto, then our app is the solution you need. It provides all crypto tools for both investment strategies: long-term and short-term

ECOS is an investment platform and thus not primarily a bitcoin wallet.

## The Site
From the About Us page, ECOS claims that its mission

> is to provide the user with simple, safe, reliable and effective tools for digital assets’ management and to develop its ecosystem around the world.

### Terms and Conditions
From **Withdrawal, 1.10.2**:

> Withdrawals may be performed only after identification and security checks are completed and approved by ECOS-M.

From **3.3. Digital Wallet And Private Keys**:

> **The Customer’s digital wallet or vault may require a private key, or a combination of private keys, for access.** Accordingly, loss of requisite private key(s) associated with the Customer’s digital wallet or vault storing Hash Rate Output will result in loss of such Hash Rate Output, access to the Customer’s Hash Rate Output balance and/or any initial balances in blockchains.

This is confusing to our review as the private keys are not mentioned anywhere else on the app or website.

## The App
We tried the app and registered an account. We were not provided with 12-word key phrases. Wallets did not have private keys and we could not find a way to view or export them. 

It is possible to send and receive assets via bitcoin addresses.

## Contact
[We reached out to ECOS' official twitter account](https://twitter.com/dannybuntu/status/1444950451879776258) and asked if there is a way to export private keys.

We will update this analysis once we receive a response.

## Verdict
Due to the information we have collected thus far, we conclude that this app is **custodial** and does not provide the user with private keys. Thus, it is **not verifiable.**<|MERGE_RESOLUTION|>--- conflicted
+++ resolved
@@ -10,17 +10,10 @@
 updated: 2021-10-01
 version: "1.12.1"
 stars: 3.9
-<<<<<<< HEAD
-ratings: 210
-reviews: 162
-size: 37M
-website: https://ecos.am/en/
-=======
 ratings: 216
 reviews: 167
 size: 40M
-website: 
->>>>>>> 91df7611
+website: https://ecos.am/en/
 repository: 
 issue: 
 icon: am.ecos.android.png
