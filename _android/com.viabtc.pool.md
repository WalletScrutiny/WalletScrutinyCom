--- conflicted
+++ resolved
@@ -12,11 +12,7 @@
 version: 3.7.6
 stars: 4.2
 ratings: 
-<<<<<<< HEAD
-reviews: 265
-=======
 reviews: 264
->>>>>>> 019397c3
 size: 
 website: https://www.viabtc.com/
 repository: 
