---
wsId: 
title: "BitcoinTrade: Bitcoin e cripto"
altTitle: 
authors:

users: 100000
appId: com.peertradedigital.bitcointrade
released: 2017-12-01
updated: 2021-08-09
version: "3.3.4"
stars: 4.0
<<<<<<< HEAD
ratings: 4682
reviews: 2394
=======
ratings: 4692
reviews: 2395
>>>>>>> b702eada
size: 18M
website: 
repository: 
issue: 
icon: com.peertradedigital.bitcointrade.png
bugbounty: 
verdict: wip
date: 2021-08-02
signer: 
reviewArchive:


providerTwitter: 
providerLinkedIn: 
providerFacebook: 
providerReddit: 

redirect_from:

---

<|MERGE_RESOLUTION|>--- conflicted
+++ resolved
@@ -10,13 +10,8 @@
 updated: 2021-08-09
 version: "3.3.4"
 stars: 4.0
-<<<<<<< HEAD
-ratings: 4682
-reviews: 2394
-=======
 ratings: 4692
 reviews: 2395
->>>>>>> b702eada
 size: 18M
 website: 
 repository: 
