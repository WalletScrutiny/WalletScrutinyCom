---
wsId: 
title: "BitcoinTrade: Bitcoin e cripto"
altTitle: 
authors:

users: 100000
appId: com.peertradedigital.bitcointrade
released: 2017-12-01
updated: 2021-08-09
version: "3.3.4"
<<<<<<< HEAD
stars: 4.0
ratings: 4682
reviews: 2394
=======
stars: 4.1
ratings: 4721
reviews: 2405
>>>>>>> dcffacc2
size: 18M
website: 
repository: 
issue: 
icon: com.peertradedigital.bitcointrade.png
bugbounty: 
verdict: wip
date: 2021-08-02
signer: 
reviewArchive:


providerTwitter: 
providerLinkedIn: 
providerFacebook: 
providerReddit: 

redirect_from:

---

<|MERGE_RESOLUTION|>--- conflicted
+++ resolved
@@ -9,15 +9,9 @@
 released: 2017-12-01
 updated: 2021-08-09
 version: "3.3.4"
-<<<<<<< HEAD
-stars: 4.0
-ratings: 4682
-reviews: 2394
-=======
 stars: 4.1
 ratings: 4721
 reviews: 2405
->>>>>>> dcffacc2
 size: 18M
 website: 
 repository: 
