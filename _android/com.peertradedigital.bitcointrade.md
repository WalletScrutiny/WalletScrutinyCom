--- conflicted
+++ resolved
@@ -9,17 +9,10 @@
 appCountry: br
 released: 2017-12-01
 updated: 2023-03-10
-<<<<<<< HEAD
-version: 3.11.13
-stars: 3.5
-ratings: 8304
-reviews: 4773
-=======
 version: 3.11.12
 stars: 3.5
 ratings: 8304
 reviews: 4772
->>>>>>> 019397c3
 size: 
 website: http://www.bitcointrade.com.br
 repository: 
