---
wsId: Poloniex
title: "Poloniex Crypto Exchange"
altTitle: 
authors:
- leo
users: 100000
appId: com.plunien.poloniex
released: 2017-06-19
updated: 2021-08-18
version: "1.29.1"
<<<<<<< HEAD
stars: 4.2
ratings: 5537
reviews: 2924
=======
stars: 4.3
ratings: 5704
reviews: 2978
>>>>>>> dcffacc2
size: 27M
website: https://support.poloniex.com
repository: 
issue: 
icon: com.plunien.poloniex.png
bugbounty: 
verdict: custodial
date: 2020-05-29
signer: 
reviewArchive:


providerTwitter: Poloniex
providerLinkedIn: 
providerFacebook: poloniex
providerReddit: 

redirect_from:
  - /com.plunien.poloniex/
  - /posts/com.plunien.poloniex/
---


This app is not primarily advertised as a wallet. It is an interface to a crypto
exchange but on the Google Play description we read:

> Manage your balance and trades on the go so you never miss a market move.
  Deposit and withdraw from your crypto wallet, monitor account balances and
  orders, view real-time ticker updates across all markets, and choose your
  favorite cryptocurrencies and create price alerts for them.

So it has a wallet integrated which is custodial by the sound of it and
therefore **not verifiable**.<|MERGE_RESOLUTION|>--- conflicted
+++ resolved
@@ -9,15 +9,9 @@
 released: 2017-06-19
 updated: 2021-08-18
 version: "1.29.1"
-<<<<<<< HEAD
-stars: 4.2
-ratings: 5537
-reviews: 2924
-=======
 stars: 4.3
 ratings: 5704
 reviews: 2978
->>>>>>> dcffacc2
 size: 27M
 website: https://support.poloniex.com
 repository: 
