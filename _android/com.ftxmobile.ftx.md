---
wsId: FTXPro
title: "FTX Pro"
altTitle: 
authors:
- leo
users: 100000
appId: com.ftxmobile.ftx
released: 2020-05-08
updated: 2021-07-30
version: "1.1.3"
stars: 4.2
<<<<<<< HEAD
ratings: 4359
reviews: 1956
=======
ratings: 4372
reviews: 1957
>>>>>>> dcffacc2
size: 62M
website: https://ftx.com
repository: 
issue: 
icon: com.ftxmobile.ftx.png
bugbounty: 
verdict: custodial
date: 2021-08-09
signer: 
reviewArchive:


providerTwitter: FTX_Official
providerLinkedIn: 
providerFacebook: ftx.official
providerReddit: 

redirect_from:

---


**Update 2021-08-09**: There are a total of 6 related apps that all appear to belong to the same "FTX":

* {% include walletLink.html wallet='android/com.blockfolio.blockfolio' %}
* {% include walletLink.html wallet='iphone/com.blockfolio.blockfolio' %}
* {% include walletLink.html wallet='android/com.ftxmobile.ftx' %}
* {% include walletLink.html wallet='iphone/org.reactjs.native.example.FTXMobile.FTX' %}
* {% include walletLink.html wallet='android/com.ftxmobile.ftxus' %}
* {% include walletLink.html wallet='iphone/com.ftx.FTXMobile.FTXUS' %}
 
On their description there is not much to be found about it being even a wallet
for Bitcoin but as you can deposit Bitcoins into your account and withdraw them,
it technically works like a wallet but

> FTX is a cryptocurrency derivatives exchange built by traders, for traders.

and that is most likely custodial. Absent contrary claims we file it as such and
assume it is **not verifiable**.<|MERGE_RESOLUTION|>--- conflicted
+++ resolved
@@ -10,13 +10,8 @@
 updated: 2021-07-30
 version: "1.1.3"
 stars: 4.2
-<<<<<<< HEAD
-ratings: 4359
-reviews: 1956
-=======
 ratings: 4372
 reviews: 1957
->>>>>>> dcffacc2
 size: 62M
 website: https://ftx.com
 repository: 
