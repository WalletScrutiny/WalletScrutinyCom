--- conflicted
+++ resolved
@@ -19,15 +19,9 @@
 issue: 
 icon: com.tidex.app.exchange.png
 bugbounty: 
-<<<<<<< HEAD
-meta: ok
+meta: stale
 verdict: custodial
 date: 2023-07-20
-=======
-meta: stale
-verdict: wip
-date: 2023-08-09
->>>>>>> ddf48607
 signer: 
 reviewArchive: 
 twitter: Tidex_Exchange
