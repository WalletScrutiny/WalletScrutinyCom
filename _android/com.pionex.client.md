--- conflicted
+++ resolved
@@ -3,34 +3,23 @@
 title: "Pionex: Free Trading Bots for Bitcoin, Dogecoin"
 altTitle: 
 authors:
- - danny
 
 users: 100000
 appId: com.pionex.client
 released: 2019-11-18
-<<<<<<< HEAD
-updated: 2021-08-20
-version: "2.0.8"
-stars: 4.3
-ratings: 2684
-reviews: 1468
-size: 54M
-website: https://www.pionex.com
-=======
 updated: 2021-08-28
 version: "2.1.6"
 stars: 4.5
 ratings: 2878
 reviews: 1570
 size: 55M
-website: 
->>>>>>> ee970228
+website: https://www.pionex.com
 repository: 
 issue: 
 icon: com.pionex.client.png
 bugbounty: 
 verdict: nowallet
-date: 2021-08-26
+date: 2021-08-01
 signer: 
 reviewArchive:
 
