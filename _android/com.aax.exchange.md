--- conflicted
+++ resolved
@@ -11,11 +11,7 @@
 version: "3.0.6"
 stars: 4.1
 ratings: 2149
-<<<<<<< HEAD
-reviews: 778
-=======
 reviews: 777
->>>>>>> b702eada
 size: 65M
 website: 
 repository: 
