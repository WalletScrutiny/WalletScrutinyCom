--- conflicted
+++ resolved
@@ -10,13 +10,8 @@
 updated: 2021-08-12
 version: "3.0.6"
 stars: 4.1
-<<<<<<< HEAD
-ratings: 2149
-reviews: 778
-=======
 ratings: 2151
 reviews: 773
->>>>>>> dcffacc2
 size: 65M
 website: 
 repository: 
