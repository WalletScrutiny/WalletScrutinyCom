---
<<<<<<< HEAD
wsId: NamiExchange
title: Nami Exchange
=======
wsId: 
title: 'Nami Exchange: Buy BTC, Crypto'
>>>>>>> 52dc2b42
altTitle: 
authors:
- danny
users: 10000
appId: com.namicorp.exchange
appCountry: 
released: Nov 6, 2019
updated: 2023-01-12
version: 2.0.8
stars: 3.4
ratings: 
reviews: 4
size: 
website: https://nami.exchange
repository: 
issue: 
icon: com.namicorp.exchange.png
bugbounty: 
meta: ok
verdict: custodial
date: 2022-07-20
signer: 
reviewArchive: 
twitter: NamiTrade
social:
- https://www.reddit.com/r/NAMIcoin/
- https://www.facebook.com/groups/800880653641607/
- https://medium.com/nami-io
redirect_from: 

---

{{ page.title }} is a trading app which supports multiple cryptocurrencies. It claims to feature a "fast deposit/withdraw."

The website has no information as to who holds the private key, although [section VI. of the Terms of Service](https://nami.exchange/terms-of-service) indicates that the exchange is capable of suspending an account's funds.

> You agree that Nami.Exchange shall have the right to immediately suspend your Nami.Exchange Account (and any accounts beneficially owned by related entities or affiliates), freeze or lock the Digital Assets or funds in all such accounts, and suspend your access to Nami.Exchange for any reason including if Nami.Exchange suspects any such accounts to be in violation of these Terms, our Privacy Policy, or any applicable laws and regulations. You agree that Nami.Exchange shall not be liable to you for any permanent or temporary modification of your Nami.Exchange Account, or suspension or termination of your access to all or any portion of Nami.Exchange Services.

This product is qualifiable as **custodial.**<|MERGE_RESOLUTION|>--- conflicted
+++ resolved
@@ -1,11 +1,6 @@
 ---
-<<<<<<< HEAD
 wsId: NamiExchange
-title: Nami Exchange
-=======
-wsId: 
 title: 'Nami Exchange: Buy BTC, Crypto'
->>>>>>> 52dc2b42
 altTitle: 
 authors:
 - danny
