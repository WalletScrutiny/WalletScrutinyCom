--- conflicted
+++ resolved
@@ -13,11 +13,7 @@
 ratings: 640
 reviews: 289
 size: 64M
-<<<<<<< HEAD
-website:  https://crypto.com/
-=======
 website: https://crypto.com/
->>>>>>> aa0d9e5a
 repository: 
 issue: 
 icon: com.crypto.exchange.png
