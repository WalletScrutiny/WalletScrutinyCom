--- conflicted
+++ resolved
@@ -7,23 +7,13 @@
 users: 50000
 appId: com.crypto.exchange
 released: 2021-05-26
-<<<<<<< HEAD
 updated: 2021-09-09
 version: "1.3.0"
 stars: 4.2
 ratings: 640
 reviews: 289
 size: 64M
-website: 
-=======
-updated: 2021-09-02
-version: "1.2.4"
-stars: 4.1
-ratings: 596
-reviews: 274
-size: 63M
-website: https://crypto.com/
->>>>>>> a2b983fa
+website:  https://crypto.com/
 repository: 
 issue: 
 icon: com.crypto.exchange.png
@@ -42,7 +32,10 @@
 redirect_from:
 
 ---
-Crypto.com is an expansive service with multiple services and a separate non-custodial app. Its non-custodial app is called the "Crypto.com DeFi Wallet". 
+**EDIT 2021-09-14**
+This exchange (co.mona.android) is featured on the official site.
+
+Crypto.com Exchange is an expansive service with multiple services and a separate non-custodial app. Its non-custodial app is called the "Crypto.com DeFi Wallet". 
 
 This specific custodial app allows users to:
 
