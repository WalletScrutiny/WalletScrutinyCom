---
wsId: 
title: "Crypto.com Exchange"
altTitle: 
authors:

users: 10000
appId: com.crypto.exchange
released: 2021-05-26
updated: 2021-08-16
version: "1.2.2"
<<<<<<< HEAD
stars: 4.3
ratings: 373
reviews: 179
=======
stars: 4.2
ratings: 374
reviews: 180
>>>>>>> b702eada
size: 63M
website: 
repository: 
issue: 
icon: com.crypto.exchange.png
bugbounty: 
verdict: wip
date: 2021-08-02
signer: 
reviewArchive:


providerTwitter: 
providerLinkedIn: 
providerFacebook: 
providerReddit: 

redirect_from:

---

<|MERGE_RESOLUTION|>--- conflicted
+++ resolved
@@ -9,15 +9,9 @@
 released: 2021-05-26
 updated: 2021-08-16
 version: "1.2.2"
-<<<<<<< HEAD
-stars: 4.3
-ratings: 373
-reviews: 179
-=======
 stars: 4.2
 ratings: 374
 reviews: 180
->>>>>>> b702eada
 size: 63M
 website: 
 repository: 
