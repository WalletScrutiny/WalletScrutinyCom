--- conflicted
+++ resolved
@@ -3,7 +3,7 @@
 title: "Crypto.com Exchange"
 altTitle: 
 authors:
-- danny
+ - danny
 users: 50000
 appId: com.crypto.exchange
 released: 2021-05-26
@@ -32,16 +32,10 @@
 redirect_from:
 
 ---
-<<<<<<< HEAD
-
-
-Crypto.com is an expansive service with multiple services and a separate non-custodial app. Its non-custodial app is called the "Crypto.com DeFi Wallet". 
-=======
 **EDIT 2021-09-14**
 This exchange app (com.crypto.exchange) is featured on the official site.
 
 Crypto.com Exchange is an expansive service with multiple services and a separate non-custodial app. Its non-custodial app is called the "Crypto.com DeFi Wallet". 
->>>>>>> c81c3b55
 
 This specific custodial app allows users to:
 
