---
wsId: 
title: "Crypto - Free Bitcoins"
altTitle: 
authors:

users: 10000
appId: ps.greenminer.app
released: 2021-06-04
updated: 2021-06-11
version: "1.28"
<<<<<<< HEAD
stars: 4.5
ratings: 1144
reviews: 613
=======
stars: 4.3
ratings: 1176
reviews: 640
>>>>>>> b702eada
size: 22M
website: 
repository: 
issue: 
icon: ps.greenminer.app.png
bugbounty: 
verdict: wip
date: 2021-08-02
signer: 
reviewArchive:


providerTwitter: 
providerLinkedIn: 
providerFacebook: 
providerReddit: 

redirect_from:

---

<|MERGE_RESOLUTION|>--- conflicted
+++ resolved
@@ -9,15 +9,9 @@
 released: 2021-06-04
 updated: 2021-06-11
 version: "1.28"
-<<<<<<< HEAD
-stars: 4.5
-ratings: 1144
-reviews: 613
-=======
 stars: 4.3
 ratings: 1176
 reviews: 640
->>>>>>> b702eada
 size: 22M
 website: 
 repository: 
