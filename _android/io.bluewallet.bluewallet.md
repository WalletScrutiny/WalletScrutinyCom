--- conflicted
+++ resolved
@@ -9,13 +9,8 @@
 released: 2018-11-01
 updated: 2021-07-27
 version: "Varies with device"
-<<<<<<< HEAD
-stars: 4.0
-ratings: 1258
-=======
 stars: 3.9
 ratings: 1257
->>>>>>> b702eada
 reviews: 538
 size: Varies with device
 website: https://bluewallet.io
