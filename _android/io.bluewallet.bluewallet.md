--- conflicted
+++ resolved
@@ -10,13 +10,8 @@
 updated: 2021-07-27
 version: "Varies with device"
 stars: 4.0
-<<<<<<< HEAD
-ratings: 1258
-reviews: 538
-=======
 ratings: 1260
 reviews: 537
->>>>>>> dcffacc2
 size: Varies with device
 website: https://bluewallet.io
 repository: https://github.com/bluewallet/bluewallet
