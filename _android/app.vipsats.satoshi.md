---
wsId: satoshiBitcoinLightning
title: Satoshi Bitcoin Lightning
altTitle: 
authors:
- danny
users: 1000
appId: app.vipsats.satoshi
appCountry: 
released: 2022-11-06
updated: 2023-08-20
version: 1.3.1
stars: 4.3
ratings: 
reviews: 4
size: 
website: https://vipsats.app
repository: 
issue: 
icon: app.vipsats.satoshi.png
bugbounty: 
meta: defunct
verdict: wip
<<<<<<< HEAD
date: 2023-12-02
=======
date: 2023-11-02
>>>>>>> 750f1696
signer: 
reviewArchive: 
twitter: vipsats
social: 
redirect_from: 
developerName: Vipsats
features: 

---

**Update 2023-12-16:**

This app is no longer available in Google Play Store.

**Update 2023-12-02:**

This app was recently retired in favor of {% include walletLink.html wallet='android/app.vipsats.vipsats' verdict='true' %}. After two months we still get the same error 'No Connection' as described below. This product is not working.

## Notes on similar apps 

There may be some branding similarities in logo and name with:
- Android {% include walletLink.html wallet='android/com.livingroomofsatoshi.wallet' verdict='true' %}
- iPhone {% include walletLink.html wallet='iphone/com.livingroomofsatoshi.wallet' verdict='true' %}

## App Description from Google Play

> Satoshi is a Bitcoin Lightning wallet, featuring your own personal Lightning address. Just like your email, it's easy to memorize and share, making it incredibly easy to receive payments.
>
> Satoshi wallet is optimized for an easy and fast payment experience over the Lightning network.
> 
> App Functions:
> - send/receive Lightning payments
> - get your free Bitcoin Lightning address
> - discover places to earn free sats/bitcoin
> - find stores to spend sats/bitcoin
>
> Post your Lightning address on your social media or send it to friends.
>
> In many Bitcoin Lightning wallets, they can simply type your address and the amount to pay you.

## Analysis

- [Video](https://twitter.com/BitcoinWalletz/status/1699384596528570487)
- We tried registering but keep receiving an error when we enter the email verification code:
  > No connection
- We tried several times and feel that the app is broken.
- The last update for the app prior to our review is about 2 weeks, so this could be a **work-in-progress**. <|MERGE_RESOLUTION|>--- conflicted
+++ resolved
@@ -21,11 +21,7 @@
 bugbounty: 
 meta: defunct
 verdict: wip
-<<<<<<< HEAD
 date: 2023-12-02
-=======
-date: 2023-11-02
->>>>>>> 750f1696
 signer: 
 reviewArchive: 
 twitter: vipsats
