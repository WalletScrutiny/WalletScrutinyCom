---
wsId: 
title: "Roseon Finance: Crypto Investment"
altTitle: 
authors:

users: 10000
appId: roseon.finance
released: 2021-03-16
updated: 2021-08-18
version: "2.3.1"
stars: 4.6
ratings: 302
<<<<<<< HEAD
reviews: 196
=======
reviews: 195
>>>>>>> b702eada
size: 67M
website: 
repository: 
issue: 
icon: roseon.finance.png
bugbounty: 
verdict: wip
date: 2021-08-08
signer: 
reviewArchive:


providerTwitter: 
providerLinkedIn: 
providerFacebook: 
providerReddit: 

redirect_from:

---

<|MERGE_RESOLUTION|>--- conflicted
+++ resolved
@@ -11,11 +11,7 @@
 version: "2.3.1"
 stars: 4.6
 ratings: 302
-<<<<<<< HEAD
-reviews: 196
-=======
 reviews: 195
->>>>>>> b702eada
 size: 67M
 website: 
 repository: 
