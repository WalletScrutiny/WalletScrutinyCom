--- conflicted
+++ resolved
@@ -7,13 +7,8 @@
 users: 10000
 appId: roseon.finance
 released: 2021-03-16
-<<<<<<< HEAD
-updated: 2021-08-18
-version: "2.3.1"
-=======
 updated: 2021-08-20
 version: "2.3.2"
->>>>>>> dcffacc2
 stars: 4.6
 ratings: 302
 reviews: 196
