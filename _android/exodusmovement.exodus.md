---
wsId: ExodusCryptoBitcoinWallet
title: 'Exodus: Crypto Bitcoin Wallet'
altTitle: 
authors:
- leo
users: 1000000
appId: exodusmovement.exodus
appCountry: 
released: 2019-06-06
updated: 2023-03-10
<<<<<<< HEAD
version: 23.3.13
stars: 4.5
ratings: 81868
reviews: 6542
=======
version: 23.2.27
stars: 4.5
ratings: 81868
reviews: 6535
>>>>>>> 019397c3
size: 
website: https://exodus.com/mobile
repository: 
issue: 
icon: exodusmovement.exodus.png
bugbounty: 
meta: ok
verdict: nosource
date: 2020-10-12
signer: 
reviewArchive: 
twitter: exodus_io
social:
- https://www.facebook.com/exodus.io
- https://github.com/exodusmovement
redirect_from: 
developerName: Exodus Movement, Inc.
features: 

---

This app certainly sounds like it is non-custodial:

> Don’t give control of your private keys to centralized wallets and exchanges
that can suffer from hacks and lose your funds. Exodus encrypts your private
keys and transaction data on your device so that no one can access your
cryptocurrency but you. You can also Enable Face or Touch ID to conveniently
secure your wallet without having to type your passcode.

Can we find the source code though? ...

No word about a repository on the description but the website links to
[this GitHub](https://github.com/ExodusMovement) but there is no repository name
suggesting there to be an Android wallet and as none of the company's
repositories contains the appId or at least [GitHub can't find it](https://github.com/search?q=org%3AExodusMovement+%22exodusmovement.exodus%22&type=Code),
we conclude that this app is closed source.

**Update**: We asked them about the source code but
[they confirmed](https://twitter.com/exodus_io/status/1208416689672663046):
Exodus [is and stays closed source](https://support.exodus.io/article/89-is-exodus-open-source).

Our verdict: This app is **not verifiable**.<|MERGE_RESOLUTION|>--- conflicted
+++ resolved
@@ -9,17 +9,10 @@
 appCountry: 
 released: 2019-06-06
 updated: 2023-03-10
-<<<<<<< HEAD
-version: 23.3.13
-stars: 4.5
-ratings: 81868
-reviews: 6542
-=======
 version: 23.2.27
 stars: 4.5
 ratings: 81868
 reviews: 6535
->>>>>>> 019397c3
 size: 
 website: https://exodus.com/mobile
 repository: 
