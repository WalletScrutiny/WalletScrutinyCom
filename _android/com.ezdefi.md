---
wsId: ezdefi
title: "ezDeFi - Crypto & Bitcoin Wallet"
altTitle: 
authors:
- leo
users: 10000
appId: com.ezdefi
released: 2019-11-29
updated: 2021-08-03
version: "0.3.8"
stars: 4.6
<<<<<<< HEAD
ratings: 639
reviews: 374
=======
ratings: 643
reviews: 378
>>>>>>> b702eada
size: 50M
website: https://ezdefi.com/
repository: 
issue: 
icon: com.ezdefi.png
bugbounty: 
verdict: custodial
date: 2020-12-14
signer: 
reviewArchive:


providerTwitter: ezDeFi
providerLinkedIn: 
providerFacebook: ezdefi
providerReddit: 

redirect_from:

---


Features like

> By eliminating encryption phrase, new users can simply make purchases with
  just a wallet password or biometric.

sound very custodial. Although this is

> A new Ez Mode [...] to make cryptocurrencies accessible to new users.

there are no explicit claims about the app being non-custodial otherwise, which
is why we have to assume it's custodial all the way and thus **not verifiable**.<|MERGE_RESOLUTION|>--- conflicted
+++ resolved
@@ -10,13 +10,8 @@
 updated: 2021-08-03
 version: "0.3.8"
 stars: 4.6
-<<<<<<< HEAD
-ratings: 639
-reviews: 374
-=======
 ratings: 643
 reviews: 378
->>>>>>> b702eada
 size: 50M
 website: https://ezdefi.com/
 repository: 
