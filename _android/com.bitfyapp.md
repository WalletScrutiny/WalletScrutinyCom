---
wsId: 
title: "Bitfy: Super App de Criptomoedas"
altTitle: 
authors:

users: 100000
appId: com.bitfyapp
released: 2019-10-14
updated: 2021-07-24
version: "3.10.13"
<<<<<<< HEAD
stars: 2.9
ratings: 943
reviews: 619
=======
stars: 3.0
ratings: 941
reviews: 616
>>>>>>> dcffacc2
size: 33M
website: 
repository: 
issue: 
icon: com.bitfyapp.png
bugbounty: 
verdict: wip
date: 2021-08-01
signer: 
reviewArchive:


providerTwitter: 
providerLinkedIn: 
providerFacebook: 
providerReddit: 

redirect_from:

---

<|MERGE_RESOLUTION|>--- conflicted
+++ resolved
@@ -9,15 +9,9 @@
 released: 2019-10-14
 updated: 2021-07-24
 version: "3.10.13"
-<<<<<<< HEAD
-stars: 2.9
-ratings: 943
-reviews: 619
-=======
 stars: 3.0
 ratings: 941
 reviews: 616
->>>>>>> dcffacc2
 size: 33M
 website: 
 repository: 
