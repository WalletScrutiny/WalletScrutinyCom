---
wsId: 
title: "Electroneum"
altTitle: 
authors:

users: 1000000
appId: com.electroneum.mobile
released: 2017-12-13
updated: 2021-07-30
version: "5.1.2"
stars: 2.7
ratings: 58215
<<<<<<< HEAD
reviews: 37336
=======
reviews: 37337
>>>>>>> b702eada
size: 19M
website: 
repository: 
issue: 
icon: com.electroneum.mobile.png
bugbounty: 
verdict: nobtc
date: 2020-06-08
signer: 
reviewArchive:


providerTwitter: 
providerLinkedIn: 
providerFacebook: 
providerReddit: 

redirect_from:
  - /com.electroneum.mobile/
  - /posts/com.electroneum.mobile/
---


This app does not support storing BTC.

*(Besides that, we couldn't find any source code or even a claim of it being
non-custodial.)*<|MERGE_RESOLUTION|>--- conflicted
+++ resolved
@@ -11,11 +11,7 @@
 version: "5.1.2"
 stars: 2.7
 ratings: 58215
-<<<<<<< HEAD
-reviews: 37336
-=======
 reviews: 37337
->>>>>>> b702eada
 size: 19M
 website: 
 repository: 
