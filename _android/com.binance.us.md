---
wsId: BinanceUS
title: 'Binance.US: Buy Bitcoin & ETH'
altTitle: 
authors:
- leo
users: 1000000
appId: com.binance.us
appCountry: 
released: 2019-12-23
<<<<<<< HEAD
updated: 2023-03-13
version: 2.22.3
stars: 4.1
ratings: 7187
reviews: 5625
=======
updated: 2023-03-08
version: 2.22.3
stars: 4.1
ratings: 7187
reviews: 5623
>>>>>>> 019397c3
size: 
website: https://www.binance.us
repository: 
issue: 
icon: com.binance.us.png
bugbounty: 
meta: ok
verdict: custodial
date: 2020-11-17
signer: 
reviewArchive: 
twitter: binanceus
social:
- https://www.linkedin.com/company/binance-us
- https://www.facebook.com/BinanceUS
redirect_from:
- /com.binance.us/
developerName: BinanceUS
features: 

---

Binance being a big exchange, the description on Google Play only mentions
security features like FDIC insurance for USD balance but no word on
self-custody. Their website is not providing more information neither. We
assume the app is a custodial offering and therefore **not verifiable**.<|MERGE_RESOLUTION|>--- conflicted
+++ resolved
@@ -8,19 +8,11 @@
 appId: com.binance.us
 appCountry: 
 released: 2019-12-23
-<<<<<<< HEAD
-updated: 2023-03-13
-version: 2.22.3
-stars: 4.1
-ratings: 7187
-reviews: 5625
-=======
 updated: 2023-03-08
 version: 2.22.3
 stars: 4.1
 ratings: 7187
 reviews: 5623
->>>>>>> 019397c3
 size: 
 website: https://www.binance.us
 repository: 
