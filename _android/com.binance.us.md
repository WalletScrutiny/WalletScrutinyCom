---
wsId: BinanceUS
title: "Binance.US"
altTitle: 
authors:
- leo
users: 1000000
appId: com.binance.us
released: 2019-12-23
updated: 2021-08-18
version: "2.8.0"
<<<<<<< HEAD
stars: 2.5
ratings: 5384
reviews: 4039
=======
stars: 2.6
ratings: 5393
reviews: 4046
>>>>>>> b702eada
size: Varies with device
website: https://www.binance.us
repository: 
issue: 
icon: com.binance.us.png
bugbounty: 
verdict: custodial
date: 2020-11-17
signer: 
reviewArchive:


providerTwitter: binanceus
providerLinkedIn: binance-us
providerFacebook: BinanceUS
providerReddit: 

redirect_from:
  - /com.binance.us/
---


Binance being a big exchange, the description on Google Play only mentions
security features like FDIC insurance for USD balance but no word on
self-custody. Their website is not providing more information neither. We
assume the app is a custodial offering and therefore **not verifiable**.<|MERGE_RESOLUTION|>--- conflicted
+++ resolved
@@ -9,15 +9,9 @@
 released: 2019-12-23
 updated: 2021-08-18
 version: "2.8.0"
-<<<<<<< HEAD
-stars: 2.5
-ratings: 5384
-reviews: 4039
-=======
 stars: 2.6
 ratings: 5393
 reviews: 4046
->>>>>>> b702eada
 size: Varies with device
 website: https://www.binance.us
 repository: 
