---
wsId: InfinitoWallet
title: "Infinito Wallet - Crypto Wallet & DApp Browser"
altTitle: 
authors:
- leo
users: 100000
appId: io.infinito.wallet
released: 2017-11-15
updated: 2021-07-22
version: "2.35.5"
stars: 3.2
<<<<<<< HEAD
ratings: 2146
reviews: 1027
=======
ratings: 2147
reviews: 1028
>>>>>>> b702eada
size: 64M
website: https://www.infinitowallet.io
repository: 
issue: 
icon: io.infinito.wallet.png
bugbounty: 
verdict: nosource
date: 2020-03-30
signer: 
reviewArchive:


providerTwitter: Infinito_Ltd
providerLinkedIn: infinitoservices
providerFacebook: InfinitoWallet
providerReddit: 

redirect_from:
  - /io.infinito.wallet/
  - /posts/io.infinito.wallet/
---


Right on the Playstore description we find:

> Truly decentralized: You control private key, passphrases and passwords

So it is not a custodial app. How about source code?

Searching for its appId on GitHub
[does not yield promising results](https://github.com/search?q=%22io.infinito.wallet%22&type=Code)
neither.

Our verdict: This app is **not verifiable**.<|MERGE_RESOLUTION|>--- conflicted
+++ resolved
@@ -10,13 +10,8 @@
 updated: 2021-07-22
 version: "2.35.5"
 stars: 3.2
-<<<<<<< HEAD
-ratings: 2146
-reviews: 1027
-=======
 ratings: 2147
 reviews: 1028
->>>>>>> b702eada
 size: 64M
 website: https://www.infinitowallet.io
 repository: 
