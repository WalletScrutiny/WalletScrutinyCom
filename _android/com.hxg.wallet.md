--- conflicted
+++ resolved
@@ -8,19 +8,11 @@
 appId: com.hxg.wallet
 appCountry:
 released: 2022-09-30
-<<<<<<< HEAD
-updated: 2023-07-01
-version: 1.0.26
-stars:
-ratings:
-reviews:
-=======
 updated: 2023-07-21
 version: 1.0.27
 stars: 5
 ratings: 
 reviews: 6
->>>>>>> 70b6a0af
 size: 
 website: https://wowearn.com/
 repository:
