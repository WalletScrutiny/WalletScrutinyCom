---
wsId: muun
title: "Muun - Bitcoin and Lightning Wallet"
altTitle: 
authors:
- leo
users: 10000
appId: io.muun.apollo
released: 2017-04-25
updated: 2021-07-28
version: "46.7"
<<<<<<< HEAD
stars: 4.6
ratings: 280
reviews: 170
=======
stars: 4.7
ratings: 281
reviews: 171
>>>>>>> dcffacc2
size: 41M
website: https://muun.com
repository: https://github.com/muun/apollo
issue: https://github.com/muun/apollo/issues/2
icon: io.muun.apollo.png
bugbounty: 
verdict: nonverifiable
date: 2021-04-06
signer: 
reviewArchive:
- date: 2019-12-29
  version: "beta-36.2"
  appHash: 
  gitRevision: e5bd20b29118aaefc8abe66f03c728a834be9984
  verdict: nonverifiable

providerTwitter: MuunWallet
providerLinkedIn: 
providerFacebook: 
providerReddit: 

redirect_from:
  - /io.muun.apollo/
  - /posts/io.muun.apollo/
---


**Update 2021-04-06**: The provider
[announced that the app is reproducible now](https://twitter.com/MuunWallet/status/1379490681165602823).
We will have to check that ...

So they now have
[build instructions for reproducible builds](https://github.com/muun/apollo/blob/master/BUILD.md#build-reproducibly).
Promising! Let's see how that goes ...

```
$ sha256sum fromGoogle45.2.apk # just for the record, the apk hash:
292776e270739d37b9307465cbddfc11068813078d9633035d74ae67f322a3b2  fromGoogle45.2.apk
$ cd /tmp/
$ git clone https://github.com/muun/apollo
$ cd apollo/
$ git checkout v45.2
$ mkdir -p apk
$ docker build -f android/Dockerfile -o apk .
...
BUILD SUCCESSFUL in 3m 9s
62 actionable tasks: 60 executed, 1 from cache, 1 up-to-date
Removing intermediate container 9812d21025c9
 ---> d997f192afe8
Step 24/26 : FROM scratch
 ---> 
Step 25/26 : COPY --from=build /src/android/apolloui/build/outputs/apk/prod/release/apolloui-prod-release-unsigned.apk apolloui-prod-release-unsigned.apk
 ---> 5b8f679ee607
Step 26/26 : COPY --from=build /src/android/apolloui/build/outputs/mapping/prodRelease/mapping.txt mapping.txt
 ---> ad2ddc6ce00f
Successfully built ad2ddc6ce00f
$ ls *.apk
$ ls apk/
$
```

so the apk did not end up where it's supposed to end up but it should be part of
the docker image now:

```
$ docker images
REPOSITORY                                                 TAG                    IMAGE ID            CREATED             SIZE
<none>                                                     <none>                 ad2ddc6ce00f        31 minutes ago      59.1MB
<none>                                                     <none>                 d997f192afe8        31 minutes ago      10.3GB
...
```

with some poking around with interactive runs, I found this works:

```
$ docker run --rm --volume $(pwd)/apk:/apk d997f192afe8 cp ./android/apolloui/build/outputs/apk/prod/release/apolloui-prod-release-unsigned.apk /apk/
$ ls apk/
apolloui-prod-release-unsigned.apk
$ apktool d -o fromBuild apk/apolloui-prod-release-unsigned.apk 
$ apktool d -o fromGoogle fromGoogle45.2.apk 
$ diff --brief --recursive from{Google,Build}
Files fromGoogle/apktool.yml and fromBuild/apktool.yml differ
Only in fromGoogle/original/META-INF: APOLLORE.RSA
Only in fromGoogle/original/META-INF: APOLLORE.SF
Files fromGoogle/original/META-INF/MANIFEST.MF and fromBuild/original/META-INF/MANIFEST.MF differ
Files fromGoogle/res/values/strings.xml and fromBuild/res/values/strings.xml differ
```

so the only diff of interest is in `res/values/strings.xml`:

```
$ diff from{Google,Build}/res/values/strings.xml
76c76
<     <string name="com.crashlytics.android.build_id">79a4d6b75ce84bd6ae254b900862f3a4</string>
---
>     <string name="com.crashlytics.android.build_id">976f51d22fdf4feda23c0dbc83806a9f</string>
```

That's almost reproducible. On a subjective level, if somebody reviewed the
source code and it is fine then yes, the apk is also fine but as we only allow
diffs in the signature part itself, it is too much of a diff for a reproducible
verdict. The app is close but still **not verifiable**.<|MERGE_RESOLUTION|>--- conflicted
+++ resolved
@@ -9,15 +9,9 @@
 released: 2017-04-25
 updated: 2021-07-28
 version: "46.7"
-<<<<<<< HEAD
-stars: 4.6
-ratings: 280
-reviews: 170
-=======
 stars: 4.7
 ratings: 281
 reviews: 171
->>>>>>> dcffacc2
 size: 41M
 website: https://muun.com
 repository: https://github.com/muun/apollo
