--- conflicted
+++ resolved
@@ -2,14 +2,9 @@
 wsId: bydfiExchange
 title: 'BYDFi: Buy BTC, XRP & DOGE'
 altTitle: 
-<<<<<<< HEAD
 authors:
 - danny
-users: 10000
-=======
-authors: 
 users: 50000
->>>>>>> 26f2de34
 appId: com.bydfi.app
 appCountry: 
 released: 2023-01-20
