---
wsId: koinbazar
title: 'KoinBX: Global Crypto Exchange'
altTitle: 
authors:
- danny
users: 100000
appId: com.application.koinbazar
appCountry: in
released: 2021-05-17
updated: 2023-03-09
version: 2.0.2
<<<<<<< HEAD
stars: 3.6
ratings: 7090
reviews: 2671
=======
stars: 3.7
ratings: 7090
reviews: 2668
>>>>>>> 019397c3
size: 
website: https://koinbx.com/
repository: 
issue: 
icon: com.application.koinbazar.png
bugbounty: 
meta: ok
verdict: custodial
date: 2021-10-04
signer: 
reviewArchive: 
twitter: koinbazar
social:
- https://www.linkedin.com/company/koinbazar
- https://www.facebook.com/koinbazar
redirect_from: 
developerName: KoinBX
features: 

---

### App Description

INR (Indian Rupee) deposit and withdrawal as well as trading cryptocurrencies such as BTC, ETH, XRP and more are available.

### The Site

Like most custodial services, sign up is available on the app as well as the website. AML and KYC provisions are also in place.

#### Terms and Conditions

Section 9 of the [Terms and Conditions](https://www.koinbazar.com/terms-conditions) confirms that this is a custodial service.

>YOU ACKNOWLEDGE THAT OUR DECISION TO TAKE CERTAIN ACTIONS, INCLUDING LIMITING ACCESS TO, SUSPENDING, OR **CLOSING YOUR ACCOUNT OR WALLET**, MAY BE BASED ON CONFIDENTIAL CRITERIA THAT ARE ESSENTIAL TO OUR RISK MANAGEMENT AND SECURITY PROTOCOLS. YOU AGREE THAT KOIN BAZAR IS UNDER NO OBLIGATION TO DISCLOSE THE DETAILS OF ITS RISK MANAGEMENT AND SECURITY PROCEDURES TO YOU.

### The App

We tried the app. Once installed we registered and were able to successfully join the platform. The 'Wallet' sub menu allows Deposit/Withdrawal of INR, BTC and many other cryptocurrencies.

### Verdict

By most indications, this centralized cryptocurrency exchange is a **custodial** service and **not verifiable**

<|MERGE_RESOLUTION|>--- conflicted
+++ resolved
@@ -10,15 +10,9 @@
 released: 2021-05-17
 updated: 2023-03-09
 version: 2.0.2
-<<<<<<< HEAD
-stars: 3.6
-ratings: 7090
-reviews: 2671
-=======
 stars: 3.7
 ratings: 7090
 reviews: 2668
->>>>>>> 019397c3
 size: 
 website: https://koinbx.com/
 repository: 
