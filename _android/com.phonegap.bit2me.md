--- conflicted
+++ resolved
@@ -10,13 +10,8 @@
 updated: 2021-08-11
 version: "2.0.73"
 stars: 4.5
-<<<<<<< HEAD
-ratings: 1790
-reviews: 713
-=======
 ratings: 1786
 reviews: 705
->>>>>>> dcffacc2
 size: 58M
 website: https://bit2me.com
 repository: 
