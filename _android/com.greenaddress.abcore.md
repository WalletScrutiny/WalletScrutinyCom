---
wsId: 
title: ABCore
altTitle: 
authors:
- leo
users: 1000
appId: com.greenaddress.abcore
appCountry: 
released: 
updated: 2019-10-16
version: VARY
stars: 
ratings: 
reviews: 
size: 
website: http://abco.re
repository: https://github.com/greenaddress/abcore
issue: 
icon: com.greenaddress.abcore.png
bugbounty: 
<<<<<<< HEAD
verdict: reproducible # May be any of: wip, fewusers, nowallet, nobtc, custodial, nosource, nonverifiable, reproducible, bounty, defunct
warnings:
- notProductionReady
- highDataUse
date: 2020-03-02
reviewStale: false
=======
meta: obsolete
verdict: reproducible
date: 2021-10-06
>>>>>>> cf6eaba4
signer: 
reviewArchive: 
twitter: 
social: 
redirect_from:
- /com.greenaddress.abcore/
- /posts/com.greenaddress.abcore/

---

This app is a full node for Android, so running it on your phone is probably
not recommended unless you have unlimited data and don't mind your phone
down- and uploading GBs of data at a time.

The provider recommends not to use it as a wallet but to run it to back a wallet
that allows setting custom full nodes.

On their [Git repository](https://github.com/greenaddress/abcore) there are no
build instructions. Lets see how far we get:

The current version on Google Play is `0.76`.

```
$ git clone https://github.com/greenaddress/abcore
$ cd abcore/
$ git checkout v0.76alphaPoC 
$ docker run -it --volume $PWD:/mnt --workdir /mnt --rm mycelium-wallet bash
root@455390a45b9d:/mnt# yes | /opt/android-sdk/tools/bin/sdkmanager "build-tools;29.0.2" # this might not be necessary
root@455390a45b9d:/mnt# ./gradlew -x test clean assembleRelease
root@455390a45b9d:/mnt# exit
$ mv app/build/outputs/apk/prod/release/app-prod-release-unsigned.apk .
$ sha256sum fromGPlay.apk # for future reference
c1ecc53c4d3ec880c57167b9e54cb81af3edf5c3088289a8d570f8c5f3717c44  fromGPlay.apk
$ apktool d -o fromBuild app-prod-release-unsigned.apk 
$ apktool d -o fromGoogle fromGPlay.apk 
$ diff --brief --recursive fromGoogle/ fromBuild/
Files fromGoogle/apktool.yml and fromBuild/apktool.yml differ
Only in fromGoogle/original/META-INF: ABCORE.RSA
Only in fromGoogle/original/META-INF: ABCORE.SF
Files fromGoogle/original/META-INF/MANIFEST.MF and fromBuild/original/META-INF/MANIFEST.MF differ
```

This looks good. This app is **reproducible**.
(As the provider doesn't recommend using this app as a wallet and as it uses
tons of resources, please investigate well if you want to use this as an actual
wallet on your phone or maybe better only as a bitcoin full node on your Android
TV.)<|MERGE_RESOLUTION|>--- conflicted
+++ resolved
@@ -19,27 +19,22 @@
 issue: 
 icon: com.greenaddress.abcore.png
 bugbounty: 
-<<<<<<< HEAD
+meta: obsolete
 verdict: reproducible # May be any of: wip, fewusers, nowallet, nobtc, custodial, nosource, nonverifiable, reproducible, bounty, defunct
 warnings:
 - notProductionReady
 - highDataUse
-date: 2020-03-02
+date: 2021-10-06
 reviewStale: false
-=======
-meta: obsolete
-verdict: reproducible
-date: 2021-10-06
->>>>>>> cf6eaba4
 signer: 
-reviewArchive: 
+reviewArchive:
 twitter: 
 social: 
 redirect_from:
-- /com.greenaddress.abcore/
-- /posts/com.greenaddress.abcore/
+  - /com.greenaddress.abcore/
+  - /posts/com.greenaddress.abcore/
+---
 
----
 
 This app is a full node for Android, so running it on your phone is probably
 not recommended unless you have unlimited data and don't mind your phone
@@ -74,7 +69,9 @@
 ```
 
 This looks good. This app is **reproducible**.
+
 (As the provider doesn't recommend using this app as a wallet and as it uses
 tons of resources, please investigate well if you want to use this as an actual
 wallet on your phone or maybe better only as a bitcoin full node on your Android
-TV.)+TV.)
+
