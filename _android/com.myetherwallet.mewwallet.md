---
wsId: 
title: "MEW wallet – Ethereum wallet"
altTitle: 
authors:

users: 500000
appId: com.myetherwallet.mewwallet
released: 2020-03-11
updated: 2021-08-06
version: "2.0.2"
stars: 3.5
<<<<<<< HEAD
ratings: 4865
=======
ratings: 4859
>>>>>>> dcffacc2
reviews: 2304
size: 49M
website: http://mewwallet.com
repository: 
issue: 
icon: com.myetherwallet.mewwallet.png
bugbounty: 
verdict: nobtc
date: 2021-02-05
signer: 
reviewArchive:


providerTwitter: 
providerLinkedIn: 
providerFacebook: 
providerReddit: 

redirect_from:

---

<|MERGE_RESOLUTION|>--- conflicted
+++ resolved
@@ -10,11 +10,7 @@
 updated: 2021-08-06
 version: "2.0.2"
 stars: 3.5
-<<<<<<< HEAD
-ratings: 4865
-=======
 ratings: 4859
->>>>>>> dcffacc2
 reviews: 2304
 size: 49M
 website: http://mewwallet.com
