---
wsId: 
title: "BitOasis - Buy, Sell and Trade Digital Assets"
altTitle: 
authors:

users: 50000
appId: com.bitoasis
released: 2020-08-20
updated: 2021-08-05
version: "1.3.13"
stars: 4.1
<<<<<<< HEAD
ratings: 788
=======
ratings: 789
>>>>>>> b702eada
reviews: 195
size: 67M
website: 
repository: 
issue: 
icon: com.bitoasis.png
bugbounty: 
verdict: wip
date: 2021-08-01
signer: 
reviewArchive:


providerTwitter: 
providerLinkedIn: 
providerFacebook: 
providerReddit: 

redirect_from:

---

<|MERGE_RESOLUTION|>--- conflicted
+++ resolved
@@ -10,11 +10,7 @@
 updated: 2021-08-05
 version: "1.3.13"
 stars: 4.1
-<<<<<<< HEAD
-ratings: 788
-=======
 ratings: 789
->>>>>>> b702eada
 reviews: 195
 size: 67M
 website: 
