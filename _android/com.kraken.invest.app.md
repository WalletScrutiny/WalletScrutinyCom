--- conflicted
+++ resolved
@@ -9,15 +9,9 @@
 released: 2020-12-30
 updated: 2021-08-11
 version: "1.7.1"
-<<<<<<< HEAD
-stars: 4.0
-ratings: 3564
-reviews: 1719
-=======
 stars: 4.1
 ratings: 3569
 reviews: 1711
->>>>>>> dcffacc2
 size: 74M
 website: https://www.kraken.com/
 repository: 
