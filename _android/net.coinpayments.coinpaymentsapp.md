---
wsId: CoinPayments
title: "CoinPayments - Crypto Wallet for Bitcoin/Altcoins"
altTitle: 
authors:
- leo
users: 100000
appId: net.coinpayments.coinpaymentsapp
released: 2016-11-15
updated: 2021-07-20
version: "Varies with device"
<<<<<<< HEAD
stars: 3.1
ratings: 2081
reviews: 1089
=======
stars: 3.0
ratings: 2082
reviews: 1090
>>>>>>> b702eada
size: Varies with device
website: https://www.coinpayments.net
repository: 
issue: 
icon: net.coinpayments.coinpaymentsapp.png
bugbounty: 
verdict: custodial
date: 2021-05-25
signer: 
reviewArchive:


providerTwitter: CoinPaymentsNET
providerLinkedIn: coinpayments-inc
providerFacebook: CoinPayments
providerReddit: 

redirect_from:
  - /net.coinpayments.coinpaymentsapp/
  - /posts/net.coinpayments.coinpaymentsapp/
---


The description is not very clear but sounds a bit like this app is custodial.

Their website is mainly about payment integrations for merchants but also has a
[page dedicated to the mobile apps](https://www.coinpayments.net/apps) which is
not very detailed but our guess for now is that

> Now you can easily access your CoinPayments account to send and receive coins,
  accept POS payments in person, and exchange many of our coins anywhere you
  have internet access.

means you can access your coins which are stored on their servers thus this is a
custodial app.

Our verdict: **not verifiable**.<|MERGE_RESOLUTION|>--- conflicted
+++ resolved
@@ -9,15 +9,9 @@
 released: 2016-11-15
 updated: 2021-07-20
 version: "Varies with device"
-<<<<<<< HEAD
-stars: 3.1
-ratings: 2081
-reviews: 1089
-=======
 stars: 3.0
 ratings: 2082
 reviews: 1090
->>>>>>> b702eada
 size: Varies with device
 website: https://www.coinpayments.net
 repository: 
