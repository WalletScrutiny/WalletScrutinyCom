--- conflicted
+++ resolved
@@ -10,13 +10,8 @@
 updated: 2021-07-30
 version: "6.3"
 stars: 4.8
-<<<<<<< HEAD
-ratings: 387
-reviews: 218
-=======
 ratings: 384
 reviews: 215
->>>>>>> dcffacc2
 size: 41M
 website: 
 repository: 
