---
wsId: coinspot
title: CoinSpot - Buy & Sell Bitcoin
altTitle: 
authors:
- danny
users: 100000
appId: com.coinspot.app
appCountry: au
released: 2020-10-07
updated: 2023-02-22
version: 2.2.29
stars: 4.6
ratings: 3068
<<<<<<< HEAD
reviews: 1486
=======
reviews: 1485
>>>>>>> 019397c3
size: 
website: https://www.coinspot.com.au
repository: 
issue: 
icon: com.coinspot.app.png
bugbounty: 
meta: ok
verdict: custodial
date: 2021-09-10
signer: 
reviewArchive: 
twitter: coinspotau
social:
- https://www.facebook.com/coinspotau
redirect_from: 
developerName: CoinSpot
features: 

---

> The CoinSpot app enables you to easily and safely manage all of your digital currencies in one place. Simply follow the markets, send & receive cryptocurrency, buy & sell all assets available on CoinSpot and easily access account facilities.

Sounds like an exchange.

> CoinSpot provides free managed wallets for all the coins listed on our platform! 

This means funds are under third-party custody. 

There are no mentions of private keys or self-custody, so we can assume this app is **custodial** and thus **not verifiable.**<|MERGE_RESOLUTION|>--- conflicted
+++ resolved
@@ -12,11 +12,7 @@
 version: 2.2.29
 stars: 4.6
 ratings: 3068
-<<<<<<< HEAD
-reviews: 1486
-=======
 reviews: 1485
->>>>>>> 019397c3
 size: 
 website: https://www.coinspot.com.au
 repository: 
