---
wsId: 
title: "Nominex: Cryptocurrency trading without commission"
altTitle: 
authors:

users: 5000
appId: com.nominex.app
released: 2021-06-01
updated: 2021-08-17
version: "1.2.0"
stars: 4.3
<<<<<<< HEAD
ratings: 104
reviews: 72
=======
ratings: 105
reviews: 71
>>>>>>> b702eada
size: 58M
website: 
repository: 
issue: 
icon: com.nominex.app.png
bugbounty: 
verdict: wip
date: 2021-08-08
signer: 
reviewArchive:


providerTwitter: 
providerLinkedIn: 
providerFacebook: 
providerReddit: 

redirect_from:

---

<|MERGE_RESOLUTION|>--- conflicted
+++ resolved
@@ -10,13 +10,8 @@
 updated: 2021-08-17
 version: "1.2.0"
 stars: 4.3
-<<<<<<< HEAD
-ratings: 104
-reviews: 72
-=======
 ratings: 105
 reviews: 71
->>>>>>> b702eada
 size: 58M
 website: 
 repository: 
