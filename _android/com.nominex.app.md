---
wsId: 
title: "Nominex: Cryptocurrency trading without commission"
altTitle: 
authors:

users: 5000
appId: com.nominex.app
released: 2021-06-01
updated: 2021-08-17
version: "1.2.0"
stars: 4.3
<<<<<<< HEAD
ratings: 104
=======
ratings: 106
>>>>>>> dcffacc2
reviews: 72
size: 58M
website: 
repository: 
issue: 
icon: com.nominex.app.png
bugbounty: 
verdict: wip
date: 2021-08-08
signer: 
reviewArchive:


providerTwitter: 
providerLinkedIn: 
providerFacebook: 
providerReddit: 

redirect_from:

---

<|MERGE_RESOLUTION|>--- conflicted
+++ resolved
@@ -10,11 +10,7 @@
 updated: 2021-08-17
 version: "1.2.0"
 stars: 4.3
-<<<<<<< HEAD
-ratings: 104
-=======
 ratings: 106
->>>>>>> dcffacc2
 reviews: 72
 size: 58M
 website: 
