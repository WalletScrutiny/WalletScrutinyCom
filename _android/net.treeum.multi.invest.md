---
wsId: treeumMultiInvest
title: Multi Invest - Investments
altTitle: 
authors:
- danny
users: 1000
appId: net.treeum.multi.invest
appCountry: 
released: 
updated: 2022-09-01
version: 1.0.31
stars: 
ratings: 
reviews: 
size: 
website: http://multi.ua
repository: 
issue: 
icon: net.treeum.multi.invest.png
bugbounty: 
meta: stale
verdict: wip
<<<<<<< HEAD
date: 2023-08-15
=======
date: 2023-08-27
>>>>>>> aaffcad2
signer: 
reviewArchive: 
twitter: 
social: 
redirect_from: 
developerName: Treeum Holdings Limited
features: 

---

## App Description from Google Play

> Multi Invest makes investments simple for those seeking additional passive income instead of another job.
>
> Already available features:
  > - Crypto purchase and sale
  > - Quotations and analytics on shares of over 1,000 companies and ETF

## Analysis 

- Most of the site and the app are in Russian/Ukrainian, so we had difficulty finding information about their investment plans.
- We emailed them via support@multi.ua
- We'll keep this as a **work-in-progress** until more information becomes available.<|MERGE_RESOLUTION|>--- conflicted
+++ resolved
@@ -21,11 +21,7 @@
 bugbounty: 
 meta: stale
 verdict: wip
-<<<<<<< HEAD
-date: 2023-08-15
-=======
 date: 2023-08-27
->>>>>>> aaffcad2
 signer: 
 reviewArchive: 
 twitter: 
