--- conflicted
+++ resolved
@@ -10,17 +10,10 @@
 updated: 2021-10-07
 version: "1.10.0"
 stars: 4.4
-<<<<<<< HEAD
 ratings: 12965
 reviews: 3900
 size: 92M
-website: 
-=======
-ratings: 12929
-reviews: 3890
-size: 91M
 website: https://www.btcturk.com/
->>>>>>> b1ca94d9
 repository: 
 issue: 
 icon: com.mobillium.btcturk.png
