--- conflicted
+++ resolved
@@ -12,11 +12,7 @@
 version: 1.26.0
 stars: 4.5
 ratings: 14766
-<<<<<<< HEAD
-reviews: 4999
-=======
 reviews: 4997
->>>>>>> 019397c3
 size: 
 website: https://www.btcturk.com
 repository: 
