--- conflicted
+++ resolved
@@ -8,17 +8,6 @@
 appId: com.wallet.pools
 appCountry:
 released: 2023-03-28
-<<<<<<< HEAD
-updated: 2023-06-15
-version: 1.0.6
-stars: 4.8
-ratings:
-reviews: 3
-size:
-website:
-repository:
-issue:
-=======
 updated: 2023-06-27
 version: 1.0.7
 stars: 4.9
@@ -28,7 +17,6 @@
 website: 
 repository: 
 issue: 
->>>>>>> 4a4db30c
 icon: com.wallet.pools.png
 bugbounty:
 meta: ok
