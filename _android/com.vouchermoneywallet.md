--- conflicted
+++ resolved
@@ -9,15 +9,9 @@
 released: 2020-12-15
 updated: 2021-03-03
 version: "1.38.1"
-<<<<<<< HEAD
-stars: 4.1
-ratings: 490
-reviews: 138
-=======
 stars: 4.2
 ratings: 497
 reviews: 139
->>>>>>> b702eada
 size: 52M
 website: 
 repository: 
