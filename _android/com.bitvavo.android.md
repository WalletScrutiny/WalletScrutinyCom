---
wsId: bitvavo
title: Bitvavo | Buy Bitcoin & Crypto
altTitle: 
authors:
- danny
users: 500000
appId: com.bitvavo.android
appCountry: nl
released: 2020-08-19
updated: 2023-02-16
version: 2.13.5
stars: 4.4
ratings: 2272
<<<<<<< HEAD
reviews: 2200
=======
reviews: 2195
>>>>>>> 019397c3
size: 
website: https://bitvavo.com/
repository: 
issue: 
icon: com.bitvavo.android.png
bugbounty: 
meta: ok
verdict: custodial
date: 2021-09-10
signer: 
reviewArchive: 
twitter: 
social: 
redirect_from: 
developerName: bitvavo
features: 

---

> Buy Bitcoin, Ethereum, and other cryptocurrencies within minutes and store them in your integrated Bitvavo wallet.

The description says that it's a Digital Asset & Cryptocurrency Exchange. This marks it as possibly custodial.

You can deposit and withdraw, but QR codes aren't provided.

> [Before you can withdraw digital currencies](https://support.bitvavo.com/l/en/article/vp1kqa4i31-send-to-external-wallet) to an external address, you first need to add it to your address book, and get it verified.

Bitvavo requires verification before you can withdraw to external addresses.

> [As Bitvavo offers hosted wallets](https://support.bitvavo.com/l/en/article/3csr6klkfp-private-keys-hosted-wallet), it is unfortunately not possible to provide the private keys of individual wallets. 

This confirms it as **custodial** and thus **not verifiable.**<|MERGE_RESOLUTION|>--- conflicted
+++ resolved
@@ -12,11 +12,7 @@
 version: 2.13.5
 stars: 4.4
 ratings: 2272
-<<<<<<< HEAD
-reviews: 2200
-=======
 reviews: 2195
->>>>>>> 019397c3
 size: 
 website: https://bitvavo.com/
 repository: 
