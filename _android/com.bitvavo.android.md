--- conflicted
+++ resolved
@@ -10,13 +10,8 @@
 updated: 2021-08-18
 version: "1.0.93"
 stars: 3.8
-<<<<<<< HEAD
-ratings: 1182
-reviews: 822
-=======
 ratings: 1181
 reviews: 821
->>>>>>> b702eada
 size: 178M
 website: 
 repository: 
