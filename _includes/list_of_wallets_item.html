--- conflicted
+++ resolved
@@ -19,8 +19,6 @@
 {% assign zeroGroupReversed = '<span style="margin-left: 0.2em;">0</span>00' | split: "" | reverse | join: "" %}
 {% assign prettyUserCount = post.users | split: "" | reverse | join: "" | replace: "000", zeroGroupReversed | split: "" | reverse | join: "" %}
 {% assign simpleAppId = post.appId | replace: '.', '' %}
-<<<<<<< HEAD
-
 
 <div id="card_{{ simpleAppId }}" class="AppDisplayCard" style="cursor:pointer;cursor:hand;float:left;" href="{{ post.url }}">
   <div style="width:7em;position: relative;" onclick="toggleZIndex('{{ simpleAppId }}');toggleApp('{{ simpleAppId }}')">
@@ -32,48 +30,28 @@
     </div>
     <div style="position:relative">
       <div class="flex-r">
-        <div class="app_logo">
-          <img src="/images/wallet_icons/small/{{ post.icon }}" class="app_logo" alt="Wallet Logo">
-        </div>
+    <div class="app_logo">
+        <img src="/images/wallet_icons/small/{{ post.icon }}" class="app_logo" alt="Wallet Logo">
+    </div>
         <span class="stamp stamp-{{ post.verdict }}" alt=""></span>
       </div>
-=======
-
-<div id="card_{{ simpleAppId }}" class="AppDisplayCard" style="cursor:pointer;cursor:hand;float:left">
-  <div style="width:10em" onclick="toggleApp('{{ simpleAppId }}')">
-    <div id="show_{{ simpleAppId }}" style="float:right">
-      [+]
     </div>
-    <div id="hide_{{ simpleAppId }}" style="float:right;display:none">
-      [–]
-    </div>
-    <div style="position:relative">
-      <div class="app_logo">
-        <img src="/images/wallet_icons/small/{{ post.icon }}" class="app_logo" alt="Wallet Logo">
+      <div class="app_info_box">
+          <strong>{{ title }}</strong>
       </div>
-      <img src="/images/stamp_{{ post.verdict }}.png" class="stamp" alt="">
->>>>>>> 26aef551
-    </div>
-    <div class="app_info_box">
-      <strong>{{ title }}</strong>
-    </div>
   </div>
-<<<<<<< HEAD
   <div id="details_{{ simpleAppId }}" class="item-detail-container" style="width:20em;display:none">
-=======
-  <div id="details_{{ simpleAppId }}" style="width:20em;display:none">
->>>>>>> 26aef551
     <table>
       <tr><td>Verdict</td>
         <td class="verdict">
-          <span class="{{ post.verdict }} tooltip">
-            {{ vLabel }}
-            <span class="tooltiptext">
-              {{ vTooltip }}
-            </span>
-          </span>
-        </td>
-      </tr>
+    <span class="{{ post.verdict }} tooltip">
+      {{ vLabel }}
+      <span class="tooltiptext">
+        {{ vTooltip }}
+      </span>
+    </span>
+  </td>
+</tr>
       <tr><td>Downloads</td><td>{{ prettyUserCount }}</td></tr>
       <tr><td>Rating</td><td>{{ post.stars }} stars by {{ post.ratings }} users</td></tr>
       <tr><td>App size</td><td>{{ post.size }}B</td></tr>
