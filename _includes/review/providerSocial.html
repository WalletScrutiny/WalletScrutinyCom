--- conflicted
+++ resolved
@@ -44,10 +44,6 @@
 {% endif %}
 {% for s in page.social %}
 <li>
-<<<<<<< HEAD
-  <a href="{{ s }}" class="link-web" title="Provider social link">
-    <i class="fas fa-globe"></i>
-=======
   <a href="{{ s }}" class="link-web">
     {% assign domain = s | split: '/' | slice: 2 | join: "" | split: "." | slice: -2 | join: "" %}
 
@@ -75,7 +71,6 @@
       {% else               %}{% assign fa = "fas fa-globe" %}
     {% endcase %}
     <i class="{{ fa }}"></i>
->>>>>>> 0168bdf8
   </a>
 </li>
 {% endfor %}